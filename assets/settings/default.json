{
  // The name of the Zed theme to use for the UI.
  //
  // `mode` is one of:
  // - "system": Use the theme that corresponds to the system's appearance
  // - "light": Use the theme indicated by the "light" field
  // - "dark": Use the theme indicated by the "dark" field
  "theme": {
    "mode": "system",
    "light": "One Light",
    "dark": "One Dark"
  },
  "icon_theme": "Zed (Default)",
  // The name of a base set of key bindings to use.
  // This setting can take six values, each named after another
  // text editor:
  //
  // 1. "VSCode"
  // 2. "Atom"
  // 3. "JetBrains"
  // 4. "None"
  // 5. "SublimeText"
  // 6. "TextMate"
  "base_keymap": "VSCode",
  // Features that can be globally enabled or disabled
  "features": {
    // Which edit prediction provider to use.
    "edit_prediction_provider": "zed"
  },
  // The name of a font to use for rendering text in the editor
  "buffer_font_family": "Zed Plex Mono",
  // Set the buffer text's font fallbacks, this will be merged with
  // the platform's default fallbacks.
  "buffer_font_fallbacks": null,
  // The OpenType features to enable for text in the editor.
  "buffer_font_features": {
    // Disable ligatures:
    // "calt": false
  },
  // The default font size for text in the editor
  "buffer_font_size": 15,
  // The weight of the editor font in standard CSS units from 100 to 900.
  "buffer_font_weight": 400,
  // Set the buffer's line height.
  // May take 3 values:
  //  1. Use a line height that's comfortable for reading (1.618)
  //         "buffer_line_height": "comfortable"
  //  2. Use a standard line height, (1.3)
  //         "buffer_line_height": "standard",
  //  3. Use a custom line height
  //         "buffer_line_height": {
  //           "custom": 2
  //         },
  "buffer_line_height": "comfortable",
  // The name of a font to use for rendering text in the UI
  // You can set this to ".SystemUIFont" to use the system font
  "ui_font_family": "Zed Plex Sans",
  // Set the UI's font fallbacks, this will be merged with the platform's
  // default font fallbacks.
  "ui_font_fallbacks": null,
  // The OpenType features to enable for text in the UI
  "ui_font_features": {
    // Disable ligatures:
    "calt": false
  },
  // The weight of the UI font in standard CSS units from 100 to 900.
  "ui_font_weight": 400,
  // The default font size for text in the UI
  "ui_font_size": 16,
  // How much to fade out unused code.
  "unnecessary_code_fade": 0.3,
  // Active pane styling settings.
  "active_pane_modifiers": {
    // The factor to grow the active pane by. Defaults to 1.0
    // which gives the same size as all other panes.
    "magnification": 1.0,
    // Inset border size of the active pane, in pixels.
    "border_size": 0.0,
    // Opacity of the inactive panes. 0 means transparent, 1 means opaque.
    // Values are clamped to the [0.0, 1.0] range.
    "inactive_opacity": 1.0
  },
  // Layout mode of the bottom dock. Defaults to "contained"
  "bottom_dock_layout": "contained",
  // The direction that you want to split panes horizontally. Defaults to "up"
  "pane_split_direction_horizontal": "up",
  // The direction that you want to split panes horizontally. Defaults to "left"
  "pane_split_direction_vertical": "left",
  // Centered layout related settings.
  "centered_layout": {
    // The relative width of the left padding of the central pane from the
    // workspace when the centered layout is used.
    "left_padding": 0.2,
    // The relative width of the right padding of the central pane from the
    // workspace when the centered layout is used.
    "right_padding": 0.2
  },
  // All settings related to the image viewer.
  "image_viewer": {
    // The unit for image file sizes.
    // By default we're setting it to binary.
    // The second option is decimal.
    "unit": "binary"
  },
  // The key to use for adding multiple cursors
  // Currently "alt" or "cmd_or_ctrl"  (also aliased as
  // "cmd" and "ctrl") are supported.
  "multi_cursor_modifier": "alt",
  // Whether to enable vim modes and key bindings.
  "vim_mode": false,
  // Whether to show the informational hover box when moving the mouse
  // over symbols in the editor.
  "hover_popover_enabled": true,
  // Time to wait before showing the informational hover box
  "hover_popover_delay": 350,
  // Whether to confirm before quitting Zed.
  "confirm_quit": false,
  // Whether to restore last closed project when fresh Zed instance is opened.
  "restore_on_startup": "last_session",
  // Whether to attempt to restore previous file's state when opening it again.
  // The state is stored per pane.
  // When disabled, defaults are applied instead of the state restoration.
  //
  // E.g. for editors, selections, folds and scroll positions are restored, if the same file is closed and, later, opened again in the same pane.
  // When disabled, a single selection in the very beginning of the file, zero scroll position and no folds state is used as a default.
  //
  // Default: true
  "restore_on_file_reopen": true,
  // Size of the drop target in the editor.
  "drop_target_size": 0.2,
  // Whether the window should be closed when using 'close active item' on a window with no tabs.
  // May take 3 values:
  //  1. Use the current platform's convention
  //         "when_closing_with_no_tabs": "platform_default"
  //  2. Always close the window:
  //         "when_closing_with_no_tabs": "close_window",
  //  3. Never close the window
  //         "when_closing_with_no_tabs": "keep_window_open",
  "when_closing_with_no_tabs": "platform_default",
  // What to do when the last window is closed.
  // May take 2 values:
  //  1. Use the current platform's convention
  //         "on_last_window_closed": "platform_default"
  //  2. Always quit the application
  //         "on_last_window_closed": "quit_app",
  "on_last_window_closed": "platform_default",
  // Whether to use the system provided dialogs for Open and Save As.
  // When set to false, Zed will use the built-in keyboard-first pickers.
  "use_system_path_prompts": true,
  // Whether to use the system provided dialogs for prompts, such as confirmation
  // prompts.
  // When set to false, Zed will use its built-in prompts. Note that on Linux,
  // this option is ignored and Zed will always use the built-in prompts.
  "use_system_prompts": true,
  // Whether the cursor blinks in the editor.
  "cursor_blink": true,
  // Cursor shape for the default editor.
  //  1. A vertical bar
  //     "bar"
  //  2. A block that surrounds the following character
  //     "block"
  //  3. An underline / underscore that runs along the following character
  //     "underline"
  //  4. A box drawn around the following character
  //     "hollow"
  //
  // Default: not set, defaults to "bar"
  "cursor_shape": null,
  // Determines when the mouse cursor should be hidden in an editor or input box.
  "hide_mouse": "on_typing_and_movement",
  // How to highlight the current line in the editor.
  //
  // 1. Don't highlight the current line:
  //    "none"
  // 2. Highlight the gutter area:
  //    "gutter"
  // 3. Highlight the editor area:
  //    "line"
  // 4. Highlight the full line (default):
  //    "all"
  "current_line_highlight": "all",
  // Whether to highlight all occurrences of the selected text in an editor.
  "selection_highlight": true,
  // The debounce delay before querying highlights from the language
  // server based on the current cursor location.
  "lsp_highlight_debounce": 75,
  // Whether to pop the completions menu while typing in an editor without
  // explicitly requesting it.
  "show_completions_on_input": true,
  // Whether to display inline and alongside documentation for items in the
  // completions menu
  "show_completion_documentation": true,
  // Show method signatures in the editor, when inside parentheses.
  "auto_signature_help": false,
  // Whether to show the signature help after completion or a bracket pair inserted.
  // If `auto_signature_help` is enabled, this setting will be treated as enabled also.
  "show_signature_help_after_edits": false,
  // What to do when go to definition yields no results.
  //
  // 1. Do nothing: `none`
  // 2. Find references for the same symbol: `find_all_references` (default)
  "go_to_definition_fallback": "find_all_references",
  // Whether to show wrap guides (vertical rulers) in the editor.
  // Setting this to true will show a guide at the 'preferred_line_length' value
  // if 'soft_wrap' is set to 'preferred_line_length', and will show any
  // additional guides as specified by the 'wrap_guides' setting.
  "show_wrap_guides": true,
  // Character counts at which to show wrap guides in the editor.
  "wrap_guides": [],
  // Hide the values of in variables from visual display in private files
  "redact_private_values": false,
  // The default number of lines to expand excerpts in the multibuffer by.
  "expand_excerpt_lines": 3,
  // Globs to match against file paths to determine if a file is private.
  "private_files": ["**/.env*", "**/*.pem", "**/*.key", "**/*.cert", "**/*.crt", "**/secrets.yml"],
  // Whether to use additional LSP queries to format (and amend) the code after
  // every "trigger" symbol input, defined by LSP server capabilities.
  "use_on_type_format": true,
  // Whether to automatically add matching closing characters when typing
  // opening parenthesis, bracket, brace, single or double quote characters.
  // For example, when you type (, Zed will add a closing ) at the correct position.
  "use_autoclose": true,
  // Whether to automatically surround selected text when typing opening parenthesis,
  // bracket, brace, single or double quote characters.
  // For example, when you select text and type (, Zed will surround the text with ().
  "use_auto_surround": true,
  // Whether indentation of pasted content should be adjusted based on the context.
  "auto_indent_on_paste": true,
  // Controls how the editor handles the autoclosed characters.
  // When set to `false`(default), skipping over and auto-removing of the closing characters
  // happen only for auto-inserted characters.
  // Otherwise(when `true`), the closing characters are always skipped over and auto-removed
  // no matter how they were inserted.
  "always_treat_brackets_as_autoclosed": false,
  // Controls where the `editor::Rewrap` action is allowed in the current language scope.
  //
  // This setting can take three values:
  //
  // 1. Only allow rewrapping in comments:
  //    "in_comments"
  // 2. Only allow rewrapping in the current selection(s):
  //    "in_selections"
  // 3. Allow rewrapping anywhere:
  //    "anywhere"
  //
  // When using values other than `in_comments`, it is possible for the rewrapping to produce code
  // that is syntactically invalid. Keep this in mind when selecting which behavior you would like
  // to use.
  //
  // Note: This setting has no effect in Vim mode, as rewrap is already allowed everywhere.
  "allow_rewrap": "in_comments",
  // Controls whether edit predictions are shown immediately (true)
  // or manually by triggering `editor::ShowEditPrediction` (false).
  "show_edit_predictions": true,
  // Controls whether edit predictions are shown in a given language scope.
  // Example: ["string", "comment"]
  "edit_predictions_disabled_in": [],
  // Whether to show tabs and spaces in the editor.
  // This setting can take four values:
  //
  // 1. Draw tabs and spaces only for the selected text (default):
  //    "selection"
  // 2. Do not draw any tabs or spaces:
  //    "none"
  // 3. Draw all invisible symbols:
  //    "all"
  // 4. Draw whitespaces at boundaries only:
  //    "boundary"
  // For a whitespace to be on a boundary, any of the following conditions need to be met:
  // - It is a tab
  // - It is adjacent to an edge (start or end)
  // - It is adjacent to a whitespace (left or right)
  "show_whitespaces": "selection",
  // Settings related to calls in Zed
  "calls": {
    // Join calls with the microphone live by default
    "mute_on_join": false,
    // Share your project when you are the first to join a channel
    "share_on_join": false
  },
  // Toolbar related settings
  "toolbar": {
    // Whether to show breadcrumbs.
    "breadcrumbs": true,
    // Whether to show quick action buttons.
    "quick_actions": true,
    // Whether to show the Selections menu in the editor toolbar
    "selections_menu": true
  },
  // Scrollbar related settings
  "scrollbar": {
    // When to show the scrollbar in the editor.
    // This setting can take four values:
    //
    // 1. Show the scrollbar if there's important information or
    //    follow the system's configured behavior (default):
    //   "auto"
    // 2. Match the system's configured behavior:
    //    "system"
    // 3. Always show the scrollbar:
    //    "always"
    // 4. Never show the scrollbar:
    //    "never"
    "show": "auto",
    // Whether to show cursor positions in the scrollbar.
    "cursors": true,
    // Whether to show git diff indicators in the scrollbar.
    "git_diff": true,
    // Whether to show buffer search results in the scrollbar.
    "search_results": true,
    // Whether to show selected text occurrences in the scrollbar.
    "selected_text": true,
    // Whether to show selected symbol occurrences in the scrollbar.
    "selected_symbol": true,
    // Which diagnostic indicators to show in the scrollbar:
    //  - "none" or false: do not show diagnostics
    //  - "error": show only errors
    //  - "warning": show only errors and warnings
    //  - "information": show only errors, warnings, and information
    //  - "all" or true: show all diagnostics
    "diagnostics": "all",
    // Forcefully enable or disable the scrollbar for each axis
    "axes": {
      // When false, forcefully disables the horizontal scrollbar. Otherwise, obey other settings.
      "horizontal": true,
      // When false, forcefully disables the vertical scrollbar. Otherwise, obey other settings.
      "vertical": true
    }
  },
  // Enable middle-click paste on Linux.
  "middle_click_paste": true,
  // What to do when multibuffer is double clicked in some of its excerpts
  // (parts of singleton buffers).
  // May take 2 values:
  //  1. Behave as a regular buffer and select the whole word (default).
  //         "double_click_in_multibuffer": "select"
  //  2. Open the excerpt clicked as a new buffer in the new tab.
  //         "double_click_in_multibuffer": "open",
  // For the case of "open", regular selection behavior can be achieved by holding `alt` when double clicking.
  "double_click_in_multibuffer": "select",
  "gutter": {
    // Whether to show line numbers in the gutter.
    "line_numbers": true,
    // Whether to show code action buttons in the gutter.
    "code_actions": true,
    // Whether to show runnables buttons in the gutter.
    "runnables": true,
    // Whether to show breakpoints in the gutter.
    "breakpoints": true,
    // Whether to show fold buttons in the gutter.
    "folds": true
  },
  "indent_guides": {
    // Whether to show indent guides in the editor.
    "enabled": true,
    // The width of the indent guides in pixels, between 1 and 10.
    "line_width": 1,
    // The width of the active indent guide in pixels, between 1 and 10.
    "active_line_width": 1,
    // Determines how indent guides are colored.
    // This setting can take the following three values:
    //
    // 1. "disabled"
    // 2. "fixed"
    // 3. "indent_aware"
    "coloring": "fixed",
    // Determines how indent guide backgrounds are colored.
    // This setting can take the following two values:
    //
    // 1. "disabled"
    // 2. "indent_aware"
    "background_coloring": "disabled"
  },
  // Whether the editor will scroll beyond the last line.
  "scroll_beyond_last_line": "one_page",
  // The number of lines to keep above/below the cursor when scrolling.
  "vertical_scroll_margin": 3,
  // Whether to scroll when clicking near the edge of the visible text area.
  "autoscroll_on_clicks": false,
  // The number of characters to keep on either side when scrolling with the mouse
  "horizontal_scroll_margin": 5,
  // Scroll sensitivity multiplier. This multiplier is applied
  // to both the horizontal and vertical delta values while scrolling.
  "scroll_sensitivity": 1.0,
  "relative_line_numbers": false,
  // If 'search_wrap' is disabled, search result do not wrap around the end of the file.
  "search_wrap": true,
  // Search options to enable by default when opening new project and buffer searches.
  "search": {
    "whole_word": false,
    "case_sensitive": false,
    "include_ignored": false,
    "regex": false
  },
  // When to populate a new search's query based on the text under the cursor.
  // This setting can take the following three values:
  //
  // 1. Always populate the search query with the word under the cursor (default).
  //    "always"
  // 2. Only populate the search query when there is text selected
  //    "selection"
  // 3. Never populate the search query
  //    "never"
  "seed_search_query_from_cursor": "always",
  // When enabled, automatically adjusts search case sensitivity based on your query.
  // If your search query contains any uppercase letters, the search becomes case-sensitive;
  // if it contains only lowercase letters, the search becomes case-insensitive.
  "use_smartcase_search": false,
  // Inlay hint related settings
  "inlay_hints": {
    // Global switch to toggle hints on and off, switched off by default.
    "enabled": false,
    // Toggle certain types of hints on and off, all switched on by default.
    "show_type_hints": true,
    "show_parameter_hints": true,
    // Corresponds to null/None LSP hint type value.
    "show_other_hints": true,
    // Whether to show a background for inlay hints.
    //
    // If set to `true`, the background will use the `hint.background` color from the current theme.
    "show_background": false,
    // Time to wait after editing the buffer, before requesting the hints,
    // set to 0 to disable debouncing.
    "edit_debounce_ms": 700,
    // Time to wait after scrolling the buffer, before requesting the hints,
    // set to 0 to disable debouncing.
    "scroll_debounce_ms": 50,
    // A set of modifiers which, when pressed, will toggle the visibility of inlay hints.
    // If the set if empty or not all the modifiers specified are pressed, inlay hints will not be toggled.
    "toggle_on_modifiers_press": {
      "control": false,
      "shift": false,
      "alt": false,
      "platform": false,
      "function": false
    }
  },
  "project_panel": {
    // Whether to show the project panel button in the status bar
    "button": true,
    // Whether to hide the gitignore entries in the project panel.
    "hide_gitignore": false,
    // Default width of the project panel.
    "default_width": 240,
    // Where to dock the project panel. Can be 'left' or 'right'.
    "dock": "left",
    // Spacing between worktree entries in the project panel. Can be 'comfortable' or 'standard'.
    "entry_spacing": "comfortable",
    // Whether to show file icons in the project panel.
    "file_icons": true,
    // Whether to show folder icons or chevrons for directories in the project panel.
    "folder_icons": true,
    // Whether to show the git status in the project panel.
    "git_status": true,
    // Amount of indentation for nested items.
    "indent_size": 20,
    // Whether to reveal it in the project panel automatically,
    // when a corresponding project entry becomes active.
    // Gitignored entries are never auto revealed.
    "auto_reveal_entries": true,
    // Whether to fold directories automatically and show compact folders
    // (e.g. "a/b/c" ) when a directory has only one subdirectory inside.
    "auto_fold_dirs": true,
    // Scrollbar-related settings
    "scrollbar": {
      // When to show the scrollbar in the project panel.
      // This setting can take five values:
      //
      // 1. null (default): Inherit editor settings
      // 2. Show the scrollbar if there's important information or
      //    follow the system's configured behavior (default):
      //   "auto"
      // 3. Match the system's configured behavior:
      //    "system"
      // 4. Always show the scrollbar:
      //    "always"
      // 5. Never show the scrollbar:
      //    "never"
      "show": null
    },
    // Which files containing diagnostic errors/warnings to mark in the project panel.
    // This setting can take the following three values:
    //
    // 1. Do not mark any files:
    //    "off"
    // 2. Only mark files with errors:
    //    "errors"
    // 3. Mark files with errors and warnings:
    //    "all"
    "show_diagnostics": "all",
    // Settings related to indent guides in the project panel.
    "indent_guides": {
      // When to show indent guides in the project panel.
      // This setting can take two values:
      //
      // 1. Always show indent guides:
      //    "always"
      // 2. Never show indent guides:
      //    "never"
      "show": "always"
    }
  },
  "outline_panel": {
    // Whether to show the outline panel button in the status bar
    "button": true,
    // Default width of the outline panel.
    "default_width": 300,
    // Where to dock the outline panel. Can be 'left' or 'right'.
    "dock": "left",
    // Whether to show file icons in the outline panel.
    "file_icons": true,
    // Whether to show folder icons or chevrons for directories in the outline panel.
    "folder_icons": true,
    // Whether to show the git status in the outline panel.
    "git_status": true,
    // Amount of indentation for nested items.
    "indent_size": 20,
    // Whether to reveal it in the outline panel automatically,
    // when a corresponding outline entry becomes active.
    // Gitignored entries are never auto revealed.
    "auto_reveal_entries": true,
    // Whether to fold directories automatically
    // when a directory has only one directory inside.
    "auto_fold_dirs": true,
    // Settings related to indent guides in the outline panel.
    "indent_guides": {
      // When to show indent guides in the outline panel.
      // This setting can take two values:
      //
      // 1. Always show indent guides:
      //    "always"
      // 2. Never show indent guides:
      //    "never"
      "show": "always"
    },
    // Scrollbar-related settings
    "scrollbar": {
      // When to show the scrollbar in the project panel.
      // This setting can take five values:
      //
      // 1. null (default): Inherit editor settings
      // 2. Show the scrollbar if there's important information or
      //    follow the system's configured behavior (default):
      //   "auto"
      // 3. Match the system's configured behavior:
      //    "system"
      // 4. Always show the scrollbar:
      //    "always"
      // 5. Never show the scrollbar:
      //    "never"
      "show": null
    }
  },
  "collaboration_panel": {
    // Whether to show the collaboration panel button in the status bar.
    "button": true,
    // Where to dock the collaboration panel. Can be 'left' or 'right'.
    "dock": "left",
    // Default width of the collaboration panel.
    "default_width": 240
  },
  "chat_panel": {
    // When to show the chat panel button in the status bar.
    // Can be 'never', 'always', or 'when_in_call',
    // or a boolean (interpreted as 'never'/'always').
    "button": "when_in_call",
    // Where to the chat panel. Can be 'left' or 'right'.
    "dock": "right",
    // Default width of the chat panel.
    "default_width": 240
  },
  "git_panel": {
    // Whether to show the git panel button in the status bar.
    "button": true,
    // Where to show the git panel. Can be 'left' or 'right'.
    "dock": "left",
    // Default width of the git panel.
    "default_width": 360,
    // Style of the git status indicator in the panel.
    //
    // Default: icon
    "status_style": "icon",
    // What branch name to use if init.defaultBranch
    // is not set
    //
    // Default: main
    "fallback_branch_name": "main",
    "scrollbar": {
      // When to show the scrollbar in the git panel.
      //
      // Default: inherits editor scrollbar settings
      "show": null
    }
  },
  "message_editor": {
    // Whether to automatically replace emoji shortcodes with emoji characters.
    // For example: typing `:wave:` gets replaced with `👋`.
    "auto_replace_emoji_shortcode": true
  },
  "notification_panel": {
    // Whether to show the notification panel button in the status bar.
    "button": true,
    // Where to dock the notification panel. Can be 'left' or 'right'.
    "dock": "right",
    // Default width of the notification panel.
    "default_width": 380
  },
  "assistant": {
    // Version of this setting.
    "version": "2",
    // Whether the assistant is enabled.
    "enabled": true,
    // Whether to show the assistant panel button in the status bar.
    "button": true,
    // Where to dock the assistant panel. Can be 'left', 'right' or 'bottom'.
    "dock": "right",
    // Default width when the assistant is docked to the left or right.
    "default_width": 640,
    // Default height when the assistant is docked to the bottom.
    "default_height": 320,
    // The default model to use when creating new chats.
    "default_model": {
      // The provider to use.
      "provider": "zed.dev",
      // The model to use.
      "model": "claude-3-7-sonnet-latest"
    },
    // The model to use when applying edits from the assistant.
    "editor_model": {
      // The provider to use.
      "provider": "zed.dev",
      // The model to use.
      "model": "claude-3-7-sonnet-latest"
    },
    // When enabled, the agent can run potentially destructive actions without asking for your confirmation.
    "always_allow_tool_actions": false,
    "default_profile": "write",
    "profiles": {
      "ask": {
        "name": "Ask",
        // We don't know which of the context server tools are safe for the "Ask" profile, so we don't enable them by default.
        // "enable_all_context_servers": true,
        "tools": {
          "contents": true,
          "diagnostics": true,
          "fetch": true,
          "list_directory": false,
          "now": true,
          "path_search": true,
          "read_file": true,
          "grep": true,
          "thinking": true,
          "web_search": true
        }
      },
      "write": {
        "name": "Write",
        "enable_all_context_servers": true,
        "tools": {
          "batch_tool": false,
          "code_actions": false,
          "code_symbols": false,
          "contents": false,
          "copy_path": false,
          "create_file": true,
          "delete_path": false,
          "diagnostics": true,
          "edit_file": true,
          "fetch": true,
          "list_directory": true,
          "move_path": false,
          "now": false,
          "path_search": true,
          "read_file": true,
          "grep": true,
          "rename": false,
          "symbol_info": false,
          "terminal": true,
          "thinking": true,
          "web_search": true
        }
      }
    },
    // Where to show notifications when an agent has either completed
    // its response, or else needs confirmation before it can run a
    // tool action.
    // "primary_screen" - Show the notification only on your primary screen (default)
    // "all_screens" - Show these notifications on all screens
    // "never" - Never show these notifications
    "notify_when_agent_waiting": "primary_screen"
  },
  // The settings for slash commands.
  "slash_commands": {
    // Settings for the `/docs` slash command.
    "docs": {
      // Whether `/docs` is enabled.
      "enabled": false
    },
    // Settings for the `/project` slash command.
    "project": {
      // Whether `/project` is enabled.
      "enabled": false
    }
  },
  // Whether the screen sharing icon is shown in the os status bar.
  "show_call_status_icon": true,
  // Whether to use language servers to provide code intelligence.
  "enable_language_server": true,
  // Whether to perform linked edits of associated ranges, if the language server supports it.
  // For example, when editing opening <html> tag, the contents of the closing </html> tag will be edited as well.
  "linked_edits": true,
  // The list of language servers to use (or disable) for all languages.
  //
  // This is typically customized on a per-language basis.
  "language_servers": ["..."],
  // When to automatically save edited buffers. This setting can
  // take four values.
  //
  // 1. Never automatically save:
  //     "autosave": "off",
  // 2. Save when changing focus away from the Zed window:
  //     "autosave": "on_window_change",
  // 3. Save when changing focus away from a specific buffer:
  //     "autosave": "on_focus_change",
  // 4. Save when idle for a certain amount of time:
  //     "autosave": { "after_delay": {"milliseconds": 500} },
  "autosave": "off",
  // Maximum number of tabs per pane. Unset for unlimited.
  "max_tabs": null,
  // Settings related to the editor's tab bar.
  "tab_bar": {
    // Whether or not to show the tab bar in the editor
    "show": true,
    // Whether or not to show the navigation history buttons.
    "show_nav_history_buttons": true,
    // Whether or not to show the tab bar buttons.
    "show_tab_bar_buttons": true
  },
  // Settings related to the editor's tabs
  "tabs": {
    // Show git status colors in the editor tabs.
    "git_status": false,
    // Position of the close button on the editor tabs.
    // One of: ["right", "left", "hidden"]
    "close_position": "right",
    // Whether to show the file icon for a tab.
    "file_icons": false,
    // Controls the appearance behavior of the tab's close button.
    //
    // 1. Show it just upon hovering the tab. (default)
    //     "hover"
    // 2. Show it persistently.
    //     "always"
    // 3. Never show it, even if hovering it.
    //     "hidden"
    "show_close_button": "hover",
    // What to do after closing the current tab.
    //
    // 1. Activate the tab that was open previously (default)
    //     "history"
    // 2. Activate the right neighbour tab if present
    //     "neighbour"
    // 3. Activate the left neighbour tab if present
    //     "left_neighbour"
    "activate_on_close": "history",
    // Which files containing diagnostic errors/warnings to mark in the tabs.
    // Diagnostics are only shown when file icons are also active.
    // This setting only works when can take the following three values:
    //
    // 1. Do not mark any files:
    //    "off"
    // 2. Only mark files with errors:
    //    "errors"
    // 3. Mark files with errors and warnings:
    //    "all"
    "show_diagnostics": "off"
  },
  // Settings related to preview tabs.
  "preview_tabs": {
    // Whether preview tabs should be enabled.
    // Preview tabs allow you to open files in preview mode, where they close automatically
    // when you switch to another file unless you explicitly pin them.
    // This is useful for quickly viewing files without cluttering your workspace.
    "enabled": true,
    // Whether to open tabs in preview mode when selected from the file finder.
    "enable_preview_from_file_finder": false,
    // Whether a preview tab gets replaced when code navigation is used to navigate away from the tab.
    "enable_preview_from_code_navigation": false
  },
  // Settings related to the file finder.
  "file_finder": {
    // Whether to show file icons in the file finder.
    "file_icons": true,
    // Determines how much space the file finder can take up in relation to the available window width.
    // There are 5 possible width values:
    //
    // 1. Small: This value is essentially a fixed width.
    //    "modal_max_width": "small"
    // 2. Medium:
    //    "modal_max_width": "medium"
    // 3. Large:
    //    "modal_max_width": "large"
    // 4. Extra Large:
    //    "modal_max_width": "xlarge"
    // 5. Fullscreen: This value removes any horizontal padding, as it consumes the whole viewport width.
    //    "modal_max_width": "full"
    //
    // Default: small
    "modal_max_width": "small"
  },
  // Whether or not to remove any trailing whitespace from lines of a buffer
  // before saving it.
  "remove_trailing_whitespace_on_save": true,
  // Whether to start a new line with a comment when a previous line is a comment as well.
  "extend_comment_on_newline": true,
  // Removes any lines containing only whitespace at the end of the file and
  // ensures just one newline at the end.
  "ensure_final_newline_on_save": true,
  // Whether or not to perform a buffer format before saving
  //
  // Keep in mind, if the autosave with delay is enabled, format_on_save will be ignored
  "format_on_save": "on",
  // How to perform a buffer format. This setting can take 4 values:
  //
  // 1. Format code using the current language server:
  //     "formatter": "language_server"
  // 2. Format code using an external command:
  //     "formatter": {
  //       "external": {
  //         "command": "prettier",
  //         "arguments": ["--stdin-filepath", "{buffer_path}"]
  //       }
  //     }
  // 3. Format code using Zed's Prettier integration:
  //     "formatter": "prettier"
  // 4. Default. Format files using Zed's Prettier integration (if applicable),
  //    or falling back to formatting via language server:
  //     "formatter": "auto"
  "formatter": "auto",
  // How to soft-wrap long lines of text.
  // Possible values:
  //
  // 1. Prefer a single line generally, unless an overly long line is encountered.
  //      "soft_wrap": "none",
  //      "soft_wrap": "prefer_line", // (deprecated, same as "none")
  // 2. Soft wrap lines that overflow the editor.
  //      "soft_wrap": "editor_width",
  // 3. Soft wrap lines at the preferred line length.
  //      "soft_wrap": "preferred_line_length",
  // 4. Soft wrap lines at the preferred line length or the editor width (whichever is smaller).
  //      "soft_wrap": "bounded",
  "soft_wrap": "none",
  // The column at which to soft-wrap lines, for buffers where soft-wrap
  // is enabled.
  "preferred_line_length": 80,
  // Whether to indent lines using tab characters, as opposed to multiple
  // spaces.
  "hard_tabs": false,
  // How many columns a tab should occupy.
  "tab_size": 4,
  // Control what info is collected by Zed.
  "telemetry": {
    // Send debug info like crash reports.
    "diagnostics": true,
    // Send anonymized usage data like what languages you're using Zed with.
    "metrics": true
  },
  // Automatically update Zed. This setting may be ignored on Linux if
  // installed through a package manager.
  "auto_update": true,
  // Diagnostics configuration.
  "diagnostics": {
    // Whether to show warnings or not by default.
    "include_warnings": true,
    // Settings for inline diagnostics
    "inline": {
      // Whether to show diagnostics inline or not
      "enabled": false,
      // The delay in milliseconds to show inline diagnostics after the
      // last diagnostic update.
      "update_debounce_ms": 150,
      // The amount of padding between the end of the source line and the start
      // of the inline diagnostic in units of em widths.
      "padding": 4,
      // The minimum column to display inline diagnostics. This setting can be
      // used to horizontally align inline diagnostics at some column. Lines
      // longer than this value will still push diagnostics further to the right.
      "min_column": 0,
      // The minimum severity of the diagnostics to show inline.
      // Shows all diagnostics when not specified.
      "max_severity": null
    }
  },
  // Files or globs of files that will be excluded by Zed entirely. They will be skipped during file
  // scans, file searches, and not be displayed in the project file tree. Takes precedence over `file_scan_inclusions`.
  "file_scan_exclusions": [
    "**/.git",
    "**/.svn",
    "**/.hg",
    "**/.jj",
    "**/CVS",
    "**/.DS_Store",
    "**/Thumbs.db",
    "**/.classpath",
    "**/.settings"
  ],
  // Files or globs of files that will be included by Zed, even when ignored by git. This is useful
  // for files that are not tracked by git, but are still important to your project. Note that globs
  // that are overly broad can slow down Zed's file scanning. `file_scan_exclusions` takes
  // precedence over these inclusions.
  "file_scan_inclusions": [".env*"],
  // Git gutter behavior configuration.
  "git": {
    // Control whether the git gutter is shown. May take 2 values:
    // 1. Show the gutter
    //      "git_gutter": "tracked_files"
    // 2. Hide the gutter
    //      "git_gutter": "hide"
    "git_gutter": "tracked_files",
    // Control whether the git blame information is shown inline,
    // in the currently focused line.
    "inline_blame": {
      "enabled": true
      // Sets a delay after which the inline blame information is shown.
      // Delay is restarted with every cursor movement.
      // "delay_ms": 600
      //
      // Whether or not to display the git commit summary on the same line.
      // "show_commit_summary": false
      //
      // The minimum column number to show the inline blame information at
      // "min_column": 0
    },
    // How git hunks are displayed visually in the editor.
    // This setting can take two values:
    //
    // 1. Show unstaged hunks filled and staged hunks hollow:
    //    "hunk_style": "staged_hollow"
    // 2. Show unstaged hunks hollow and staged hunks filled:
    //    "hunk_style": "unstaged_hollow"
    "hunk_style": "staged_hollow"
  },
  // The list of custom Git hosting providers.
  "git_hosting_providers": [
    // {
    //   "provider": "github",
    //   "name": "BigCorp GitHub",
    //   "base_url": "https://code.big-corp.com"
    // }
  ],
  // Configuration for how direnv configuration should be loaded. May take 2 values:
  // 1. Load direnv configuration using `direnv export json` directly.
  //      "load_direnv": "direct"
  // 2. Load direnv configuration through the shell hook, works for POSIX shells and fish.
  //      "load_direnv": "shell_hook"
  "load_direnv": "direct",
  "edit_predictions": {
    // A list of globs representing files that edit predictions should be disabled for.
    // There's a sensible default list of globs already included.
    // Any addition to this list will be merged with the default list.
    // Globs are matched relative to the worktree root,
    // except when starting with a slash (/) or equivalent in Windows.
    "disabled_globs": ["**/.env*", "**/*.pem", "**/*.key", "**/*.cert", "**/*.crt", "**/.dev.vars", "**/secrets.yml"],
    // When to show edit predictions previews in buffer.
    // This setting takes two possible values:
    // 1. Display predictions inline when there are no language server completions available.
    //     "mode": "eager"
    // 2. Display predictions inline only when holding a modifier key (alt by default).
    //     "mode": "subtle"
    "mode": "eager",
    // Whether edit predictions are enabled in the assistant panel.
    // This setting has no effect if globally disabled.
    "enabled_in_assistant": true
  },
  // Settings specific to journaling
  "journal": {
    // The path of the directory where journal entries are stored
    "path": "~",
    // What format to display the hours in
    // May take 2 values:
    // 1. hour12
    // 2. hour24
    "hour_format": "hour12"
  },
  // Settings specific to the terminal
  "terminal": {
    // What shell to use when opening a terminal. May take 3 values:
    // 1. Use the system's default terminal configuration in /etc/passwd
    //      "shell": "system"
    // 2. A program:
    //      "shell": {
    //        "program": "sh"
    //      }
    // 3. A program with arguments:
    //     "shell": {
    //         "with_arguments": {
    //           "program": "/bin/bash",
    //           "args": ["--login"]
    //         }
    //     }
    "shell": "system",
    // Where to dock terminals panel. Can be `left`, `right`, `bottom`.
    "dock": "bottom",
    // Default width when the terminal is docked to the left or right.
    "default_width": 640,
    // Default height when the terminal is docked to the bottom.
    "default_height": 320,
    // What working directory to use when launching the terminal.
    // May take 4 values:
    // 1. Use the current file's project directory.  Will Fallback to the
    //    first project directory strategy if unsuccessful
    //      "working_directory": "current_project_directory"
    // 2. Use the first project in this workspace's directory
    //      "working_directory": "first_project_directory"
    // 3. Always use this platform's home directory (if we can find it)
    //     "working_directory": "always_home"
    // 4. Always use a specific directory. This value will be shell expanded.
    //    If this path is not a valid directory the terminal will default to
    //    this platform's home directory  (if we can find it)
    //      "working_directory": {
    //        "always": {
    //          "directory": "~/zed/projects/"
    //        }
    //      }
    "working_directory": "current_project_directory",
    // Set the cursor blinking behavior in the terminal.
    // May take 3 values:
    //  1. Never blink the cursor, ignoring the terminal mode
    //         "blinking": "off",
    //  2. Default the cursor blink to off, but allow the terminal to
    //     set blinking
    //         "blinking": "terminal_controlled",
    //  3. Always blink the cursor, ignoring the terminal mode
    //         "blinking": "on",
    "blinking": "terminal_controlled",
    // Default cursor shape for the terminal.
    //  1. A block that surrounds the following character
    //     "block"
    //  2. A vertical bar
    //     "bar"
    //  3. An underline / underscore that runs along the following character
    //     "underline"
    //  4. A box drawn around the following character
    //     "hollow"
    //
    // Default: not set, defaults to "block"
    "cursor_shape": null,
    // Set whether Alternate Scroll mode (code: ?1007) is active by default.
    // Alternate Scroll mode converts mouse scroll events into up / down key
    // presses when in the alternate screen (e.g. when running applications
    // like vim or  less). The terminal can still set and unset this mode.
    // May take 2 values:
    //  1. Default alternate scroll mode to on
    //         "alternate_scroll": "on",
    //  2. Default alternate scroll mode to off
    //         "alternate_scroll": "off",
    "alternate_scroll": "on",
    // Set whether the option key behaves as the meta key.
    // May take 2 values:
    //  1. Rely on default platform handling of option key, on macOS
    //     this means generating certain unicode characters
    //         "option_as_meta": false,
    //  2. Make the option keys behave as a 'meta' key, e.g. for emacs
    //         "option_as_meta": true,
    "option_as_meta": false,
    // Whether or not selecting text in the terminal will automatically
    // copy to the system clipboard.
    "copy_on_select": false,
    // Whether to show the terminal button in the status bar
    "button": true,
    // Any key-value pairs added to this list will be added to the terminal's
    // environment. Use `:` to separate multiple values.
    "env": {
      // "KEY": "value1:value2"
    },
    // Set the terminal's line height.
    // May take 3 values:
    //  1. Use a line height that's comfortable for reading, 1.618
    //         "line_height": "comfortable"
    //  2. Use a standard line height, 1.3. This option is useful for TUIs,
    //      particularly if they use box characters
    //         "line_height": "standard",
    //  3. Use a custom line height.
    //         "line_height": {
    //           "custom": 2
    //         },
    "line_height": "comfortable",
    // Activate the python virtual environment, if one is found, in the
    // terminal's working directory (as resolved by the working_directory
    // setting). Set this to "off" to disable this behavior.
    "detect_venv": {
      "on": {
        // Default directories to search for virtual environments, relative
        // to the current working directory. We recommend overriding this
        // in your project's settings, rather than globally.
        "directories": [".env", "env", ".venv", "venv"],
        // Can also be `csh`, `fish`, `nushell` and `power_shell`
        "activate_script": "default"
      }
    },
    "toolbar": {
      // Whether to display the terminal title in its toolbar's breadcrumbs.
      // Only shown if the terminal title is not empty.
      //
      // The shell running in the terminal needs to be configured to emit the title.
      // Example: `echo -e "\e]2;New Title\007";`
      "breadcrumbs": true
    },
    // Scrollbar-related settings
    "scrollbar": {
      // When to show the scrollbar in the terminal.
      // This setting can take five values:
      //
      // 1. null (default): Inherit editor settings
      // 2. Show the scrollbar if there's important information or
      //    follow the system's configured behavior (default):
      //   "auto"
      // 3. Match the system's configured behavior:
      //    "system"
      // 4. Always show the scrollbar:
      //    "always"
      // 5. Never show the scrollbar:
      //    "never"
      "show": null
    }
    // Set the terminal's font size. If this option is not included,
    // the terminal will default to matching the buffer's font size.
    // "font_size": 15,
    // Set the terminal's font family. If this option is not included,
    // the terminal will default to matching the buffer's font family.
    // "font_family": "Zed Plex Mono",
    // Set the terminal's font fallbacks. If this option is not included,
    // the terminal will default to matching the buffer's font fallbacks.
    // This will be merged with the platform's default font fallbacks
    // "font_fallbacks": ["FiraCode Nerd Fonts"],
    // Sets the maximum number of lines in the terminal's scrollback buffer.
    // Default: 10_000, maximum: 100_000 (all bigger values set will be treated as 100_000), 0 disables the scrolling.
    // Existing terminals will not pick up this change until they are recreated.
    // "max_scroll_history_lines": 10000,
  },
  "code_actions_on_format": {},
  // Settings related to running tasks.
  "tasks": {
    "variables": {},
    "enabled": true
  },
  // An object whose keys are language names, and whose values
  // are arrays of filenames or extensions of files that should
  // use those languages.
  //
  // For example, to treat files like `foo.notjs` as JavaScript,
  // and `Embargo.lock` as TOML:
  //
  // {
  //   "JavaScript": ["notjs"],
  //   "TOML": ["Embargo.lock"]
  // }
  //
  "file_types": {
    "JSONC": ["**/.zed/**/*.json", "**/zed/**/*.json", "**/Zed/**/*.json", "**/.vscode/**/*.json"],
    "Shell Script": [".env.*"]
  },
  // By default use a recent system version of node, or install our own.
  // You can override this to use a version of node that is not in $PATH with:
  // {
  //   "node": {
  //     "path": "/path/to/node"
  //     "npm_path": "/path/to/npm" (defaults to node_path/../npm)
  //   }
  // }
  // or to ensure Zed always downloads and installs an isolated version of node:
  // {
  //   "node": {
  //     "ignore_system_version": true,
  //   }
  // NOTE: changing this setting currently requires restarting Zed.
  "node": {},
  // The extensions that Zed should automatically install on startup.
  //
  // If you don't want any of these extensions, add this field to your settings
  // and change the value to `false`.
  "auto_install_extensions": {
    "html": true
  },
  // Controls how completions are processed for this language.
  "completions": {
    // Controls how words are completed.
    // For large documents, not all words may be fetched for completion.
    //
    // May take 3 values:
    // 1. "enabled"
    //   Always fetch document's words for completions along with LSP completions.
    // 2. "fallback"
    //   Only if LSP response errors or times out, use document's words to show completions.
    // 3. "disabled"
    //   Never fetch or complete document's words for completions.
    //   (Word-based completions can still be queried via a separate action)
    //
    // Default: fallback
    "words": "fallback",
    // Whether to fetch LSP completions or not.
    //
    // Default: true
    "lsp": true,
    // When fetching LSP completions, determines how long to wait for a response of a particular server.
    // When set to 0, waits indefinitely.
    //
    // Default: 0
    "lsp_fetch_timeout_ms": 0,
    // Controls what range to replace when accepting LSP completions.
    //
    // When LSP servers give an `InsertReplaceEdit` completion, they provides two ranges: `insert` and `replace`. Usually, `insert`
    // contains the word prefix before your cursor and `replace` contains the whole word.
    //
    // Effectively, this setting just changes whether Zed will use the received range for `insert` or `replace`, so the results may
    // differ depending on the underlying LSP server.
    //
    // Possible values:
    // 1. "insert"
    //   Replaces text before the cursor, using the `insert` range described in the LSP specification.
    // 2. "replace"
    //   Replaces text before and after the cursor, using the `replace` range described in the LSP specification.
    // 3. "replace_subsequence"
    //   Behaves like `"replace"` if the text that would be replaced is a subsequence of the completion text,
    //   and like `"insert"` otherwise.
    // 4. "replace_suffix"
    //   Behaves like `"replace"` if the text after the cursor is a suffix of the completion, and like
    //   `"insert"` otherwise.
    "lsp_insert_mode": "replace_suffix"
  },
  // Different settings for specific languages.
  "languages": {
    "Astro": {
      "language_servers": ["astro-language-server", "..."],
      "prettier": {
        "allowed": true,
        "plugins": ["prettier-plugin-astro"]
      }
    },
    "Blade": {
      "prettier": {
        "allowed": true
      }
    },
    "C": {
      "format_on_save": "off",
      "use_on_type_format": false,
      "prettier": {
        "allowed": false
      }
    },
    "C++": {
      "format_on_save": "off",
      "use_on_type_format": false,
      "prettier": {
        "allowed": false
      }
    },
    "CSS": {
      "prettier": {
        "allowed": true
      }
    },
    "Dart": {
      "tab_size": 2
    },
    "Diff": {
      "show_edit_predictions": false,
      "remove_trailing_whitespace_on_save": false,
      "ensure_final_newline_on_save": false
    },
    "Elixir": {
      "language_servers": ["elixir-ls", "!next-ls", "!lexical", "..."]
    },
    "Erlang": {
      "language_servers": ["erlang-ls", "!elp", "..."]
    },
    "Git Commit": {
      "allow_rewrap": "anywhere"
    },
    "Go": {
      "code_actions_on_format": {
        "source.organizeImports": true
      }
    },
    "GraphQL": {
      "prettier": {
        "allowed": true
      }
    },
    "HEEX": {
      "language_servers": ["elixir-ls", "!next-ls", "!lexical", "..."]
    },
    "HTML": {
      "prettier": {
        "allowed": true
      }
    },
    "Java": {
      "prettier": {
        "allowed": true,
        "plugins": ["prettier-plugin-java"]
      }
    },
    "JavaScript": {
      "language_servers": ["!typescript-language-server", "vtsls", "..."],
      "prettier": {
        "allowed": true
      }
    },
    "JSON": {
      "prettier": {
        "allowed": true
      }
    },
    "JSONC": {
      "prettier": {
        "allowed": true
      }
    },
    "LaTeX": {
      "format_on_save": "on",
      "formatter": "language_server",
      "language_servers": ["texlab", "..."],
      "prettier": {
        "allowed": false
      }
    },
    "Markdown": {
      "format_on_save": "off",
      "use_on_type_format": false,
      "allow_rewrap": "anywhere",
      "soft_wrap": "editor_width",
      "prettier": {
        "allowed": true
      }
    },
    "PHP": {
      "language_servers": ["phpactor", "!intelephense", "..."],
      "prettier": {
        "allowed": true,
        "plugins": ["@prettier/plugin-php"],
        "parser": "php"
      }
    },
    "Plain Text": {
      "allow_rewrap": "anywhere"
    },
    "Ruby": {
      "language_servers": ["solargraph", "!ruby-lsp", "!rubocop", "..."]
    },
    "SCSS": {
      "prettier": {
        "allowed": true
      }
    },
    "SQL": {
      "prettier": {
        "allowed": true,
        "plugins": ["prettier-plugin-sql"]
      }
    },
    "Starlark": {
      "language_servers": ["starpls", "!buck2-lsp", "..."]
    },
    "Svelte": {
      "language_servers": ["svelte-language-server", "..."],
      "prettier": {
        "allowed": true,
        "plugins": ["prettier-plugin-svelte"]
      }
    },
    "TSX": {
      "language_servers": ["!typescript-language-server", "vtsls", "..."],
      "prettier": {
        "allowed": true
      }
    },
    "Twig": {
      "prettier": {
        "allowed": true
      }
    },
    "TypeScript": {
      "language_servers": ["!typescript-language-server", "vtsls", "..."],
      "prettier": {
        "allowed": true
      }
    },
    "Vue.js": {
      "language_servers": ["vue-language-server", "..."],
      "prettier": {
        "allowed": true
      }
    },
    "XML": {
      "prettier": {
        "allowed": true,
        "plugins": ["@prettier/plugin-xml"]
      }
    },
    "YAML": {
      "prettier": {
        "allowed": true
      }
    },
    "Zig": {
      "language_servers": ["zls", "..."]
    }
  },
  // Different settings for specific language models.
  "language_models": {
    "anthropic": {
      "version": "1",
      "api_url": "https://api.anthropic.com"
    },
    "google": {
      "api_url": "https://generativelanguage.googleapis.com"
    },
    "ollama": {
      "api_url": "http://localhost:11434"
    },
    "openai": {
      "version": "1",
      "api_url": "https://api.openai.com/v1"
    },
    "lmstudio": {
      "api_url": "http://localhost:1234/api/v0"
    },
    "deepseek": {
      "api_url": "https://api.deepseek.com"
    },
    "mistral": {
      "api_url": "https://api.mistral.ai/v1"
    }
  },
  // Zed's Prettier integration settings.
  // Allows to enable/disable formatting with Prettier
  // and configure default Prettier, used when no project-level Prettier installation is found.
  "prettier": {
    // // Whether to consider prettier formatter or not when attempting to format a file.
    // "allowed": false,
    //
    // // Use regular Prettier json configuration.
    // // If Prettier is allowed, Zed will use this for its Prettier instance for any applicable file, if
    // // the project has no other Prettier installed.
    // "plugins": [],
    //
    // // Use regular Prettier json configuration.
    // // If Prettier is allowed, Zed will use this for its Prettier instance for any applicable file, if
    // // the project has no other Prettier installed.
    // "trailingComma": "es5",
    // "tabWidth": 4,
    // "semi": false,
    // "singleQuote": true
  },
  // Settings for auto-closing of JSX tags.
  "jsx_tag_auto_close": {
    "enabled": true
  },
  // LSP Specific settings.
  "lsp": {
    // Specify the LSP name as a key here.
    // "rust-analyzer": {
    //     // A special flag for rust-analyzer integration, to use server-provided tasks
    //     enable_lsp_tasks": true,
    //     // These initialization options are merged into Zed's defaults
    //     "initialization_options": {
    //         "check": {
    //             "command": "clippy" // rust-analyzer.check.command (default: "check")
    //         }
    //     }
    // }
  },
  // Jupyter settings
  "jupyter": {
    "enabled": true
    // Specify the language name as the key and the kernel name as the value.
    // "kernel_selections": {
    //    "python": "conda-base"
    //    "typescript": "deno"
    // }
  },
  // Vim settings
  "vim": {
    "default_mode": "normal",
    "toggle_relative_line_numbers": false,
    "use_system_clipboard": "always",
    "use_multiline_find": false,
    "use_smartcase_find": false,
    "highlight_on_yank_duration": 200,
    "custom_digraphs": {},
<<<<<<< HEAD
    "easy_motion": {
      "enabled": true,
      "keys": "fjdksla;ghruvntyghbeicmx,wo.qpz"
    }
=======
    // Cursor shape for the each mode.
    // Specify the mode as the key and the shape as the value.
    // The mode can be one of the following: "normal", "replace", "insert", "visual".
    // The shape can be one of the following: "block", "bar", "underline", "hollow".
    "cursor_shape": {}
>>>>>>> a5852d45
  },
  // The server to connect to. If the environment variable
  // ZED_SERVER_URL is set, it will override this setting.
  "server_url": "https://zed.dev",
  // Settings overrides to use when using Zed Preview.
  // Mostly useful for developers who are managing multiple instances of Zed.
  "preview": {
    // "theme": "Andromeda"
  },
  // Settings overrides to use when using Zed Nightly.
  // Mostly useful for developers who are managing multiple instances of Zed.
  "nightly": {
    // "theme": "Andromeda"
  },
  // Settings overrides to use when using Zed Stable.
  // Mostly useful for developers who are managing multiple instances of Zed.
  "stable": {
    // "theme": "Andromeda"
  },
  // Settings overrides to use when using Zed Dev.
  // Mostly useful for developers who are managing multiple instances of Zed.
  "dev": {
    // "theme": "Andromeda"
  },
  // Whether to show full labels in line indicator or short ones
  //
  // Values:
  //   - `short`: "2 s, 15 l, 32 c"
  //   - `long`: "2 selections, 15 lines, 32 characters"
  // Default: long
  "line_indicator_format": "long",
  // Set a proxy to use. The proxy protocol is specified by the URI scheme.
  //
  // Supported URI scheme: `http`, `https`, `socks4`, `socks4a`, `socks5`,
  // `socks5h`. `http` will be used when no scheme is specified.
  //
  // By default no proxy will be used, or Zed will try get proxy settings from
  // environment variables.
  //
  // Examples:
  //   - "proxy": "socks5h://localhost:10808"
  //   - "proxy": "http://127.0.0.1:10809"
  "proxy": null,
  // Set to configure aliases for the command palette.
  // When typing a query which is a key of this object, the value will be used instead.
  //
  // Examples:
  // {
  //   "W": "workspace::Save"
  // }
  "command_aliases": {},
  // Whether to show user picture in titlebar.
  "show_user_picture": true,
  // ssh_connections is an array of ssh connections.
  // You can configure these from `project: Open Remote` in the command palette.
  // Zed's ssh support will pull configuration from your ~/.ssh too.
  // Examples:
  // [
  //   {
  //     "host": "example-box",
  //     // "port": 22, "username": "test", "args": ["-i", "/home/user/.ssh/id_rsa"]
  //     "projects": [
  //       {
  //         "paths": ["/home/user/code/zed"]
  //       }
  //     ]
  //   }
  // ]
  "ssh_connections": [],
  // Configures context servers for use in the Assistant.
  "context_servers": {},
  "debugger": {
    "stepping_granularity": "line",
    "save_breakpoints": true,
    "button": true
  }
}<|MERGE_RESOLUTION|>--- conflicted
+++ resolved
@@ -1490,18 +1490,16 @@
     "use_smartcase_find": false,
     "highlight_on_yank_duration": 200,
     "custom_digraphs": {},
-<<<<<<< HEAD
+
     "easy_motion": {
       "enabled": true,
       "keys": "fjdksla;ghruvntyghbeicmx,wo.qpz"
-    }
-=======
+    },
     // Cursor shape for the each mode.
     // Specify the mode as the key and the shape as the value.
     // The mode can be one of the following: "normal", "replace", "insert", "visual".
     // The shape can be one of the following: "block", "bar", "underline", "hollow".
     "cursor_shape": {}
->>>>>>> a5852d45
   },
   // The server to connect to. If the environment variable
   // ZED_SERVER_URL is set, it will override this setting.
