--- conflicted
+++ resolved
@@ -191,14 +191,10 @@
       "ctrl-w space": "editor::OpenExcerptsSplit",
       "ctrl-w g space": "editor::OpenExcerptsSplit",
       "ctrl-6": "pane::AlternateFile",
-<<<<<<< HEAD
-
+      "ctrl-^": "pane::AlternateFile",
       // easy_motion
       ", s w": ["easy_motion::Word", "both"],
       ", s s": ["easy_motion::NChar", 1]
-=======
-      "ctrl-^": "pane::AlternateFile"
->>>>>>> bab28560
     }
   },
   {
