use super::{
    ContainerStyle, Element, ElementBox, Flex, KeystrokeLabel, MouseEventHandler, Overlay,
    OverlayFitMode, ParentElement, Text,
};
use crate::{
    fonts::TextStyle,
    geometry::{rect::RectF, vector::Vector2F},
    json::json,
<<<<<<< HEAD
    presenter::MeasurementContext,
    Action, Axis, ElementStateHandle, LayoutContext, PaintContext, RenderContext, SizeConstraint,
    Task, View,
=======
    Action, Axis, ElementStateHandle, LayoutContext, MouseMovedEvent, PaintContext, RenderContext,
    SizeConstraint, Task, View,
>>>>>>> 9286e5ea
};
use serde::Deserialize;
use std::{
    cell::{Cell, RefCell},
    ops::Range,
    rc::Rc,
    time::Duration,
};

const DEBOUNCE_TIMEOUT: Duration = Duration::from_millis(500);

pub struct Tooltip {
    child: ElementBox,
    tooltip: Option<ElementBox>,
    _state: ElementStateHandle<Rc<TooltipState>>,
}

#[derive(Default)]
struct TooltipState {
    visible: Cell<bool>,
    position: Cell<Vector2F>,
    debounce: RefCell<Option<Task<()>>>,
}

#[derive(Clone, Deserialize, Default)]
pub struct TooltipStyle {
    #[serde(flatten)]
    container: ContainerStyle,
    text: TextStyle,
    keystroke: KeystrokeStyle,
    max_text_width: f32,
}

#[derive(Clone, Deserialize, Default)]
pub struct KeystrokeStyle {
    #[serde(flatten)]
    container: ContainerStyle,
    #[serde(flatten)]
    text: TextStyle,
}

impl Tooltip {
    pub fn new<Tag: 'static, T: View>(
        id: usize,
        text: String,
        action: Option<Box<dyn Action>>,
        style: TooltipStyle,
        child: ElementBox,
        cx: &mut RenderContext<T>,
    ) -> Self {
        struct ElementState<Tag>(Tag);
        struct MouseEventHandlerState<Tag>(Tag);

        let state_handle = cx.element_state::<ElementState<Tag>, Rc<TooltipState>>(id);
        let state = state_handle.read(cx).clone();
        let tooltip = if state.visible.get() {
            let mut collapsed_tooltip = Self::render_tooltip(
                text.clone(),
                style.clone(),
                action.as_ref().map(|a| a.boxed_clone()),
                true,
            )
            .boxed();
            Some(
                Overlay::new(
                    Self::render_tooltip(text, style, action, false)
                        .constrained()
                        .dynamically(move |constraint, cx| {
                            SizeConstraint::strict_along(
                                Axis::Vertical,
                                collapsed_tooltip.layout(constraint, cx).y(),
                            )
                        })
                        .boxed(),
                )
                .fit_mode(OverlayFitMode::FlipAlignment)
                .with_abs_position(state.position.get())
                .boxed(),
            )
        } else {
            None
        };
        let child =
            MouseEventHandler::new::<MouseEventHandlerState<Tag>, _, _>(id, cx, |_, _| child)
                .on_hover(move |hover, MouseMovedEvent { position, .. }, cx| {
                    let window_id = cx.window_id();
                    if let Some(view_id) = cx.view_id() {
                        if hover {
                            if !state.visible.get() {
                                state.position.set(position);

                                let mut debounce = state.debounce.borrow_mut();
                                if debounce.is_none() {
                                    *debounce = Some(cx.spawn({
                                        let state = state.clone();
                                        |mut cx| async move {
                                            cx.background().timer(DEBOUNCE_TIMEOUT).await;
                                            state.visible.set(true);
                                            cx.update(|cx| cx.notify_view(window_id, view_id));
                                        }
                                    }));
                                }
                            }
                        } else {
                            state.visible.set(false);
                            state.debounce.take();
                        }
                    }
                })
                .boxed();
        Self {
            child,
            tooltip,
            _state: state_handle,
        }
    }

    fn render_tooltip(
        text: String,
        style: TooltipStyle,
        action: Option<Box<dyn Action>>,
        measure: bool,
    ) -> impl Element {
        Flex::row()
            .with_child({
                let text = Text::new(text, style.text)
                    .constrained()
                    .with_max_width(style.max_text_width);
                if measure {
                    text.flex(1., false).boxed()
                } else {
                    text.flex(1., false).aligned().boxed()
                }
            })
            .with_children(action.map(|action| {
                let keystroke_label =
                    KeystrokeLabel::new(action, style.keystroke.container, style.keystroke.text);
                if measure {
                    keystroke_label.boxed()
                } else {
                    keystroke_label.aligned().boxed()
                }
            }))
            .contained()
            .with_style(style.container)
    }
}

impl Element for Tooltip {
    type LayoutState = ();
    type PaintState = ();

    fn layout(
        &mut self,
        constraint: SizeConstraint,
        cx: &mut LayoutContext,
    ) -> (Vector2F, Self::LayoutState) {
        let size = self.child.layout(constraint, cx);
        if let Some(tooltip) = self.tooltip.as_mut() {
            tooltip.layout(SizeConstraint::new(Vector2F::zero(), cx.window_size), cx);
        }
        (size, ())
    }

    fn paint(
        &mut self,
        bounds: RectF,
        visible_bounds: RectF,
        _: &mut Self::LayoutState,
        cx: &mut PaintContext,
    ) {
        self.child.paint(bounds.origin(), visible_bounds, cx);
        if let Some(tooltip) = self.tooltip.as_mut() {
            tooltip.paint(bounds.origin(), visible_bounds, cx);
        }
    }

    fn dispatch_event(
        &mut self,
        event: &crate::Event,
        _: RectF,
        _: RectF,
        _: &mut Self::LayoutState,
        _: &mut Self::PaintState,
        cx: &mut crate::EventContext,
    ) -> bool {
        self.child.dispatch_event(event, cx)
    }

    fn rect_for_text_range(
        &self,
        range: Range<usize>,
        _: RectF,
        _: RectF,
        _: &Self::LayoutState,
        _: &Self::PaintState,
        cx: &MeasurementContext,
    ) -> Option<RectF> {
        self.child.rect_for_text_range(range, cx)
    }

    fn debug(
        &self,
        _: RectF,
        _: &Self::LayoutState,
        _: &Self::PaintState,
        cx: &crate::DebugContext,
    ) -> serde_json::Value {
        json!({
            "child": self.child.debug(cx),
            "tooltip": self.tooltip.as_ref().map(|t| t.debug(cx)),
        })
    }
}<|MERGE_RESOLUTION|>--- conflicted
+++ resolved
@@ -6,14 +6,9 @@
     fonts::TextStyle,
     geometry::{rect::RectF, vector::Vector2F},
     json::json,
-<<<<<<< HEAD
     presenter::MeasurementContext,
-    Action, Axis, ElementStateHandle, LayoutContext, PaintContext, RenderContext, SizeConstraint,
-    Task, View,
-=======
     Action, Axis, ElementStateHandle, LayoutContext, MouseMovedEvent, PaintContext, RenderContext,
     SizeConstraint, Task, View,
->>>>>>> 9286e5ea
 };
 use serde::Deserialize;
 use std::{
