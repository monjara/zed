--- conflicted
+++ resolved
@@ -2,11 +2,14 @@
 //! in editor given a given motion (e.g. it handles converting a "move left" command into coordinates in editor). It is exposed mostly for use by vim crate.
 
 use super::{Bias, DisplayPoint, DisplaySnapshot, SelectionGoal, ToDisplayPoint};
-<<<<<<< HEAD
-use crate::{display_map::FoldPoint, fold_map::{FoldOffset, FoldSnapshot}, scroll::ScrollAnchor, CharKind, DisplayRow, EditorStyle, ToOffset, ToPoint};
-=======
-use crate::{DisplayRow, EditorStyle, ToOffset, ToPoint, scroll::ScrollAnchor};
->>>>>>> aa7ccecc
+use crate::{
+    CharKind, DisplayRow, DisplayRow, EditorStyle, EditorStyle, ToOffset, ToOffset, ToPoint,
+    ToPoint,
+    display_map::FoldPoint,
+    fold_map::{FoldOffset, FoldSnapshot},
+    scroll::ScrollAnchor,
+    scroll::ScrollAnchor,
+};
 use gpui::{Pixels, WindowTextSystem};
 use language::Point;
 use multi_buffer::{MultiBufferRow, MultiBufferSnapshot};
