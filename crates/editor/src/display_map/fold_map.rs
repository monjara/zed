use crate::{InlayId, display_map::inlay_map::InlayChunk};

use super::{
    Highlights,
    inlay_map::{InlayBufferRows, InlayChunks, InlayEdit, InlayOffset, InlayPoint, InlaySnapshot},
};
use gpui::{AnyElement, App, ElementId, HighlightStyle, Pixels, Window};
use language::{Edit, HighlightId, Point, TextSummary};
use multi_buffer::{
    Anchor, AnchorRangeExt, MultiBufferRow, MultiBufferSnapshot, RowInfo, ToOffset,
};
use std::{
    any::TypeId,
    cmp::{self, Ordering},
    fmt, iter,
    ops::{Add, AddAssign, Deref, DerefMut, Range, Sub},
    sync::Arc,
    usize,
};
use sum_tree::{Bias, Cursor, Dimensions, FilterCursor, SumTree, Summary, TreeMap};
use ui::IntoElement as _;
use util::post_inc;

#[derive(Clone)]
pub struct FoldPlaceholder {
    /// Creates an element to represent this fold's placeholder.
    pub render: Arc<dyn Send + Sync + Fn(FoldId, Range<Anchor>, &mut App) -> AnyElement>,
    /// If true, the element is constrained to the shaped width of an ellipsis.
    pub constrain_width: bool,
    /// If true, merges the fold with an adjacent one.
    pub merge_adjacent: bool,
    /// Category of the fold. Useful for carefully removing from overlapping folds.
    pub type_tag: Option<TypeId>,
}

impl Default for FoldPlaceholder {
    fn default() -> Self {
        Self {
            render: Arc::new(|_, _, _| gpui::Empty.into_any_element()),
            constrain_width: true,
            merge_adjacent: true,
            type_tag: None,
        }
    }
}

impl FoldPlaceholder {
    #[cfg(any(test, feature = "test-support"))]
    pub fn test() -> Self {
        Self {
            render: Arc::new(|_id, _range, _cx| gpui::Empty.into_any_element()),
            constrain_width: true,
            merge_adjacent: true,
            type_tag: None,
        }
    }
}

impl fmt::Debug for FoldPlaceholder {
    fn fmt(&self, f: &mut fmt::Formatter<'_>) -> fmt::Result {
        f.debug_struct("FoldPlaceholder")
            .field("constrain_width", &self.constrain_width)
            .finish()
    }
}

impl Eq for FoldPlaceholder {}

impl PartialEq for FoldPlaceholder {
    fn eq(&self, other: &Self) -> bool {
        Arc::ptr_eq(&self.render, &other.render) && self.constrain_width == other.constrain_width
    }
}

#[derive(Copy, Clone, Debug, Default, Eq, Ord, PartialOrd, PartialEq)]
pub struct FoldPoint(pub Point);

impl FoldPoint {
    pub fn new(row: u32, column: u32) -> Self {
        Self(Point::new(row, column))
    }

    pub fn row(self) -> u32 {
        self.0.row
    }

    pub fn column(self) -> u32 {
        self.0.column
    }

    pub fn row_mut(&mut self) -> &mut u32 {
        &mut self.0.row
    }

    #[cfg(test)]
    pub fn column_mut(&mut self) -> &mut u32 {
        &mut self.0.column
    }

    pub fn to_inlay_point(self, snapshot: &FoldSnapshot) -> InlayPoint {
        let mut cursor = snapshot
            .transforms
            .cursor::<Dimensions<FoldPoint, InlayPoint>>(&());
        cursor.seek(&self, Bias::Right);
        let overshoot = self.0 - cursor.start().0.0;
        InlayPoint(cursor.start().1.0 + overshoot)
    }

    pub fn to_offset(self, snapshot: &FoldSnapshot) -> FoldOffset {
        let mut cursor = snapshot
            .transforms
            .cursor::<Dimensions<FoldPoint, TransformSummary>>(&());
        cursor.seek(&self, Bias::Right);
        let overshoot = self.0 - cursor.start().1.output.lines;
        let mut offset = cursor.start().1.output.len;
        if !overshoot.is_zero() {
            let transform = cursor.item().expect("display point out of range");
            assert!(transform.placeholder.is_none());
            let end_inlay_offset = snapshot
                .inlay_snapshot
                .to_offset(InlayPoint(cursor.start().1.input.lines + overshoot));
            offset += end_inlay_offset.0 - cursor.start().1.input.len;
        }
        FoldOffset(offset)
    }
}

impl<'a> sum_tree::Dimension<'a, TransformSummary> for FoldPoint {
    fn zero(_cx: &()) -> Self {
        Default::default()
    }

    fn add_summary(&mut self, summary: &'a TransformSummary, _: &()) {
        self.0 += &summary.output.lines;
    }
}

pub(crate) struct FoldMapWriter<'a>(&'a mut FoldMap);

impl FoldMapWriter<'_> {
    pub(crate) fn fold<T: ToOffset>(
        &mut self,
        ranges: impl IntoIterator<Item = (Range<T>, FoldPlaceholder)>,
    ) -> (FoldSnapshot, Vec<FoldEdit>) {
        let mut edits = Vec::new();
        let mut folds = Vec::new();
        let snapshot = self.0.snapshot.inlay_snapshot.clone();
        for (range, fold_text) in ranges.into_iter() {
            let buffer = &snapshot.buffer;
            let range = range.start.to_offset(buffer)..range.end.to_offset(buffer);

            // Ignore any empty ranges.
            if range.start == range.end {
                continue;
            }

            // For now, ignore any ranges that span an excerpt boundary.
            let fold_range =
                FoldRange(buffer.anchor_after(range.start)..buffer.anchor_before(range.end));
            if fold_range.0.start.excerpt_id != fold_range.0.end.excerpt_id {
                continue;
            }

            folds.push(Fold {
                id: FoldId(post_inc(&mut self.0.next_fold_id.0)),
                range: fold_range,
                placeholder: fold_text,
            });

            let inlay_range =
                snapshot.to_inlay_offset(range.start)..snapshot.to_inlay_offset(range.end);
            edits.push(InlayEdit {
                old: inlay_range.clone(),
                new: inlay_range,
            });
        }

        let buffer = &snapshot.buffer;
        folds.sort_unstable_by(|a, b| sum_tree::SeekTarget::cmp(&a.range, &b.range, buffer));

        self.0.snapshot.folds = {
            let mut new_tree = SumTree::new(buffer);
            let mut cursor = self.0.snapshot.folds.cursor::<FoldRange>(buffer);
            for fold in folds {
                self.0.snapshot.fold_metadata_by_id.insert(
                    fold.id,
                    FoldMetadata {
                        range: fold.range.clone(),
                        width: None,
                    },
                );
                new_tree.append(cursor.slice(&fold.range, Bias::Right), buffer);
                new_tree.push(fold, buffer);
            }
            new_tree.append(cursor.suffix(), buffer);
            new_tree
        };

        let edits = consolidate_inlay_edits(edits);
        let edits = self.0.sync(snapshot.clone(), edits);
        (self.0.snapshot.clone(), edits)
    }

    /// Removes any folds with the given ranges.
    pub(crate) fn remove_folds<T: ToOffset>(
        &mut self,
        ranges: impl IntoIterator<Item = Range<T>>,
        type_id: TypeId,
    ) -> (FoldSnapshot, Vec<FoldEdit>) {
        self.remove_folds_with(
            ranges,
            |fold| fold.placeholder.type_tag == Some(type_id),
            false,
        )
    }

    /// Removes any folds whose ranges intersect the given ranges.
    pub(crate) fn unfold_intersecting<T: ToOffset>(
        &mut self,
        ranges: impl IntoIterator<Item = Range<T>>,
        inclusive: bool,
    ) -> (FoldSnapshot, Vec<FoldEdit>) {
        self.remove_folds_with(ranges, |_| true, inclusive)
    }

    /// Removes any folds that intersect the given ranges and for which the given predicate
    /// returns true.
    fn remove_folds_with<T: ToOffset>(
        &mut self,
        ranges: impl IntoIterator<Item = Range<T>>,
        should_unfold: impl Fn(&Fold) -> bool,
        inclusive: bool,
    ) -> (FoldSnapshot, Vec<FoldEdit>) {
        let mut edits = Vec::new();
        let mut fold_ixs_to_delete = Vec::new();
        let snapshot = self.0.snapshot.inlay_snapshot.clone();
        let buffer = &snapshot.buffer;
        for range in ranges.into_iter() {
            let range = range.start.to_offset(buffer)..range.end.to_offset(buffer);
            let mut folds_cursor =
                intersecting_folds(&snapshot, &self.0.snapshot.folds, range.clone(), inclusive);
            while let Some(fold) = folds_cursor.item() {
                let offset_range =
                    fold.range.start.to_offset(buffer)..fold.range.end.to_offset(buffer);
                if should_unfold(fold) {
                    if offset_range.end > offset_range.start {
                        let inlay_range = snapshot.to_inlay_offset(offset_range.start)
                            ..snapshot.to_inlay_offset(offset_range.end);
                        edits.push(InlayEdit {
                            old: inlay_range.clone(),
                            new: inlay_range,
                        });
                    }
                    fold_ixs_to_delete.push(*folds_cursor.start());
                    self.0.snapshot.fold_metadata_by_id.remove(&fold.id);
                }
                folds_cursor.next();
            }
        }

        fold_ixs_to_delete.sort_unstable();
        fold_ixs_to_delete.dedup();

        self.0.snapshot.folds = {
            let mut cursor = self.0.snapshot.folds.cursor::<usize>(buffer);
            let mut folds = SumTree::new(buffer);
            for fold_ix in fold_ixs_to_delete {
                folds.append(cursor.slice(&fold_ix, Bias::Right), buffer);
                cursor.next();
            }
            folds.append(cursor.suffix(), buffer);
            folds
        };

        let edits = consolidate_inlay_edits(edits);
        let edits = self.0.sync(snapshot.clone(), edits);
        (self.0.snapshot.clone(), edits)
    }

    pub(crate) fn update_fold_widths(
        &mut self,
        new_widths: impl IntoIterator<Item = (ChunkRendererId, Pixels)>,
    ) -> (FoldSnapshot, Vec<FoldEdit>) {
        let mut edits = Vec::new();
        let inlay_snapshot = self.0.snapshot.inlay_snapshot.clone();
        let buffer = &inlay_snapshot.buffer;

        for (id, new_width) in new_widths {
            let ChunkRendererId::Fold(id) = id else {
                continue;
            };
            if let Some(metadata) = self.0.snapshot.fold_metadata_by_id.get(&id).cloned()
                && Some(new_width) != metadata.width
            {
                let buffer_start = metadata.range.start.to_offset(buffer);
                let buffer_end = metadata.range.end.to_offset(buffer);
                let inlay_range = inlay_snapshot.to_inlay_offset(buffer_start)
                    ..inlay_snapshot.to_inlay_offset(buffer_end);
                edits.push(InlayEdit {
                    old: inlay_range.clone(),
                    new: inlay_range.clone(),
                });

                self.0.snapshot.fold_metadata_by_id.insert(
                    id,
                    FoldMetadata {
                        range: metadata.range,
                        width: Some(new_width),
                    },
                );
            }
        }

        let edits = consolidate_inlay_edits(edits);
        let edits = self.0.sync(inlay_snapshot, edits);
        (self.0.snapshot.clone(), edits)
    }
}

/// Decides where the fold indicators should be; also tracks parts of a source file that are currently folded.
///
/// See the [`display_map` module documentation](crate::display_map) for more information.
pub struct FoldMap {
    snapshot: FoldSnapshot,
    next_fold_id: FoldId,
}

impl FoldMap {
    pub fn new(inlay_snapshot: InlaySnapshot) -> (Self, FoldSnapshot) {
        let this = Self {
            snapshot: FoldSnapshot {
                folds: SumTree::new(&inlay_snapshot.buffer),
                transforms: SumTree::from_item(
                    Transform {
                        summary: TransformSummary {
                            input: inlay_snapshot.text_summary(),
                            output: inlay_snapshot.text_summary(),
                        },
                        placeholder: None,
                    },
                    &(),
                ),
                inlay_snapshot: inlay_snapshot.clone(),
                version: 0,
                fold_metadata_by_id: TreeMap::default(),
            },
            next_fold_id: FoldId::default(),
        };
        let snapshot = this.snapshot.clone();
        (this, snapshot)
    }

    pub fn read(
        &mut self,
        inlay_snapshot: InlaySnapshot,
        edits: Vec<InlayEdit>,
    ) -> (FoldSnapshot, Vec<FoldEdit>) {
        let edits = self.sync(inlay_snapshot, edits);
        self.check_invariants();
        (self.snapshot.clone(), edits)
    }

    pub(crate) fn write(
        &mut self,
        inlay_snapshot: InlaySnapshot,
        edits: Vec<InlayEdit>,
    ) -> (FoldMapWriter<'_>, FoldSnapshot, Vec<FoldEdit>) {
        let (snapshot, edits) = self.read(inlay_snapshot, edits);
        (FoldMapWriter(self), snapshot, edits)
    }

    fn check_invariants(&self) {
        if cfg!(test) {
            assert_eq!(
                self.snapshot.transforms.summary().input.len,
                self.snapshot.inlay_snapshot.len().0,
                "transform tree does not match inlay snapshot's length"
            );

            let mut prev_transform_isomorphic = false;
            for transform in self.snapshot.transforms.iter() {
                if !transform.is_fold() && prev_transform_isomorphic {
                    panic!(
                        "found adjacent isomorphic transforms: {:?}",
                        self.snapshot.transforms.items(&())
                    );
                }
                prev_transform_isomorphic = !transform.is_fold();
            }

            let mut folds = self.snapshot.folds.iter().peekable();
            while let Some(fold) = folds.next() {
                if let Some(next_fold) = folds.peek() {
                    let comparison = fold.range.cmp(&next_fold.range, self.snapshot.buffer());
                    assert!(comparison.is_le());
                }
            }
        }
    }

    fn sync(
        &mut self,
        inlay_snapshot: InlaySnapshot,
        inlay_edits: Vec<InlayEdit>,
    ) -> Vec<FoldEdit> {
        if inlay_edits.is_empty() {
            if self.snapshot.inlay_snapshot.version != inlay_snapshot.version {
                self.snapshot.version += 1;
            }
            self.snapshot.inlay_snapshot = inlay_snapshot;
            Vec::new()
        } else {
            let mut inlay_edits_iter = inlay_edits.iter().cloned().peekable();

            let mut new_transforms = SumTree::<Transform>::default();
            let mut cursor = self.snapshot.transforms.cursor::<InlayOffset>(&());
            cursor.seek(&InlayOffset(0), Bias::Right);

            while let Some(mut edit) = inlay_edits_iter.next() {
                if let Some(item) = cursor.item()
                    && !item.is_fold()
                {
                    new_transforms.update_last(
                        |transform| {
                            if !transform.is_fold() {
                                transform.summary.add_summary(&item.summary, &());
                                cursor.next();
                            }
                        },
                        &(),
                    );
                }
                new_transforms.append(cursor.slice(&edit.old.start, Bias::Left), &());
                edit.new.start -= edit.old.start - *cursor.start();
                edit.old.start = *cursor.start();

                cursor.seek(&edit.old.end, Bias::Right);
                cursor.next();

                let mut delta = edit.new_len().0 as isize - edit.old_len().0 as isize;
                loop {
                    edit.old.end = *cursor.start();

                    if let Some(next_edit) = inlay_edits_iter.peek() {
                        if next_edit.old.start > edit.old.end {
                            break;
                        }

                        let next_edit = inlay_edits_iter.next().unwrap();
                        delta += next_edit.new_len().0 as isize - next_edit.old_len().0 as isize;

                        if next_edit.old.end >= edit.old.end {
                            edit.old.end = next_edit.old.end;
                            cursor.seek(&edit.old.end, Bias::Right);
                            cursor.next();
                        }
                    } else {
                        break;
                    }
                }

                edit.new.end =
                    InlayOffset(((edit.new.start + edit.old_len()).0 as isize + delta) as usize);

                let anchor = inlay_snapshot
                    .buffer
                    .anchor_before(inlay_snapshot.to_buffer_offset(edit.new.start));
                let mut folds_cursor = self
                    .snapshot
                    .folds
                    .cursor::<FoldRange>(&inlay_snapshot.buffer);
                folds_cursor.seek(&FoldRange(anchor..Anchor::max()), Bias::Left);

                let mut folds = iter::from_fn({
                    let inlay_snapshot = &inlay_snapshot;
                    move || {
                        let item = folds_cursor.item().map(|fold| {
                            let buffer_start = fold.range.start.to_offset(&inlay_snapshot.buffer);
                            let buffer_end = fold.range.end.to_offset(&inlay_snapshot.buffer);
                            (
                                fold.clone(),
                                inlay_snapshot.to_inlay_offset(buffer_start)
                                    ..inlay_snapshot.to_inlay_offset(buffer_end),
                            )
                        });
                        folds_cursor.next();
                        item
                    }
                })
                .peekable();

                while folds
                    .peek()
                    .is_some_and(|(_, fold_range)| fold_range.start < edit.new.end)
                {
                    let (fold, mut fold_range) = folds.next().unwrap();
                    let sum = new_transforms.summary();

                    assert!(fold_range.start.0 >= sum.input.len);

                    while folds.peek().is_some_and(|(next_fold, next_fold_range)| {
                        next_fold_range.start < fold_range.end
                            || (next_fold_range.start == fold_range.end
                                && fold.placeholder.merge_adjacent
                                && next_fold.placeholder.merge_adjacent)
                    }) {
                        let (_, next_fold_range) = folds.next().unwrap();
                        if next_fold_range.end > fold_range.end {
                            fold_range.end = next_fold_range.end;
                        }
                    }

                    if fold_range.start.0 > sum.input.len {
                        let text_summary = inlay_snapshot
                            .text_summary_for_range(InlayOffset(sum.input.len)..fold_range.start);
                        push_isomorphic(&mut new_transforms, text_summary);
                    }

                    if fold_range.end > fold_range.start {
                        const ELLIPSIS: &str = "⋯";

                        let fold_id = fold.id;
                        new_transforms.push(
                            Transform {
                                summary: TransformSummary {
                                    output: TextSummary::from(ELLIPSIS),
                                    input: inlay_snapshot
                                        .text_summary_for_range(fold_range.start..fold_range.end),
                                },
                                placeholder: Some(TransformPlaceholder {
                                    text: ELLIPSIS,
                                    chars: 1,
                                    renderer: ChunkRenderer {
                                        id: ChunkRendererId::Fold(fold.id),
                                        render: Arc::new(move |cx| {
                                            (fold.placeholder.render)(
                                                fold_id,
                                                fold.range.0.clone(),
                                                cx.context,
                                            )
                                        }),
                                        constrain_width: fold.placeholder.constrain_width,
                                        measured_width: self.snapshot.fold_width(&fold_id),
                                    },
                                }),
                            },
                            &(),
                        );
                    }
                }

                let sum = new_transforms.summary();
                if sum.input.len < edit.new.end.0 {
                    let text_summary = inlay_snapshot
                        .text_summary_for_range(InlayOffset(sum.input.len)..edit.new.end);
                    push_isomorphic(&mut new_transforms, text_summary);
                }
            }

            new_transforms.append(cursor.suffix(), &());
            if new_transforms.is_empty() {
                let text_summary = inlay_snapshot.text_summary();
                push_isomorphic(&mut new_transforms, text_summary);
            }

            drop(cursor);

            let mut fold_edits = Vec::with_capacity(inlay_edits.len());
            {
                let mut old_transforms = self
                    .snapshot
                    .transforms
                    .cursor::<Dimensions<InlayOffset, FoldOffset>>(&());
                let mut new_transforms =
                    new_transforms.cursor::<Dimensions<InlayOffset, FoldOffset>>(&());

                for mut edit in inlay_edits {
                    old_transforms.seek(&edit.old.start, Bias::Left);
                    if old_transforms.item().is_some_and(|t| t.is_fold()) {
                        edit.old.start = old_transforms.start().0;
                    }
                    let old_start =
                        old_transforms.start().1.0 + (edit.old.start - old_transforms.start().0).0;

                    old_transforms.seek_forward(&edit.old.end, Bias::Right);
                    if old_transforms.item().is_some_and(|t| t.is_fold()) {
                        old_transforms.next();
                        edit.old.end = old_transforms.start().0;
                    }
                    let old_end =
                        old_transforms.start().1.0 + (edit.old.end - old_transforms.start().0).0;

                    new_transforms.seek(&edit.new.start, Bias::Left);
                    if new_transforms.item().is_some_and(|t| t.is_fold()) {
                        edit.new.start = new_transforms.start().0;
                    }
                    let new_start =
                        new_transforms.start().1.0 + (edit.new.start - new_transforms.start().0).0;

                    new_transforms.seek_forward(&edit.new.end, Bias::Right);
                    if new_transforms.item().is_some_and(|t| t.is_fold()) {
                        new_transforms.next();
                        edit.new.end = new_transforms.start().0;
                    }
                    let new_end =
                        new_transforms.start().1.0 + (edit.new.end - new_transforms.start().0).0;

                    fold_edits.push(FoldEdit {
                        old: FoldOffset(old_start)..FoldOffset(old_end),
                        new: FoldOffset(new_start)..FoldOffset(new_end),
                    });
                }

                fold_edits = consolidate_fold_edits(fold_edits);
            }

            self.snapshot.transforms = new_transforms;
            self.snapshot.inlay_snapshot = inlay_snapshot;
            self.snapshot.version += 1;
            fold_edits
        }
    }
}

#[derive(Clone)]
pub struct FoldSnapshot {
    pub transforms: SumTree<Transform>,
    pub folds: SumTree<Fold>,
    fold_metadata_by_id: TreeMap<FoldId, FoldMetadata>,
    pub inlay_snapshot: InlaySnapshot,
    pub version: usize,
}

impl FoldSnapshot {
    pub fn buffer(&self) -> &MultiBufferSnapshot {
        &self.inlay_snapshot.buffer
    }

    fn fold_width(&self, fold_id: &FoldId) -> Option<Pixels> {
        self.fold_metadata_by_id.get(fold_id)?.width
    }

    #[cfg(test)]
    pub fn text(&self) -> String {
        self.chunks(FoldOffset(0)..self.len(), false, Highlights::default())
            .map(|c| c.text)
            .collect()
    }

    #[cfg(test)]
    pub fn fold_count(&self) -> usize {
        self.folds.items(&self.inlay_snapshot.buffer).len()
    }

    pub fn text_summary_for_range(&self, range: Range<FoldPoint>) -> TextSummary {
        let mut summary = TextSummary::default();

        let mut cursor = self
            .transforms
            .cursor::<Dimensions<FoldPoint, InlayPoint>>(&());
        cursor.seek(&range.start, Bias::Right);
        if let Some(transform) = cursor.item() {
            let start_in_transform = range.start.0 - cursor.start().0.0;
            let end_in_transform = cmp::min(range.end, cursor.end().0).0 - cursor.start().0.0;
            if let Some(placeholder) = transform.placeholder.as_ref() {
                summary = TextSummary::from(
                    &placeholder.text
                        [start_in_transform.column as usize..end_in_transform.column as usize],
                );
            } else {
                let inlay_start = self
                    .inlay_snapshot
                    .to_offset(InlayPoint(cursor.start().1.0 + start_in_transform));
                let inlay_end = self
                    .inlay_snapshot
                    .to_offset(InlayPoint(cursor.start().1.0 + end_in_transform));
                summary = self
                    .inlay_snapshot
                    .text_summary_for_range(inlay_start..inlay_end);
            }
        }

        if range.end > cursor.end().0 {
            cursor.next();
            summary += &cursor
                .summary::<_, TransformSummary>(&range.end, Bias::Right)
                .output;
            if let Some(transform) = cursor.item() {
                let end_in_transform = range.end.0 - cursor.start().0.0;
                if let Some(placeholder) = transform.placeholder.as_ref() {
                    summary +=
                        TextSummary::from(&placeholder.text[..end_in_transform.column as usize]);
                } else {
                    let inlay_start = self.inlay_snapshot.to_offset(cursor.start().1);
                    let inlay_end = self
                        .inlay_snapshot
                        .to_offset(InlayPoint(cursor.start().1.0 + end_in_transform));
                    summary += self
                        .inlay_snapshot
                        .text_summary_for_range(inlay_start..inlay_end);
                }
            }
        }

        summary
    }

    pub fn to_fold_point(&self, point: InlayPoint, bias: Bias) -> FoldPoint {
        let mut cursor = self
            .transforms
            .cursor::<Dimensions<InlayPoint, FoldPoint>>(&());
        cursor.seek(&point, Bias::Right);
        if cursor.item().is_some_and(|t| t.is_fold()) {
            if bias == Bias::Left || point == cursor.start().0 {
                cursor.start().1
            } else {
                cursor.end().1
            }
        } else {
            let overshoot = point.0 - cursor.start().0.0;
            FoldPoint(cmp::min(cursor.start().1.0 + overshoot, cursor.end().1.0))
        }
    }

    pub fn len(&self) -> FoldOffset {
        FoldOffset(self.transforms.summary().output.len)
    }

    pub fn line_len(&self, row: u32) -> u32 {
        let line_start = FoldPoint::new(row, 0).to_offset(self).0;
        let line_end = if row >= self.max_point().row() {
            self.len().0
        } else {
            FoldPoint::new(row + 1, 0).to_offset(self).0 - 1
        };
        (line_end - line_start) as u32
    }

    pub fn row_infos(&self, start_row: u32) -> FoldRows<'_> {
        if start_row > self.transforms.summary().output.lines.row {
            panic!("invalid display row {}", start_row);
        }

        let fold_point = FoldPoint::new(start_row, 0);
        let mut cursor = self
            .transforms
            .cursor::<Dimensions<FoldPoint, InlayPoint>>(&());
        cursor.seek(&fold_point, Bias::Left);

        let overshoot = fold_point.0 - cursor.start().0.0;
        let inlay_point = InlayPoint(cursor.start().1.0 + overshoot);
        let input_rows = self.inlay_snapshot.row_infos(inlay_point.row());

        FoldRows {
            fold_point,
            input_rows,
            cursor,
        }
    }

    pub fn max_point(&self) -> FoldPoint {
        FoldPoint(self.transforms.summary().output.lines)
    }

    #[cfg(test)]
    pub fn longest_row(&self) -> u32 {
        self.transforms.summary().output.longest_row
    }

    pub fn folds_in_range<T>(&self, range: Range<T>) -> impl Iterator<Item = &Fold>
    where
        T: ToOffset,
    {
        let buffer = &self.inlay_snapshot.buffer;
        let range = range.start.to_offset(buffer)..range.end.to_offset(buffer);
        let mut folds = intersecting_folds(&self.inlay_snapshot, &self.folds, range, false);
        iter::from_fn(move || {
            let item = folds.item();
            folds.next();
            item
        })
    }

    pub fn intersects_fold<T>(&self, offset: T) -> bool
    where
        T: ToOffset,
    {
        let buffer_offset = offset.to_offset(&self.inlay_snapshot.buffer);
        let inlay_offset = self.inlay_snapshot.to_inlay_offset(buffer_offset);
        let mut cursor = self.transforms.cursor::<InlayOffset>(&());
        cursor.seek(&inlay_offset, Bias::Right);
        cursor.item().is_some_and(|t| t.placeholder.is_some())
    }

    pub fn is_line_folded(&self, buffer_row: MultiBufferRow) -> bool {
        let mut inlay_point = self
            .inlay_snapshot
            .to_inlay_point(Point::new(buffer_row.0, 0));
        let mut cursor = self.transforms.cursor::<InlayPoint>(&());
        cursor.seek(&inlay_point, Bias::Right);
        loop {
            match cursor.item() {
                Some(transform) => {
                    let buffer_point = self.inlay_snapshot.to_buffer_point(inlay_point);
                    if buffer_point.row != buffer_row.0 {
                        return false;
                    } else if transform.placeholder.is_some() {
                        return true;
                    }
                }
                None => return false,
            }

            if cursor.end().row() == inlay_point.row() {
                cursor.next();
            } else {
                inlay_point.0 += Point::new(1, 0);
                cursor.seek(&inlay_point, Bias::Right);
            }
        }
    }

    pub fn is_point_folded(&self, point: Point) -> bool {
        let inlay_point = self.inlay_snapshot.to_inlay_point(point);
        let mut cursor = self.transforms.cursor::<InlayPoint>(&());
        cursor.seek(&inlay_point, Bias::Right);
        cursor
            .item()
            .map(|transform| transform.placeholder.is_some())
            .unwrap_or_default()
    }

    pub(crate) fn chunks<'a>(
        &'a self,
        range: Range<FoldOffset>,
        language_aware: bool,
        highlights: Highlights<'a>,
    ) -> FoldChunks<'a> {
        let mut transform_cursor = self
            .transforms
            .cursor::<Dimensions<FoldOffset, InlayOffset>>(&());
        transform_cursor.seek(&range.start, Bias::Right);

        let inlay_start = {
            let overshoot = range.start.0 - transform_cursor.start().0.0;
            transform_cursor.start().1 + InlayOffset(overshoot)
        };

        let transform_end = transform_cursor.end();

        let inlay_end = if transform_cursor
            .item()
            .is_none_or(|transform| transform.is_fold())
        {
            inlay_start
        } else if range.end < transform_end.0 {
            let overshoot = range.end.0 - transform_cursor.start().0.0;
            transform_cursor.start().1 + InlayOffset(overshoot)
        } else {
            transform_end.1
        };

        FoldChunks {
            transform_cursor,
            inlay_chunks: self.inlay_snapshot.chunks(
                inlay_start..inlay_end,
                language_aware,
                highlights,
            ),
            inlay_chunk: None,
            inlay_offset: inlay_start,
            output_offset: range.start,
            max_output_offset: range.end,
        }
    }

    pub fn chars_at(&self, start: FoldPoint) -> impl '_ + Iterator<Item = char> {
        self.chunks(
            start.to_offset(self)..self.len(),
            false,
            Highlights::default(),
        )
        .flat_map(|chunk| chunk.text.chars())
    }

<<<<<<< HEAD
    pub fn chars_for_range(
        &self,
        start: FoldOffset,
        end: FoldOffset,
    ) -> impl Iterator<Item = char> + '_ {
        self.chunks(start..end, false, Highlights::default())
            .flat_map(|chunk| chunk.text.chars())
=======
    pub fn chunks_at(&self, start: FoldPoint) -> FoldChunks<'_> {
        self.chunks(
            start.to_offset(self)..self.len(),
            false,
            Highlights::default(),
        )
>>>>>>> b60e7057
    }

    #[cfg(test)]
    pub fn clip_offset(&self, offset: FoldOffset, bias: Bias) -> FoldOffset {
        if offset > self.len() {
            self.len()
        } else {
            self.clip_point(offset.to_point(self), bias).to_offset(self)
        }
    }

    pub fn clip_point(&self, point: FoldPoint, bias: Bias) -> FoldPoint {
        let mut cursor = self
            .transforms
            .cursor::<Dimensions<FoldPoint, InlayPoint>>(&());
        cursor.seek(&point, Bias::Right);
        if let Some(transform) = cursor.item() {
            let transform_start = cursor.start().0.0;
            if transform.placeholder.is_some() {
                if point.0 == transform_start || matches!(bias, Bias::Left) {
                    FoldPoint(transform_start)
                } else {
                    FoldPoint(cursor.end().0.0)
                }
            } else {
                let overshoot = InlayPoint(point.0 - transform_start);
                let inlay_point = cursor.start().1 + overshoot;
                let clipped_inlay_point = self.inlay_snapshot.clip_point(inlay_point, bias);
                FoldPoint(cursor.start().0.0 + (clipped_inlay_point - cursor.start().1).0)
            }
        } else {
            FoldPoint(self.transforms.summary().output.lines)
        }
    }
}

fn push_isomorphic(transforms: &mut SumTree<Transform>, summary: TextSummary) {
    let mut did_merge = false;
    transforms.update_last(
        |last| {
            if !last.is_fold() {
                last.summary.input += summary;
                last.summary.output += summary;
                did_merge = true;
            }
        },
        &(),
    );
    if !did_merge {
        transforms.push(
            Transform {
                summary: TransformSummary {
                    input: summary,
                    output: summary,
                },
                placeholder: None,
            },
            &(),
        )
    }
}

fn intersecting_folds<'a>(
    inlay_snapshot: &'a InlaySnapshot,
    folds: &'a SumTree<Fold>,
    range: Range<usize>,
    inclusive: bool,
) -> FilterCursor<'a, impl 'a + FnMut(&FoldSummary) -> bool, Fold, usize> {
    let buffer = &inlay_snapshot.buffer;
    let start = buffer.anchor_before(range.start.to_offset(buffer));
    let end = buffer.anchor_after(range.end.to_offset(buffer));
    let mut cursor = folds.filter::<_, usize>(buffer, move |summary| {
        let start_cmp = start.cmp(&summary.max_end, buffer);
        let end_cmp = end.cmp(&summary.min_start, buffer);

        if inclusive {
            start_cmp <= Ordering::Equal && end_cmp >= Ordering::Equal
        } else {
            start_cmp == Ordering::Less && end_cmp == Ordering::Greater
        }
    });
    cursor.next();
    cursor
}

fn consolidate_inlay_edits(mut edits: Vec<InlayEdit>) -> Vec<InlayEdit> {
    edits.sort_unstable_by(|a, b| {
        a.old
            .start
            .cmp(&b.old.start)
            .then_with(|| b.old.end.cmp(&a.old.end))
    });

    let _old_alloc_ptr = edits.as_ptr();
    let mut inlay_edits = edits.into_iter();

    if let Some(mut first_edit) = inlay_edits.next() {
        // This code relies on reusing allocations from the Vec<_> - at the time of writing .flatten() prevents them.
        #[allow(clippy::filter_map_identity)]
        let mut v: Vec<_> = inlay_edits
            .scan(&mut first_edit, |prev_edit, edit| {
                if prev_edit.old.end >= edit.old.start {
                    prev_edit.old.end = prev_edit.old.end.max(edit.old.end);
                    prev_edit.new.start = prev_edit.new.start.min(edit.new.start);
                    prev_edit.new.end = prev_edit.new.end.max(edit.new.end);
                    Some(None) // Skip this edit, it's merged
                } else {
                    let prev = std::mem::replace(*prev_edit, edit);
                    Some(Some(prev)) // Yield the previous edit
                }
            })
            .filter_map(|x| x)
            .collect();
        v.push(first_edit.clone());
        debug_assert_eq!(_old_alloc_ptr, v.as_ptr(), "Inlay edits were reallocated");
        v
    } else {
        vec![]
    }
}

fn consolidate_fold_edits(mut edits: Vec<FoldEdit>) -> Vec<FoldEdit> {
    edits.sort_unstable_by(|a, b| {
        a.old
            .start
            .cmp(&b.old.start)
            .then_with(|| b.old.end.cmp(&a.old.end))
    });
    let _old_alloc_ptr = edits.as_ptr();
    let mut fold_edits = edits.into_iter();

    if let Some(mut first_edit) = fold_edits.next() {
        // This code relies on reusing allocations from the Vec<_> - at the time of writing .flatten() prevents them.
        #[allow(clippy::filter_map_identity)]
        let mut v: Vec<_> = fold_edits
            .scan(&mut first_edit, |prev_edit, edit| {
                if prev_edit.old.end >= edit.old.start {
                    prev_edit.old.end = prev_edit.old.end.max(edit.old.end);
                    prev_edit.new.start = prev_edit.new.start.min(edit.new.start);
                    prev_edit.new.end = prev_edit.new.end.max(edit.new.end);
                    Some(None) // Skip this edit, it's merged
                } else {
                    let prev = std::mem::replace(*prev_edit, edit);
                    Some(Some(prev)) // Yield the previous edit
                }
            })
            .filter_map(|x| x)
            .collect();
        v.push(first_edit.clone());
        v
    } else {
        vec![]
    }
}

#[derive(Clone, Debug, Default)]
pub struct Transform {
    summary: TransformSummary,
    placeholder: Option<TransformPlaceholder>,
}

#[derive(Clone, Debug)]
pub struct TransformPlaceholder {
    text: &'static str,
    chars: u128,
    renderer: ChunkRenderer,
}

impl Transform {
    fn is_fold(&self) -> bool {
        self.placeholder.is_some()
    }
}

#[derive(Clone, Debug, Default, Eq, PartialEq)]
pub struct TransformSummary {
    output: TextSummary,
    input: TextSummary,
}

impl sum_tree::Item for Transform {
    type Summary = TransformSummary;

    fn summary(&self, _cx: &()) -> Self::Summary {
        self.summary.clone()
    }
}

impl sum_tree::Summary for TransformSummary {
    type Context = ();

    fn zero(_cx: &()) -> Self {
        Default::default()
    }

    fn add_summary(&mut self, other: &Self, _: &()) {
        self.input += &other.input;
        self.output += &other.output;
    }
}

#[derive(Copy, Clone, Eq, PartialEq, Debug, Default, Ord, PartialOrd, Hash)]
pub struct FoldId(pub(super) usize);

impl From<FoldId> for ElementId {
    fn from(val: FoldId) -> Self {
        val.0.into()
    }
}

#[derive(Clone, Debug, Eq, PartialEq)]
pub struct Fold {
    pub id: FoldId,
    pub range: FoldRange,
    pub placeholder: FoldPlaceholder,
}

#[derive(Clone, Debug, Eq, PartialEq)]
pub struct FoldRange(Range<Anchor>);

impl Deref for FoldRange {
    type Target = Range<Anchor>;

    fn deref(&self) -> &Self::Target {
        &self.0
    }
}

impl DerefMut for FoldRange {
    fn deref_mut(&mut self) -> &mut Self::Target {
        &mut self.0
    }
}

impl Default for FoldRange {
    fn default() -> Self {
        Self(Anchor::min()..Anchor::max())
    }
}

#[derive(Clone, Debug)]
struct FoldMetadata {
    range: FoldRange,
    width: Option<Pixels>,
}

impl sum_tree::Item for Fold {
    type Summary = FoldSummary;

    fn summary(&self, _cx: &MultiBufferSnapshot) -> Self::Summary {
        FoldSummary {
            start: self.range.start,
            end: self.range.end,
            min_start: self.range.start,
            max_end: self.range.end,
            count: 1,
        }
    }
}

#[derive(Clone, Debug)]
pub struct FoldSummary {
    start: Anchor,
    end: Anchor,
    min_start: Anchor,
    max_end: Anchor,
    count: usize,
}

impl Default for FoldSummary {
    fn default() -> Self {
        Self {
            start: Anchor::min(),
            end: Anchor::max(),
            min_start: Anchor::max(),
            max_end: Anchor::min(),
            count: 0,
        }
    }
}

impl sum_tree::Summary for FoldSummary {
    type Context = MultiBufferSnapshot;

    fn zero(_cx: &MultiBufferSnapshot) -> Self {
        Default::default()
    }

    fn add_summary(&mut self, other: &Self, buffer: &Self::Context) {
        if other.min_start.cmp(&self.min_start, buffer) == Ordering::Less {
            self.min_start = other.min_start;
        }
        if other.max_end.cmp(&self.max_end, buffer) == Ordering::Greater {
            self.max_end = other.max_end;
        }

        #[cfg(debug_assertions)]
        {
            let start_comparison = self.start.cmp(&other.start, buffer);
            assert!(start_comparison <= Ordering::Equal);
            if start_comparison == Ordering::Equal {
                assert!(self.end.cmp(&other.end, buffer) >= Ordering::Equal);
            }
        }

        self.start = other.start;
        self.end = other.end;
        self.count += other.count;
    }
}

impl<'a> sum_tree::Dimension<'a, FoldSummary> for FoldRange {
    fn zero(_cx: &MultiBufferSnapshot) -> Self {
        Default::default()
    }

    fn add_summary(&mut self, summary: &'a FoldSummary, _: &MultiBufferSnapshot) {
        self.0.start = summary.start;
        self.0.end = summary.end;
    }
}

impl sum_tree::SeekTarget<'_, FoldSummary, FoldRange> for FoldRange {
    fn cmp(&self, other: &Self, buffer: &MultiBufferSnapshot) -> Ordering {
        AnchorRangeExt::cmp(&self.0, &other.0, buffer)
    }
}

impl<'a> sum_tree::Dimension<'a, FoldSummary> for usize {
    fn zero(_cx: &MultiBufferSnapshot) -> Self {
        Default::default()
    }

    fn add_summary(&mut self, summary: &'a FoldSummary, _: &MultiBufferSnapshot) {
        *self += summary.count;
    }
}

#[derive(Clone)]
pub struct FoldRows<'a> {
    cursor: Cursor<'a, Transform, Dimensions<FoldPoint, InlayPoint>>,
    input_rows: InlayBufferRows<'a>,
    fold_point: FoldPoint,
}

impl FoldRows<'_> {
    pub(crate) fn seek(&mut self, row: u32) {
        let fold_point = FoldPoint::new(row, 0);
        self.cursor.seek(&fold_point, Bias::Left);
        let overshoot = fold_point.0 - self.cursor.start().0.0;
        let inlay_point = InlayPoint(self.cursor.start().1.0 + overshoot);
        self.input_rows.seek(inlay_point.row());
        self.fold_point = fold_point;
    }
}

impl Iterator for FoldRows<'_> {
    type Item = RowInfo;

    fn next(&mut self) -> Option<Self::Item> {
        let mut traversed_fold = false;
        while self.fold_point > self.cursor.end().0 {
            self.cursor.next();
            traversed_fold = true;
            if self.cursor.item().is_none() {
                break;
            }
        }

        if self.cursor.item().is_some() {
            if traversed_fold {
                self.input_rows.seek(self.cursor.start().1.0.row);
                self.input_rows.next();
            }
            *self.fold_point.row_mut() += 1;
            self.input_rows.next()
        } else {
            None
        }
    }
}

/// A chunk of a buffer's text, along with its syntax highlight and
/// diagnostic status.
#[derive(Clone, Debug, Default)]
pub struct Chunk<'a> {
    /// The text of the chunk.
    pub text: &'a str,
    /// The syntax highlighting style of the chunk.
    pub syntax_highlight_id: Option<HighlightId>,
    /// The highlight style that has been applied to this chunk in
    /// the editor.
    pub highlight_style: Option<HighlightStyle>,
    /// The severity of diagnostic associated with this chunk, if any.
    pub diagnostic_severity: Option<lsp::DiagnosticSeverity>,
    /// Whether this chunk of text is marked as unnecessary.
    pub is_unnecessary: bool,
    /// Whether this chunk of text should be underlined.
    pub underline: bool,
    /// Whether this chunk of text was originally a tab character.
    pub is_tab: bool,
    /// Whether this chunk of text was originally a tab character.
    pub is_inlay: bool,
    /// An optional recipe for how the chunk should be presented.
    pub renderer: Option<ChunkRenderer>,
    /// Bitmap of tab character locations in chunk
    pub tabs: u128,
    /// Bitmap of character locations in chunk
    pub chars: u128,
}

#[derive(Clone, Copy, PartialEq, Eq, PartialOrd, Ord)]
pub enum ChunkRendererId {
    Fold(FoldId),
    Inlay(InlayId),
}

/// A recipe for how the chunk should be presented.
#[derive(Clone)]
pub struct ChunkRenderer {
    /// The id of the renderer associated with this chunk.
    pub id: ChunkRendererId,
    /// Creates a custom element to represent this chunk.
    pub render: Arc<dyn Send + Sync + Fn(&mut ChunkRendererContext) -> AnyElement>,
    /// If true, the element is constrained to the shaped width of the text.
    pub constrain_width: bool,
    /// The width of the element, as measured during the last layout pass.
    ///
    /// This is None if the element has not been laid out yet.
    pub measured_width: Option<Pixels>,
}

pub struct ChunkRendererContext<'a, 'b> {
    pub window: &'a mut Window,
    pub context: &'b mut App,
    pub max_width: Pixels,
}

impl fmt::Debug for ChunkRenderer {
    fn fmt(&self, f: &mut fmt::Formatter) -> fmt::Result {
        f.debug_struct("ChunkRenderer")
            .field("constrain_width", &self.constrain_width)
            .finish()
    }
}

impl Deref for ChunkRendererContext<'_, '_> {
    type Target = App;

    fn deref(&self) -> &Self::Target {
        self.context
    }
}

impl DerefMut for ChunkRendererContext<'_, '_> {
    fn deref_mut(&mut self) -> &mut Self::Target {
        self.context
    }
}

pub struct FoldChunks<'a> {
    transform_cursor: Cursor<'a, Transform, Dimensions<FoldOffset, InlayOffset>>,
    inlay_chunks: InlayChunks<'a>,
    inlay_chunk: Option<(InlayOffset, InlayChunk<'a>)>,
    inlay_offset: InlayOffset,
    output_offset: FoldOffset,
    max_output_offset: FoldOffset,
}

impl FoldChunks<'_> {
    pub(crate) fn seek(&mut self, range: Range<FoldOffset>) {
        self.transform_cursor.seek(&range.start, Bias::Right);

        let inlay_start = {
            let overshoot = range.start.0 - self.transform_cursor.start().0.0;
            self.transform_cursor.start().1 + InlayOffset(overshoot)
        };

        let transform_end = self.transform_cursor.end();

        let inlay_end = if self
            .transform_cursor
            .item()
            .is_none_or(|transform| transform.is_fold())
        {
            inlay_start
        } else if range.end < transform_end.0 {
            let overshoot = range.end.0 - self.transform_cursor.start().0.0;
            self.transform_cursor.start().1 + InlayOffset(overshoot)
        } else {
            transform_end.1
        };

        self.inlay_chunks.seek(inlay_start..inlay_end);
        self.inlay_chunk = None;
        self.inlay_offset = inlay_start;
        self.output_offset = range.start;
        self.max_output_offset = range.end;
    }
}

impl<'a> Iterator for FoldChunks<'a> {
    type Item = Chunk<'a>;

    fn next(&mut self) -> Option<Self::Item> {
        if self.output_offset >= self.max_output_offset {
            return None;
        }

        let transform = self.transform_cursor.item()?;

        // If we're in a fold, then return the fold's display text and
        // advance the transform and buffer cursors to the end of the fold.
        if let Some(placeholder) = transform.placeholder.as_ref() {
            self.inlay_chunk.take();
            self.inlay_offset += InlayOffset(transform.summary.input.len);

            while self.inlay_offset >= self.transform_cursor.end().1
                && self.transform_cursor.item().is_some()
            {
                self.transform_cursor.next();
            }

            self.output_offset.0 += placeholder.text.len();
            return Some(Chunk {
                text: placeholder.text,
                chars: placeholder.chars,
                renderer: Some(placeholder.renderer.clone()),
                ..Default::default()
            });
        }

        // When we reach a non-fold region, seek the underlying text
        // chunk iterator to the next unfolded range.
        if self.inlay_offset == self.transform_cursor.start().1
            && self.inlay_chunks.offset() != self.inlay_offset
        {
            let transform_start = self.transform_cursor.start();
            let transform_end = self.transform_cursor.end();
            let inlay_end = if self.max_output_offset < transform_end.0 {
                let overshoot = self.max_output_offset.0 - transform_start.0.0;
                transform_start.1 + InlayOffset(overshoot)
            } else {
                transform_end.1
            };

            self.inlay_chunks.seek(self.inlay_offset..inlay_end);
        }

        // Retrieve a chunk from the current location in the buffer.
        if self.inlay_chunk.is_none() {
            let chunk_offset = self.inlay_chunks.offset();
            self.inlay_chunk = self.inlay_chunks.next().map(|chunk| (chunk_offset, chunk));
        }

        // Otherwise, take a chunk from the buffer's text.
        if let Some((buffer_chunk_start, mut inlay_chunk)) = self.inlay_chunk.clone() {
            let chunk = &mut inlay_chunk.chunk;
            let buffer_chunk_end = buffer_chunk_start + InlayOffset(chunk.text.len());
            let transform_end = self.transform_cursor.end().1;
            let chunk_end = buffer_chunk_end.min(transform_end);

            chunk.text = &chunk.text
                [(self.inlay_offset - buffer_chunk_start).0..(chunk_end - buffer_chunk_start).0];

            let bit_end = (chunk_end - buffer_chunk_start).0;
            let mask = if bit_end >= 128 {
                u128::MAX
            } else {
                (1u128 << bit_end) - 1
            };

            chunk.tabs = (chunk.tabs >> (self.inlay_offset - buffer_chunk_start).0) & mask;
            chunk.chars = (chunk.chars >> (self.inlay_offset - buffer_chunk_start).0) & mask;

            if chunk_end == transform_end {
                self.transform_cursor.next();
            } else if chunk_end == buffer_chunk_end {
                self.inlay_chunk.take();
            }

            self.inlay_offset = chunk_end;
            self.output_offset.0 += chunk.text.len();
            return Some(Chunk {
                text: chunk.text,
                tabs: chunk.tabs,
                chars: chunk.chars,
                syntax_highlight_id: chunk.syntax_highlight_id,
                highlight_style: chunk.highlight_style,
                diagnostic_severity: chunk.diagnostic_severity,
                is_unnecessary: chunk.is_unnecessary,
                is_tab: chunk.is_tab,
                is_inlay: chunk.is_inlay,
                underline: chunk.underline,
                renderer: inlay_chunk.renderer,
            });
        }

        None
    }
}

#[derive(Copy, Clone, Debug, Default, Eq, Ord, PartialOrd, PartialEq)]
pub struct FoldOffset(pub usize);

impl FoldOffset {
    pub fn to_point(self, snapshot: &FoldSnapshot) -> FoldPoint {
        let mut cursor = snapshot
            .transforms
            .cursor::<Dimensions<FoldOffset, TransformSummary>>(&());
        cursor.seek(&self, Bias::Right);
        let overshoot = if cursor.item().is_none_or(|t| t.is_fold()) {
            Point::new(0, (self.0 - cursor.start().0.0) as u32)
        } else {
            let inlay_offset = cursor.start().1.input.len + self.0 - cursor.start().0.0;
            let inlay_point = snapshot.inlay_snapshot.to_point(InlayOffset(inlay_offset));
            inlay_point.0 - cursor.start().1.input.lines
        };
        FoldPoint(cursor.start().1.output.lines + overshoot)
    }

    #[cfg(test)]
    pub fn to_inlay_offset(self, snapshot: &FoldSnapshot) -> InlayOffset {
        let mut cursor = snapshot
            .transforms
            .cursor::<Dimensions<FoldOffset, InlayOffset>>(&());
        cursor.seek(&self, Bias::Right);
        let overshoot = self.0 - cursor.start().0.0;
        InlayOffset(cursor.start().1.0 + overshoot)
    }
}

impl Add for FoldOffset {
    type Output = Self;

    fn add(self, rhs: Self) -> Self::Output {
        Self(self.0 + rhs.0)
    }
}

impl AddAssign for FoldOffset {
    fn add_assign(&mut self, rhs: Self) {
        self.0 += rhs.0;
    }
}

impl Sub for FoldOffset {
    type Output = Self;

    fn sub(self, rhs: Self) -> Self::Output {
        Self(self.0 - rhs.0)
    }
}

impl<'a> sum_tree::Dimension<'a, TransformSummary> for FoldOffset {
    fn zero(_cx: &()) -> Self {
        Default::default()
    }

    fn add_summary(&mut self, summary: &'a TransformSummary, _: &()) {
        self.0 += &summary.output.len;
    }
}

impl<'a> sum_tree::Dimension<'a, TransformSummary> for InlayPoint {
    fn zero(_cx: &()) -> Self {
        Default::default()
    }

    fn add_summary(&mut self, summary: &'a TransformSummary, _: &()) {
        self.0 += &summary.input.lines;
    }
}

impl<'a> sum_tree::Dimension<'a, TransformSummary> for InlayOffset {
    fn zero(_cx: &()) -> Self {
        Default::default()
    }

    fn add_summary(&mut self, summary: &'a TransformSummary, _: &()) {
        self.0 += &summary.input.len;
    }
}

pub type FoldEdit = Edit<FoldOffset>;

#[cfg(test)]
mod tests {
    use super::*;
    use crate::{MultiBuffer, ToPoint, display_map::inlay_map::InlayMap};
    use Bias::{Left, Right};
    use collections::HashSet;
    use rand::prelude::*;
    use settings::SettingsStore;
    use std::{env, mem};
    use text::Patch;
    use util::RandomCharIter;
    use util::test::sample_text;

    #[gpui::test]
    fn test_basic_folds(cx: &mut gpui::App) {
        init_test(cx);
        let buffer = MultiBuffer::build_simple(&sample_text(5, 6, 'a'), cx);
        let subscription = buffer.update(cx, |buffer, _| buffer.subscribe());
        let buffer_snapshot = buffer.read(cx).snapshot(cx);
        let (mut inlay_map, inlay_snapshot) = InlayMap::new(buffer_snapshot);
        let mut map = FoldMap::new(inlay_snapshot.clone()).0;

        let (mut writer, _, _) = map.write(inlay_snapshot, vec![]);
        let (snapshot2, edits) = writer.fold(vec![
            (Point::new(0, 2)..Point::new(2, 2), FoldPlaceholder::test()),
            (Point::new(2, 4)..Point::new(4, 1), FoldPlaceholder::test()),
        ]);
        assert_eq!(snapshot2.text(), "aa⋯cc⋯eeeee");
        assert_eq!(
            edits,
            &[
                FoldEdit {
                    old: FoldOffset(2)..FoldOffset(16),
                    new: FoldOffset(2)..FoldOffset(5),
                },
                FoldEdit {
                    old: FoldOffset(18)..FoldOffset(29),
                    new: FoldOffset(7)..FoldOffset(10)
                },
            ]
        );

        let buffer_snapshot = buffer.update(cx, |buffer, cx| {
            buffer.edit(
                vec![
                    (Point::new(0, 0)..Point::new(0, 1), "123"),
                    (Point::new(2, 3)..Point::new(2, 3), "123"),
                ],
                None,
                cx,
            );
            buffer.snapshot(cx)
        });

        let (inlay_snapshot, inlay_edits) =
            inlay_map.sync(buffer_snapshot, subscription.consume().into_inner());
        let (snapshot3, edits) = map.read(inlay_snapshot, inlay_edits);
        assert_eq!(snapshot3.text(), "123a⋯c123c⋯eeeee");
        assert_eq!(
            edits,
            &[
                FoldEdit {
                    old: FoldOffset(0)..FoldOffset(1),
                    new: FoldOffset(0)..FoldOffset(3),
                },
                FoldEdit {
                    old: FoldOffset(6)..FoldOffset(6),
                    new: FoldOffset(8)..FoldOffset(11),
                },
            ]
        );

        let buffer_snapshot = buffer.update(cx, |buffer, cx| {
            buffer.edit([(Point::new(2, 6)..Point::new(4, 3), "456")], None, cx);
            buffer.snapshot(cx)
        });
        let (inlay_snapshot, inlay_edits) =
            inlay_map.sync(buffer_snapshot, subscription.consume().into_inner());
        let (snapshot4, _) = map.read(inlay_snapshot.clone(), inlay_edits);
        assert_eq!(snapshot4.text(), "123a⋯c123456eee");

        let (mut writer, _, _) = map.write(inlay_snapshot.clone(), vec![]);
        writer.unfold_intersecting(Some(Point::new(0, 4)..Point::new(0, 4)), false);
        let (snapshot5, _) = map.read(inlay_snapshot.clone(), vec![]);
        assert_eq!(snapshot5.text(), "123a⋯c123456eee");

        let (mut writer, _, _) = map.write(inlay_snapshot.clone(), vec![]);
        writer.unfold_intersecting(Some(Point::new(0, 4)..Point::new(0, 4)), true);
        let (snapshot6, _) = map.read(inlay_snapshot, vec![]);
        assert_eq!(snapshot6.text(), "123aaaaa\nbbbbbb\nccc123456eee");
    }

    #[gpui::test]
    fn test_adjacent_folds(cx: &mut gpui::App) {
        init_test(cx);
        let buffer = MultiBuffer::build_simple("abcdefghijkl", cx);
        let subscription = buffer.update(cx, |buffer, _| buffer.subscribe());
        let buffer_snapshot = buffer.read(cx).snapshot(cx);
        let (mut inlay_map, inlay_snapshot) = InlayMap::new(buffer_snapshot);

        {
            let mut map = FoldMap::new(inlay_snapshot.clone()).0;

            let (mut writer, _, _) = map.write(inlay_snapshot.clone(), vec![]);
            writer.fold(vec![(5..8, FoldPlaceholder::test())]);
            let (snapshot, _) = map.read(inlay_snapshot.clone(), vec![]);
            assert_eq!(snapshot.text(), "abcde⋯ijkl");

            // Create an fold adjacent to the start of the first fold.
            let (mut writer, _, _) = map.write(inlay_snapshot.clone(), vec![]);
            writer.fold(vec![
                (0..1, FoldPlaceholder::test()),
                (2..5, FoldPlaceholder::test()),
            ]);
            let (snapshot, _) = map.read(inlay_snapshot.clone(), vec![]);
            assert_eq!(snapshot.text(), "⋯b⋯ijkl");

            // Create an fold adjacent to the end of the first fold.
            let (mut writer, _, _) = map.write(inlay_snapshot.clone(), vec![]);
            writer.fold(vec![
                (11..11, FoldPlaceholder::test()),
                (8..10, FoldPlaceholder::test()),
            ]);
            let (snapshot, _) = map.read(inlay_snapshot.clone(), vec![]);
            assert_eq!(snapshot.text(), "⋯b⋯kl");
        }

        {
            let mut map = FoldMap::new(inlay_snapshot.clone()).0;

            // Create two adjacent folds.
            let (mut writer, _, _) = map.write(inlay_snapshot.clone(), vec![]);
            writer.fold(vec![
                (0..2, FoldPlaceholder::test()),
                (2..5, FoldPlaceholder::test()),
            ]);
            let (snapshot, _) = map.read(inlay_snapshot, vec![]);
            assert_eq!(snapshot.text(), "⋯fghijkl");

            // Edit within one of the folds.
            let buffer_snapshot = buffer.update(cx, |buffer, cx| {
                buffer.edit([(0..1, "12345")], None, cx);
                buffer.snapshot(cx)
            });
            let (inlay_snapshot, inlay_edits) =
                inlay_map.sync(buffer_snapshot, subscription.consume().into_inner());
            let (snapshot, _) = map.read(inlay_snapshot, inlay_edits);
            assert_eq!(snapshot.text(), "12345⋯fghijkl");
        }
    }

    #[gpui::test]
    fn test_overlapping_folds(cx: &mut gpui::App) {
        let buffer = MultiBuffer::build_simple(&sample_text(5, 6, 'a'), cx);
        let buffer_snapshot = buffer.read(cx).snapshot(cx);
        let (_, inlay_snapshot) = InlayMap::new(buffer_snapshot);
        let mut map = FoldMap::new(inlay_snapshot.clone()).0;
        let (mut writer, _, _) = map.write(inlay_snapshot.clone(), vec![]);
        writer.fold(vec![
            (Point::new(0, 2)..Point::new(2, 2), FoldPlaceholder::test()),
            (Point::new(0, 4)..Point::new(1, 0), FoldPlaceholder::test()),
            (Point::new(1, 2)..Point::new(3, 2), FoldPlaceholder::test()),
            (Point::new(3, 1)..Point::new(4, 1), FoldPlaceholder::test()),
        ]);
        let (snapshot, _) = map.read(inlay_snapshot, vec![]);
        assert_eq!(snapshot.text(), "aa⋯eeeee");
    }

    #[gpui::test]
    fn test_merging_folds_via_edit(cx: &mut gpui::App) {
        init_test(cx);
        let buffer = MultiBuffer::build_simple(&sample_text(5, 6, 'a'), cx);
        let subscription = buffer.update(cx, |buffer, _| buffer.subscribe());
        let buffer_snapshot = buffer.read(cx).snapshot(cx);
        let (mut inlay_map, inlay_snapshot) = InlayMap::new(buffer_snapshot);
        let mut map = FoldMap::new(inlay_snapshot.clone()).0;

        let (mut writer, _, _) = map.write(inlay_snapshot.clone(), vec![]);
        writer.fold(vec![
            (Point::new(0, 2)..Point::new(2, 2), FoldPlaceholder::test()),
            (Point::new(3, 1)..Point::new(4, 1), FoldPlaceholder::test()),
        ]);
        let (snapshot, _) = map.read(inlay_snapshot, vec![]);
        assert_eq!(snapshot.text(), "aa⋯cccc\nd⋯eeeee");

        let buffer_snapshot = buffer.update(cx, |buffer, cx| {
            buffer.edit([(Point::new(2, 2)..Point::new(3, 1), "")], None, cx);
            buffer.snapshot(cx)
        });
        let (inlay_snapshot, inlay_edits) =
            inlay_map.sync(buffer_snapshot, subscription.consume().into_inner());
        let (snapshot, _) = map.read(inlay_snapshot, inlay_edits);
        assert_eq!(snapshot.text(), "aa⋯eeeee");
    }

    #[gpui::test]
    fn test_folds_in_range(cx: &mut gpui::App) {
        let buffer = MultiBuffer::build_simple(&sample_text(5, 6, 'a'), cx);
        let buffer_snapshot = buffer.read(cx).snapshot(cx);
        let (_, inlay_snapshot) = InlayMap::new(buffer_snapshot.clone());
        let mut map = FoldMap::new(inlay_snapshot.clone()).0;

        let (mut writer, _, _) = map.write(inlay_snapshot.clone(), vec![]);
        writer.fold(vec![
            (Point::new(0, 2)..Point::new(2, 2), FoldPlaceholder::test()),
            (Point::new(0, 4)..Point::new(1, 0), FoldPlaceholder::test()),
            (Point::new(1, 2)..Point::new(3, 2), FoldPlaceholder::test()),
            (Point::new(3, 1)..Point::new(4, 1), FoldPlaceholder::test()),
        ]);
        let (snapshot, _) = map.read(inlay_snapshot, vec![]);
        let fold_ranges = snapshot
            .folds_in_range(Point::new(1, 0)..Point::new(1, 3))
            .map(|fold| {
                fold.range.start.to_point(&buffer_snapshot)
                    ..fold.range.end.to_point(&buffer_snapshot)
            })
            .collect::<Vec<_>>();
        assert_eq!(
            fold_ranges,
            vec![
                Point::new(0, 2)..Point::new(2, 2),
                Point::new(1, 2)..Point::new(3, 2)
            ]
        );
    }

    #[gpui::test(iterations = 100)]
    fn test_random_folds(cx: &mut gpui::App, mut rng: StdRng) {
        init_test(cx);
        let operations = env::var("OPERATIONS")
            .map(|i| i.parse().expect("invalid `OPERATIONS` variable"))
            .unwrap_or(10);

        let len = rng.random_range(0..10);
        let text = RandomCharIter::new(&mut rng).take(len).collect::<String>();
        let buffer = if rng.random() {
            MultiBuffer::build_simple(&text, cx)
        } else {
            MultiBuffer::build_random(&mut rng, cx)
        };
        let mut buffer_snapshot = buffer.read(cx).snapshot(cx);
        let (mut inlay_map, inlay_snapshot) = InlayMap::new(buffer_snapshot.clone());
        let mut map = FoldMap::new(inlay_snapshot.clone()).0;

        let (mut initial_snapshot, _) = map.read(inlay_snapshot, vec![]);
        let mut snapshot_edits = Vec::new();

        let mut next_inlay_id = 0;
        for _ in 0..operations {
            log::info!("text: {:?}", buffer_snapshot.text());
            let mut buffer_edits = Vec::new();
            let mut inlay_edits = Vec::new();
            match rng.random_range(0..=100) {
                0..=39 => {
                    snapshot_edits.extend(map.randomly_mutate(&mut rng));
                }
                40..=59 => {
                    let (_, edits) = inlay_map.randomly_mutate(&mut next_inlay_id, &mut rng);
                    inlay_edits = edits;
                }
                _ => buffer.update(cx, |buffer, cx| {
                    let subscription = buffer.subscribe();
                    let edit_count = rng.random_range(1..=5);
                    buffer.randomly_mutate(&mut rng, edit_count, cx);
                    buffer_snapshot = buffer.snapshot(cx);
                    let edits = subscription.consume().into_inner();
                    log::info!("editing {:?}", edits);
                    buffer_edits.extend(edits);
                }),
            };

            let (inlay_snapshot, new_inlay_edits) =
                inlay_map.sync(buffer_snapshot.clone(), buffer_edits);
            log::info!("inlay text {:?}", inlay_snapshot.text());

            let inlay_edits = Patch::new(inlay_edits)
                .compose(new_inlay_edits)
                .into_inner();
            let (snapshot, edits) = map.read(inlay_snapshot.clone(), inlay_edits);
            snapshot_edits.push((snapshot.clone(), edits));

            let mut expected_text: String = inlay_snapshot.text().to_string();
            for fold_range in map.merged_folds().into_iter().rev() {
                let fold_inlay_start = inlay_snapshot.to_inlay_offset(fold_range.start);
                let fold_inlay_end = inlay_snapshot.to_inlay_offset(fold_range.end);
                expected_text.replace_range(fold_inlay_start.0..fold_inlay_end.0, "⋯");
            }

            assert_eq!(snapshot.text(), expected_text);
            log::info!(
                "fold text {:?} ({} lines)",
                expected_text,
                expected_text.matches('\n').count() + 1
            );

            let mut prev_row = 0;
            let mut expected_buffer_rows = Vec::new();
            for fold_range in map.merged_folds() {
                let fold_start = inlay_snapshot
                    .to_point(inlay_snapshot.to_inlay_offset(fold_range.start))
                    .row();
                let fold_end = inlay_snapshot
                    .to_point(inlay_snapshot.to_inlay_offset(fold_range.end))
                    .row();
                expected_buffer_rows.extend(
                    inlay_snapshot
                        .row_infos(prev_row)
                        .take((1 + fold_start - prev_row) as usize),
                );
                prev_row = 1 + fold_end;
            }
            expected_buffer_rows.extend(inlay_snapshot.row_infos(prev_row));

            assert_eq!(
                expected_buffer_rows.len(),
                expected_text.matches('\n').count() + 1,
                "wrong expected buffer rows {:?}. text: {:?}",
                expected_buffer_rows,
                expected_text
            );

            for (output_row, line) in expected_text.lines().enumerate() {
                let line_len = snapshot.line_len(output_row as u32);
                assert_eq!(line_len, line.len() as u32);
            }

            let longest_row = snapshot.longest_row();
            let longest_char_column = expected_text
                .split('\n')
                .nth(longest_row as usize)
                .unwrap()
                .chars()
                .count();
            let mut fold_point = FoldPoint::new(0, 0);
            let mut fold_offset = FoldOffset(0);
            let mut char_column = 0;
            for c in expected_text.chars() {
                let inlay_point = fold_point.to_inlay_point(&snapshot);
                let inlay_offset = fold_offset.to_inlay_offset(&snapshot);
                assert_eq!(
                    snapshot.to_fold_point(inlay_point, Right),
                    fold_point,
                    "{:?} -> fold point",
                    inlay_point,
                );
                assert_eq!(
                    inlay_snapshot.to_offset(inlay_point),
                    inlay_offset,
                    "inlay_snapshot.to_offset({:?})",
                    inlay_point,
                );
                assert_eq!(
                    fold_point.to_offset(&snapshot),
                    fold_offset,
                    "fold_point.to_offset({:?})",
                    fold_point,
                );

                if c == '\n' {
                    *fold_point.row_mut() += 1;
                    *fold_point.column_mut() = 0;
                    char_column = 0;
                } else {
                    *fold_point.column_mut() += c.len_utf8() as u32;
                    char_column += 1;
                }
                fold_offset.0 += c.len_utf8();
                if char_column > longest_char_column {
                    panic!(
                        "invalid longest row {:?} (chars {}), found row {:?} (chars: {})",
                        longest_row,
                        longest_char_column,
                        fold_point.row(),
                        char_column
                    );
                }
            }

            for _ in 0..5 {
                let mut start = snapshot.clip_offset(
                    FoldOffset(rng.random_range(0..=snapshot.len().0)),
                    Bias::Left,
                );
                let mut end = snapshot.clip_offset(
                    FoldOffset(rng.random_range(0..=snapshot.len().0)),
                    Bias::Right,
                );
                if start > end {
                    mem::swap(&mut start, &mut end);
                }

                let text = &expected_text[start.0..end.0];
                assert_eq!(
                    snapshot
                        .chunks(start..end, false, Highlights::default())
                        .map(|c| c.text)
                        .collect::<String>(),
                    text,
                );
            }

            let mut fold_row = 0;
            while fold_row < expected_buffer_rows.len() as u32 {
                assert_eq!(
                    snapshot.row_infos(fold_row).collect::<Vec<_>>(),
                    expected_buffer_rows[(fold_row as usize)..],
                    "wrong buffer rows starting at fold row {}",
                    fold_row,
                );
                fold_row += 1;
            }

            let folded_buffer_rows = map
                .merged_folds()
                .iter()
                .flat_map(|fold_range| {
                    let start_row = fold_range.start.to_point(&buffer_snapshot).row;
                    let end = fold_range.end.to_point(&buffer_snapshot);
                    if end.column == 0 {
                        start_row..end.row
                    } else {
                        start_row..end.row + 1
                    }
                })
                .collect::<HashSet<_>>();
            for row in 0..=buffer_snapshot.max_point().row {
                assert_eq!(
                    snapshot.is_line_folded(MultiBufferRow(row)),
                    folded_buffer_rows.contains(&row),
                    "expected buffer row {}{} to be folded",
                    row,
                    if folded_buffer_rows.contains(&row) {
                        ""
                    } else {
                        " not"
                    }
                );
            }

            for _ in 0..5 {
                let end =
                    buffer_snapshot.clip_offset(rng.random_range(0..=buffer_snapshot.len()), Right);
                let start = buffer_snapshot.clip_offset(rng.random_range(0..=end), Left);
                let expected_folds = map
                    .snapshot
                    .folds
                    .items(&buffer_snapshot)
                    .into_iter()
                    .filter(|fold| {
                        let start = buffer_snapshot.anchor_before(start);
                        let end = buffer_snapshot.anchor_after(end);
                        start.cmp(&fold.range.end, &buffer_snapshot) == Ordering::Less
                            && end.cmp(&fold.range.start, &buffer_snapshot) == Ordering::Greater
                    })
                    .collect::<Vec<_>>();

                assert_eq!(
                    snapshot
                        .folds_in_range(start..end)
                        .cloned()
                        .collect::<Vec<_>>(),
                    expected_folds
                );
            }

            let text = snapshot.text();
            for _ in 0..5 {
                let start_row = rng.random_range(0..=snapshot.max_point().row());
                let start_column = rng.random_range(0..=snapshot.line_len(start_row));
                let end_row = rng.random_range(0..=snapshot.max_point().row());
                let end_column = rng.random_range(0..=snapshot.line_len(end_row));
                let mut start =
                    snapshot.clip_point(FoldPoint::new(start_row, start_column), Bias::Left);
                let mut end = snapshot.clip_point(FoldPoint::new(end_row, end_column), Bias::Right);
                if start > end {
                    mem::swap(&mut start, &mut end);
                }

                let lines = start..end;
                let bytes = start.to_offset(&snapshot)..end.to_offset(&snapshot);
                assert_eq!(
                    snapshot.text_summary_for_range(lines),
                    TextSummary::from(&text[bytes.start.0..bytes.end.0])
                )
            }

            let mut text = initial_snapshot.text();
            for (snapshot, edits) in snapshot_edits.drain(..) {
                let new_text = snapshot.text();
                for edit in edits {
                    let old_bytes = edit.new.start.0..edit.new.start.0 + edit.old_len().0;
                    let new_bytes = edit.new.start.0..edit.new.end.0;
                    text.replace_range(old_bytes, &new_text[new_bytes]);
                }

                assert_eq!(text, new_text);
                initial_snapshot = snapshot;
            }
        }
    }

    #[gpui::test]
    fn test_buffer_rows(cx: &mut gpui::App) {
        let text = sample_text(6, 6, 'a') + "\n";
        let buffer = MultiBuffer::build_simple(&text, cx);

        let buffer_snapshot = buffer.read(cx).snapshot(cx);
        let (_, inlay_snapshot) = InlayMap::new(buffer_snapshot);
        let mut map = FoldMap::new(inlay_snapshot.clone()).0;

        let (mut writer, _, _) = map.write(inlay_snapshot.clone(), vec![]);
        writer.fold(vec![
            (Point::new(0, 2)..Point::new(2, 2), FoldPlaceholder::test()),
            (Point::new(3, 1)..Point::new(4, 1), FoldPlaceholder::test()),
        ]);

        let (snapshot, _) = map.read(inlay_snapshot, vec![]);
        assert_eq!(snapshot.text(), "aa⋯cccc\nd⋯eeeee\nffffff\n");
        assert_eq!(
            snapshot
                .row_infos(0)
                .map(|info| info.buffer_row)
                .collect::<Vec<_>>(),
            [Some(0), Some(3), Some(5), Some(6)]
        );
        assert_eq!(
            snapshot
                .row_infos(3)
                .map(|info| info.buffer_row)
                .collect::<Vec<_>>(),
            [Some(6)]
        );
    }

    #[gpui::test(iterations = 100)]
    fn test_random_chunk_bitmaps(cx: &mut gpui::App, mut rng: StdRng) {
        init_test(cx);

        // Generate random buffer using existing test infrastructure
        let text_len = rng.random_range(0..10000);
        let buffer = if rng.random() {
            let text = RandomCharIter::new(&mut rng)
                .take(text_len)
                .collect::<String>();
            MultiBuffer::build_simple(&text, cx)
        } else {
            MultiBuffer::build_random(&mut rng, cx)
        };
        let buffer_snapshot = buffer.read(cx).snapshot(cx);
        let (_, inlay_snapshot) = InlayMap::new(buffer_snapshot);
        let (mut fold_map, _) = FoldMap::new(inlay_snapshot.clone());

        // Perform random mutations
        let mutation_count = rng.random_range(1..10);
        for _ in 0..mutation_count {
            fold_map.randomly_mutate(&mut rng);
        }

        let (snapshot, _) = fold_map.read(inlay_snapshot, vec![]);

        // Get all chunks and verify their bitmaps
        let chunks = snapshot.chunks(
            FoldOffset(0)..FoldOffset(snapshot.len().0),
            false,
            Highlights::default(),
        );

        for chunk in chunks {
            let chunk_text = chunk.text;
            let chars_bitmap = chunk.chars;
            let tabs_bitmap = chunk.tabs;

            // Check empty chunks have empty bitmaps
            if chunk_text.is_empty() {
                assert_eq!(
                    chars_bitmap, 0,
                    "Empty chunk should have empty chars bitmap"
                );
                assert_eq!(tabs_bitmap, 0, "Empty chunk should have empty tabs bitmap");
                continue;
            }

            // Verify that chunk text doesn't exceed 128 bytes
            assert!(
                chunk_text.len() <= 128,
                "Chunk text length {} exceeds 128 bytes",
                chunk_text.len()
            );

            // Verify chars bitmap
            let char_indices = chunk_text
                .char_indices()
                .map(|(i, _)| i)
                .collect::<Vec<_>>();

            for byte_idx in 0..chunk_text.len() {
                let should_have_bit = char_indices.contains(&byte_idx);
                let has_bit = chars_bitmap & (1 << byte_idx) != 0;

                if has_bit != should_have_bit {
                    eprintln!("Chunk text bytes: {:?}", chunk_text.as_bytes());
                    eprintln!("Char indices: {:?}", char_indices);
                    eprintln!("Chars bitmap: {:#b}", chars_bitmap);
                    assert_eq!(
                        has_bit, should_have_bit,
                        "Chars bitmap mismatch at byte index {} in chunk {:?}. Expected bit: {}, Got bit: {}",
                        byte_idx, chunk_text, should_have_bit, has_bit
                    );
                }
            }

            // Verify tabs bitmap
            for (byte_idx, byte) in chunk_text.bytes().enumerate() {
                let is_tab = byte == b'\t';
                let has_bit = tabs_bitmap & (1 << byte_idx) != 0;

                assert_eq!(
                    has_bit, is_tab,
                    "Tabs bitmap mismatch at byte index {} in chunk {:?}. Byte: {:?}, Expected bit: {}, Got bit: {}",
                    byte_idx, chunk_text, byte as char, is_tab, has_bit
                );
            }
        }
    }

    fn init_test(cx: &mut gpui::App) {
        let store = SettingsStore::test(cx);
        cx.set_global(store);
    }

    impl FoldMap {
        fn merged_folds(&self) -> Vec<Range<usize>> {
            let inlay_snapshot = self.snapshot.inlay_snapshot.clone();
            let buffer = &inlay_snapshot.buffer;
            let mut folds = self.snapshot.folds.items(buffer);
            // Ensure sorting doesn't change how folds get merged and displayed.
            folds.sort_by(|a, b| a.range.cmp(&b.range, buffer));
            let mut folds = folds
                .iter()
                .map(|fold| fold.range.start.to_offset(buffer)..fold.range.end.to_offset(buffer))
                .peekable();

            let mut merged_folds = Vec::new();
            while let Some(mut fold_range) = folds.next() {
                while let Some(next_range) = folds.peek() {
                    if fold_range.end >= next_range.start {
                        if next_range.end > fold_range.end {
                            fold_range.end = next_range.end;
                        }
                        folds.next();
                    } else {
                        break;
                    }
                }
                if fold_range.end > fold_range.start {
                    merged_folds.push(fold_range);
                }
            }
            merged_folds
        }

        pub fn randomly_mutate(
            &mut self,
            rng: &mut impl Rng,
        ) -> Vec<(FoldSnapshot, Vec<FoldEdit>)> {
            let mut snapshot_edits = Vec::new();
            match rng.random_range(0..=100) {
                0..=39 if !self.snapshot.folds.is_empty() => {
                    let inlay_snapshot = self.snapshot.inlay_snapshot.clone();
                    let buffer = &inlay_snapshot.buffer;
                    let mut to_unfold = Vec::new();
                    for _ in 0..rng.random_range(1..=3) {
                        let end = buffer.clip_offset(rng.random_range(0..=buffer.len()), Right);
                        let start = buffer.clip_offset(rng.random_range(0..=end), Left);
                        to_unfold.push(start..end);
                    }
                    let inclusive = rng.random();
                    log::info!("unfolding {:?} (inclusive: {})", to_unfold, inclusive);
                    let (mut writer, snapshot, edits) = self.write(inlay_snapshot, vec![]);
                    snapshot_edits.push((snapshot, edits));
                    let (snapshot, edits) = writer.unfold_intersecting(to_unfold, inclusive);
                    snapshot_edits.push((snapshot, edits));
                }
                _ => {
                    let inlay_snapshot = self.snapshot.inlay_snapshot.clone();
                    let buffer = &inlay_snapshot.buffer;
                    let mut to_fold = Vec::new();
                    for _ in 0..rng.random_range(1..=2) {
                        let end = buffer.clip_offset(rng.random_range(0..=buffer.len()), Right);
                        let start = buffer.clip_offset(rng.random_range(0..=end), Left);
                        to_fold.push((start..end, FoldPlaceholder::test()));
                    }
                    log::info!("folding {:?}", to_fold);
                    let (mut writer, snapshot, edits) = self.write(inlay_snapshot, vec![]);
                    snapshot_edits.push((snapshot, edits));
                    let (snapshot, edits) = writer.fold(to_fold);
                    snapshot_edits.push((snapshot, edits));
                }
            }
            snapshot_edits
        }
    }
}<|MERGE_RESOLUTION|>--- conflicted
+++ resolved
@@ -883,7 +883,6 @@
         .flat_map(|chunk| chunk.text.chars())
     }
 
-<<<<<<< HEAD
     pub fn chars_for_range(
         &self,
         start: FoldOffset,
@@ -891,14 +890,14 @@
     ) -> impl Iterator<Item = char> + '_ {
         self.chunks(start..end, false, Highlights::default())
             .flat_map(|chunk| chunk.text.chars())
-=======
+    }
+
     pub fn chunks_at(&self, start: FoldPoint) -> FoldChunks<'_> {
         self.chunks(
             start.to_offset(self)..self.len(),
             false,
             Highlights::default(),
         )
->>>>>>> b60e7057
     }
 
     #[cfg(test)]
