--- conflicted
+++ resolved
@@ -9116,11 +9116,8 @@
     tab_invisible: ShapedLine,
     space_invisible: ShapedLine,
     sticky_buffer_header: Option<AnyElement>,
-<<<<<<< HEAD
     overlays: Vec<AnyElement>,
-=======
     document_colors: Option<(DocumentColorsRenderMode, Vec<(Range<DisplayPoint>, Hsla)>)>,
->>>>>>> 65067dad
 }
 
 impl EditorLayout {
