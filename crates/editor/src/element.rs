--- conflicted
+++ resolved
@@ -42,23 +42,13 @@
 use gpui::{
     Action, Along, AnyElement, App, AppContext, AvailableSpace, Axis as ScrollbarAxis, BorderStyle,
     Bounds, ClickEvent, ContentMask, Context, Corner, Corners, CursorStyle, DispatchPhase, Edges,
-<<<<<<< HEAD
-    Element, ElementInputHandler, Entity, Focusable as _, FontId, GlobalElementId, Hitbox, Hsla,
-    InteractiveElement, IntoElement, IsZero, Keystroke, Length, ModifiersChangedEvent, MouseButton,
-    MouseDownEvent, MouseMoveEvent, MouseUpEvent, PaintQuad, ParentElement, Pixels, ScrollDelta,
-    ScrollHandle, ScrollWheelEvent, ShapedLine, SharedString, Size, StatefulInteractiveElement,
-    Style, Styled, TextRun, TextStyle, TextStyleRefinement, WeakEntity, Window, anchored, deferred,
-    div, fill, linear_color_stop, linear_gradient, outline, point, px, quad, relative, size,
-    solid_background, transparent_black,
-=======
     Element, ElementInputHandler, Entity, Focusable as _, FontId, GlobalElementId, Hitbox,
     HitboxBehavior, Hsla, InteractiveElement, IntoElement, IsZero, Keystroke, Length,
     ModifiersChangedEvent, MouseButton, MouseDownEvent, MouseMoveEvent, MouseUpEvent, PaintQuad,
     ParentElement, Pixels, ScrollDelta, ScrollHandle, ScrollWheelEvent, ShapedLine, SharedString,
-    Size, StatefulInteractiveElement, Style, Styled, TextRun, TextStyleRefinement, WeakEntity,
-    Window, anchored, deferred, div, fill, linear_color_stop, linear_gradient, outline, point, px,
-    quad, relative, size, solid_background, transparent_black,
->>>>>>> 40c91d5d
+    Size, StatefulInteractiveElement, Style, Styled, TextRun, TextStyle, TextStyleRefinement,
+    WeakEntity, Window, anchored, deferred, div, fill, linear_color_stop, linear_gradient, outline,
+    point, px, quad, relative, size, solid_background, transparent_black,
 };
 use itertools::Itertools;
 use language::language_settings::{
