use crate::{
    ActiveDiagnostic, BlockId, CURSORS_VISIBLE_FOR, ChunkRendererContext, ChunkReplacement,
    CodeActionSource, ColumnarMode, ConflictsOurs, ConflictsOursMarker, ConflictsOuter,
    ConflictsTheirs, ConflictsTheirsMarker, ContextMenuPlacement, CursorShape, CustomBlockId,
    DisplayDiffHunk, DisplayPoint, DisplayRow, DocumentHighlightRead, DocumentHighlightWrite,
    EditDisplayMode, EditPrediction, Editor, EditorMode, EditorSettings, EditorSnapshot,
    EditorStyle, FILE_HEADER_HEIGHT, FocusedBlock, GutterDimensions, HalfPageDown, HalfPageUp,
    HandleInput, HoveredCursor, InlayHintRefreshReason, JumpData, LineDown, LineHighlight, LineUp,
    MAX_LINE_LEN, MINIMAP_FONT_SIZE, MULTI_BUFFER_EXCERPT_HEADER_HEIGHT, OpenExcerpts, PageDown,
    PageUp, PhantomBreakpointIndicator, Point, RowExt, RowRangeExt, SelectPhase,
    SelectedTextHighlight, Selection, SelectionDragState, SoftWrap, StickyHeaderExcerpt, ToPoint,
    ToggleFold, ToggleFoldAll,
    code_context_menus::{CodeActionsMenu, MENU_ASIDE_MAX_WIDTH, MENU_ASIDE_MIN_WIDTH, MENU_GAP},
    display_map::{
        Block, BlockContext, BlockStyle, ChunkRendererId, DisplaySnapshot, EditorMargins,
        HighlightKey, HighlightedChunk, ToDisplayPoint,
    },
    editor_settings::{
        CurrentLineHighlight, DocumentColorsRenderMode, DoubleClickInMultibuffer, Minimap,
        MinimapThumb, MinimapThumbBorder, ScrollBeyondLastLine, ScrollbarAxes,
        ScrollbarDiagnostics, ShowMinimap, ShowScrollbar,
    },
    git::blame::{BlameRenderer, GitBlame, GlobalBlameRenderer},
    hover_popover::{
        self, HOVER_POPOVER_GAP, MIN_POPOVER_CHARACTER_WIDTH, MIN_POPOVER_LINE_HEIGHT,
        POPOVER_RIGHT_OFFSET, hover_at,
    },
    inlay_hint_settings,
    items::BufferSearchHighlights,
    mouse_context_menu::{self, MenuPosition},
    scroll::{ActiveScrollbarState, ScrollbarThumbState, scroll_amount::ScrollAmount},
};
use buffer_diff::{DiffHunkStatus, DiffHunkStatusKind};
use collections::{BTreeMap, HashMap};
use file_icons::FileIcons;
use git::{
    Oid,
    blame::{BlameEntry, ParsedCommitMessage},
    status::FileStatus,
};
use gpui::{
    Action, Along, AnyElement, App, AppContext, AvailableSpace, Axis as ScrollbarAxis, BorderStyle,
    Bounds, ClickEvent, ClipboardItem, ContentMask, Context, Corner, Corners, CursorStyle,
    DispatchPhase, Edges, Element, ElementInputHandler, Entity, Focusable as _, FontId,
    GlobalElementId, Hitbox, HitboxBehavior, Hsla, InteractiveElement, IntoElement, IsZero,
<<<<<<< HEAD
    Keystroke, Length, ModifiersChangedEvent, MouseButton, MouseClickEvent, MouseDownEvent,
    MouseMoveEvent, MouseUpEvent, PaintQuad, ParentElement, Pixels, ScrollDelta, ScrollHandle,
    ScrollWheelEvent, ShapedLine, SharedString, Size, StatefulInteractiveElement, Style, Styled,
    TextRun, TextStyle, TextStyleRefinement, WeakEntity, Window, anchored, deferred, div, fill,
=======
    KeybindingKeystroke, Length, ModifiersChangedEvent, MouseButton, MouseClickEvent,
    MouseDownEvent, MouseMoveEvent, MouseUpEvent, PaintQuad, ParentElement, Pixels, ScrollDelta,
    ScrollHandle, ScrollWheelEvent, ShapedLine, SharedString, Size, StatefulInteractiveElement,
    Style, Styled, TextRun, TextStyleRefinement, WeakEntity, Window, anchored, deferred, div, fill,
>>>>>>> 38e5c8fb
    linear_color_stop, linear_gradient, outline, point, px, quad, relative, size, solid_background,
    transparent_black,
};
use itertools::Itertools;
use language::language_settings::{
    IndentGuideBackgroundColoring, IndentGuideColoring, IndentGuideSettings, ShowWhitespaceSetting,
};
use markdown::Markdown;
use multi_buffer::{
    Anchor, ExcerptId, ExcerptInfo, ExpandExcerptDirection, ExpandInfo, MultiBufferPoint,
    MultiBufferRow, RowInfo,
};

use project::{
    Entry, ProjectPath,
    debugger::breakpoint_store::{Breakpoint, BreakpointSessionState},
    project_settings::{GitGutterSetting, GitHunkStyleSetting, ProjectSettings},
};
use settings::Settings;
use smallvec::{SmallVec, smallvec};
use std::{
    any::TypeId,
    borrow::Cow,
    cmp::{self, Ordering},
    fmt::{self, Write},
    iter, mem,
    ops::{Deref, Range},
    path::{self, Path},
    rc::Rc,
    sync::Arc,
    time::{Duration, Instant},
};
use sum_tree::Bias;
use text::{BufferId, SelectionGoal};
use theme::{ActiveTheme, Appearance, BufferLineHeight, PlayerColor};
use ui::{
    ButtonLike, ContextMenu, Indicator, KeyBinding, POPOVER_Y_PADDING, Tooltip, h_flex, prelude::*,
    right_click_menu,
};
use unicode_segmentation::UnicodeSegmentation;
use util::post_inc;
use util::{RangeExt, ResultExt, debug_panic};
use workspace::{
    CollaboratorId, ItemSettings, OpenInTerminal, OpenTerminal, RevealInProjectPanel, Workspace,
    item::Item, notifications::NotifyTaskExt,
};

/// Determines what kinds of highlights should be applied to a lines background.
#[derive(Clone, Copy, Default)]
struct LineHighlightSpec {
    selection: bool,
    breakpoint: bool,
    _active_stack_frame: bool,
}

#[derive(Debug)]
struct SelectionLayout {
    head: DisplayPoint,
    cursor_shape: CursorShape,
    is_newest: bool,
    is_local: bool,
    range: Range<DisplayPoint>,
    active_rows: Range<DisplayRow>,
    user_name: Option<SharedString>,
}

struct InlineBlameLayout {
    element: AnyElement,
    bounds: Bounds<Pixels>,
    entry: BlameEntry,
}

impl SelectionLayout {
    fn new<T: ToPoint + ToDisplayPoint + Clone>(
        selection: Selection<T>,
        line_mode: bool,
        cursor_shape: CursorShape,
        map: &DisplaySnapshot,
        is_newest: bool,
        is_local: bool,
        user_name: Option<SharedString>,
    ) -> Self {
        let point_selection = selection.map(|p| p.to_point(&map.buffer_snapshot));
        let display_selection = point_selection.map(|p| p.to_display_point(map));
        let mut range = display_selection.range();
        let mut head = display_selection.head();
        let mut active_rows = map.prev_line_boundary(point_selection.start).1.row()
            ..map.next_line_boundary(point_selection.end).1.row();

        // vim visual line mode
        if line_mode {
            let point_range = map.expand_to_line(point_selection.range());
            range = point_range.start.to_display_point(map)..point_range.end.to_display_point(map);
        }

        // any vim visual mode (including line mode)
        if (cursor_shape == CursorShape::Block || cursor_shape == CursorShape::Hollow)
            && !range.is_empty()
            && !selection.reversed
        {
            if head.column() > 0 {
                head = map.clip_point(DisplayPoint::new(head.row(), head.column() - 1), Bias::Left)
            } else if head.row().0 > 0 && head != map.max_point() {
                head = map.clip_point(
                    DisplayPoint::new(
                        head.row().previous_row(),
                        map.line_len(head.row().previous_row()),
                    ),
                    Bias::Left,
                );
                // updating range.end is a no-op unless you're cursor is
                // on the newline containing a multi-buffer divider
                // in which case the clip_point may have moved the head up
                // an additional row.
                range.end = DisplayPoint::new(head.row().next_row(), 0);
                active_rows.end = head.row();
            }
        }

        Self {
            head,
            cursor_shape,
            is_newest,
            is_local,
            range,
            active_rows,
            user_name,
        }
    }
}

pub struct EditorElement {
    editor: Entity<Editor>,
    style: EditorStyle,
}

type DisplayRowDelta = u32;

impl EditorElement {
    pub(crate) const SCROLLBAR_WIDTH: Pixels = px(15.);

    pub fn new(editor: &Entity<Editor>, style: EditorStyle) -> Self {
        Self {
            editor: editor.clone(),
            style,
        }
    }

    fn register_actions(&self, window: &mut Window, cx: &mut App) {
        let editor = &self.editor;
        editor.update(cx, |editor, cx| {
            for action in editor.editor_actions.borrow().values() {
                (action)(editor, window, cx)
            }
        });

        crate::rust_analyzer_ext::apply_related_actions(editor, window, cx);
        crate::clangd_ext::apply_related_actions(editor, window, cx);

        register_action(editor, window, Editor::open_context_menu);
        register_action(editor, window, Editor::move_left);
        register_action(editor, window, Editor::move_right);
        register_action(editor, window, Editor::move_down);
        register_action(editor, window, Editor::move_down_by_lines);
        register_action(editor, window, Editor::select_down_by_lines);
        register_action(editor, window, Editor::move_up);
        register_action(editor, window, Editor::move_up_by_lines);
        register_action(editor, window, Editor::select_up_by_lines);
        register_action(editor, window, Editor::select_page_down);
        register_action(editor, window, Editor::select_page_up);
        register_action(editor, window, Editor::cancel);
        register_action(editor, window, Editor::newline);
        register_action(editor, window, Editor::newline_above);
        register_action(editor, window, Editor::newline_below);
        register_action(editor, window, Editor::backspace);
        register_action(editor, window, Editor::blame_hover);
        register_action(editor, window, Editor::delete);
        register_action(editor, window, Editor::tab);
        register_action(editor, window, Editor::backtab);
        register_action(editor, window, Editor::indent);
        register_action(editor, window, Editor::outdent);
        register_action(editor, window, Editor::autoindent);
        register_action(editor, window, Editor::delete_line);
        register_action(editor, window, Editor::join_lines);
        register_action(editor, window, Editor::sort_lines_by_length);
        register_action(editor, window, Editor::sort_lines_case_sensitive);
        register_action(editor, window, Editor::sort_lines_case_insensitive);
        register_action(editor, window, Editor::reverse_lines);
        register_action(editor, window, Editor::shuffle_lines);
        register_action(editor, window, Editor::convert_indentation_to_spaces);
        register_action(editor, window, Editor::convert_indentation_to_tabs);
        register_action(editor, window, Editor::convert_to_upper_case);
        register_action(editor, window, Editor::convert_to_lower_case);
        register_action(editor, window, Editor::convert_to_title_case);
        register_action(editor, window, Editor::convert_to_snake_case);
        register_action(editor, window, Editor::convert_to_kebab_case);
        register_action(editor, window, Editor::convert_to_upper_camel_case);
        register_action(editor, window, Editor::convert_to_lower_camel_case);
        register_action(editor, window, Editor::convert_to_opposite_case);
        register_action(editor, window, Editor::convert_to_sentence_case);
        register_action(editor, window, Editor::toggle_case);
        register_action(editor, window, Editor::convert_to_rot13);
        register_action(editor, window, Editor::convert_to_rot47);
        register_action(editor, window, Editor::delete_to_previous_word_start);
        register_action(editor, window, Editor::delete_to_previous_subword_start);
        register_action(editor, window, Editor::delete_to_next_word_end);
        register_action(editor, window, Editor::delete_to_next_subword_end);
        register_action(editor, window, Editor::delete_to_beginning_of_line);
        register_action(editor, window, Editor::delete_to_end_of_line);
        register_action(editor, window, Editor::cut_to_end_of_line);
        register_action(editor, window, Editor::duplicate_line_up);
        register_action(editor, window, Editor::duplicate_line_down);
        register_action(editor, window, Editor::duplicate_selection);
        register_action(editor, window, Editor::move_line_up);
        register_action(editor, window, Editor::move_line_down);
        register_action(editor, window, Editor::transpose);
        register_action(editor, window, Editor::rewrap);
        register_action(editor, window, Editor::cut);
        register_action(editor, window, Editor::kill_ring_cut);
        register_action(editor, window, Editor::kill_ring_yank);
        register_action(editor, window, Editor::copy);
        register_action(editor, window, Editor::copy_and_trim);
        register_action(editor, window, Editor::diff_clipboard_with_selection);
        register_action(editor, window, Editor::paste);
        register_action(editor, window, Editor::undo);
        register_action(editor, window, Editor::redo);
        register_action(editor, window, Editor::move_page_up);
        register_action(editor, window, Editor::move_page_down);
        register_action(editor, window, Editor::next_screen);
        register_action(editor, window, Editor::scroll_cursor_top);
        register_action(editor, window, Editor::scroll_cursor_center);
        register_action(editor, window, Editor::scroll_cursor_bottom);
        register_action(editor, window, Editor::scroll_cursor_center_top_bottom);
        register_action(editor, window, |editor, _: &LineDown, window, cx| {
            editor.scroll_screen(&ScrollAmount::Line(1.), window, cx)
        });
        register_action(editor, window, |editor, _: &LineUp, window, cx| {
            editor.scroll_screen(&ScrollAmount::Line(-1.), window, cx)
        });
        register_action(editor, window, |editor, _: &HalfPageDown, window, cx| {
            editor.scroll_screen(&ScrollAmount::Page(0.5), window, cx)
        });
        register_action(
            editor,
            window,
            |editor, HandleInput(text): &HandleInput, window, cx| {
                if text.is_empty() {
                    return;
                }
                editor.handle_input(text, window, cx);
            },
        );
        register_action(editor, window, |editor, _: &HalfPageUp, window, cx| {
            editor.scroll_screen(&ScrollAmount::Page(-0.5), window, cx)
        });
        register_action(editor, window, |editor, _: &PageDown, window, cx| {
            editor.scroll_screen(&ScrollAmount::Page(1.), window, cx)
        });
        register_action(editor, window, |editor, _: &PageUp, window, cx| {
            editor.scroll_screen(&ScrollAmount::Page(-1.), window, cx)
        });
        register_action(editor, window, Editor::move_to_previous_word_start);
        register_action(editor, window, Editor::move_to_previous_subword_start);
        register_action(editor, window, Editor::move_to_next_word_end);
        register_action(editor, window, Editor::move_to_next_subword_end);
        register_action(editor, window, Editor::move_to_beginning_of_line);
        register_action(editor, window, Editor::move_to_end_of_line);
        register_action(editor, window, Editor::move_to_start_of_paragraph);
        register_action(editor, window, Editor::move_to_end_of_paragraph);
        register_action(editor, window, Editor::move_to_beginning);
        register_action(editor, window, Editor::move_to_end);
        register_action(editor, window, Editor::move_to_start_of_excerpt);
        register_action(editor, window, Editor::move_to_start_of_next_excerpt);
        register_action(editor, window, Editor::move_to_end_of_excerpt);
        register_action(editor, window, Editor::move_to_end_of_previous_excerpt);
        register_action(editor, window, Editor::select_up);
        register_action(editor, window, Editor::select_down);
        register_action(editor, window, Editor::select_left);
        register_action(editor, window, Editor::select_right);
        register_action(editor, window, Editor::select_to_previous_word_start);
        register_action(editor, window, Editor::select_to_previous_subword_start);
        register_action(editor, window, Editor::select_to_next_word_end);
        register_action(editor, window, Editor::select_to_next_subword_end);
        register_action(editor, window, Editor::select_to_beginning_of_line);
        register_action(editor, window, Editor::select_to_end_of_line);
        register_action(editor, window, Editor::select_to_start_of_paragraph);
        register_action(editor, window, Editor::select_to_end_of_paragraph);
        register_action(editor, window, Editor::select_to_start_of_excerpt);
        register_action(editor, window, Editor::select_to_start_of_next_excerpt);
        register_action(editor, window, Editor::select_to_end_of_excerpt);
        register_action(editor, window, Editor::select_to_end_of_previous_excerpt);
        register_action(editor, window, Editor::select_to_beginning);
        register_action(editor, window, Editor::select_to_end);
        register_action(editor, window, Editor::select_all);
        register_action(editor, window, |editor, action, window, cx| {
            editor.select_all_matches(action, window, cx).log_err();
        });
        register_action(editor, window, Editor::select_line);
        register_action(editor, window, Editor::split_selection_into_lines);
        register_action(editor, window, Editor::add_selection_above);
        register_action(editor, window, Editor::add_selection_below);
        register_action(editor, window, |editor, action, window, cx| {
            editor.select_next(action, window, cx).log_err();
        });
        register_action(editor, window, |editor, action, window, cx| {
            editor.select_previous(action, window, cx).log_err();
        });
        register_action(editor, window, |editor, action, window, cx| {
            editor.find_next_match(action, window, cx).log_err();
        });
        register_action(editor, window, |editor, action, window, cx| {
            editor.find_previous_match(action, window, cx).log_err();
        });
        register_action(editor, window, Editor::toggle_comments);
        register_action(editor, window, Editor::select_larger_syntax_node);
        register_action(editor, window, Editor::select_smaller_syntax_node);
        register_action(editor, window, Editor::unwrap_syntax_node);
        register_action(editor, window, Editor::select_enclosing_symbol);
        register_action(editor, window, Editor::move_to_enclosing_bracket);
        register_action(editor, window, Editor::undo_selection);
        register_action(editor, window, Editor::redo_selection);
        if !editor.read(cx).is_singleton(cx) {
            register_action(editor, window, Editor::expand_excerpts);
            register_action(editor, window, Editor::expand_excerpts_up);
            register_action(editor, window, Editor::expand_excerpts_down);
        }
        register_action(editor, window, Editor::go_to_diagnostic);
        register_action(editor, window, Editor::go_to_prev_diagnostic);
        register_action(editor, window, Editor::go_to_next_hunk);
        register_action(editor, window, Editor::go_to_prev_hunk);
        register_action(editor, window, |editor, action, window, cx| {
            editor
                .go_to_definition(action, window, cx)
                .detach_and_log_err(cx);
        });
        register_action(editor, window, |editor, action, window, cx| {
            editor
                .go_to_definition_split(action, window, cx)
                .detach_and_log_err(cx);
        });
        register_action(editor, window, |editor, action, window, cx| {
            editor
                .go_to_declaration(action, window, cx)
                .detach_and_log_err(cx);
        });
        register_action(editor, window, |editor, action, window, cx| {
            editor
                .go_to_declaration_split(action, window, cx)
                .detach_and_log_err(cx);
        });
        register_action(editor, window, |editor, action, window, cx| {
            editor
                .go_to_implementation(action, window, cx)
                .detach_and_log_err(cx);
        });
        register_action(editor, window, |editor, action, window, cx| {
            editor
                .go_to_implementation_split(action, window, cx)
                .detach_and_log_err(cx);
        });
        register_action(editor, window, |editor, action, window, cx| {
            editor
                .go_to_type_definition(action, window, cx)
                .detach_and_log_err(cx);
        });
        register_action(editor, window, |editor, action, window, cx| {
            editor
                .go_to_type_definition_split(action, window, cx)
                .detach_and_log_err(cx);
        });
        register_action(editor, window, Editor::open_url);
        register_action(editor, window, Editor::open_selected_filename);
        register_action(editor, window, Editor::fold);
        register_action(editor, window, Editor::fold_at_level);
        register_action(editor, window, Editor::fold_all);
        register_action(editor, window, Editor::fold_function_bodies);
        register_action(editor, window, Editor::fold_recursive);
        register_action(editor, window, Editor::toggle_fold);
        register_action(editor, window, Editor::toggle_fold_recursive);
        register_action(editor, window, Editor::toggle_fold_all);
        register_action(editor, window, Editor::unfold_lines);
        register_action(editor, window, Editor::unfold_recursive);
        register_action(editor, window, Editor::unfold_all);
        register_action(editor, window, Editor::fold_selected_ranges);
        register_action(editor, window, Editor::set_mark);
        register_action(editor, window, Editor::swap_selection_ends);
        register_action(editor, window, Editor::show_completions);
        register_action(editor, window, Editor::show_word_completions);
        register_action(editor, window, Editor::toggle_code_actions);
        register_action(editor, window, Editor::open_excerpts);
        register_action(editor, window, Editor::open_excerpts_in_split);
        register_action(editor, window, Editor::open_proposed_changes_editor);
        register_action(editor, window, Editor::toggle_soft_wrap);
        register_action(editor, window, Editor::toggle_tab_bar);
        register_action(editor, window, Editor::toggle_line_numbers);
        register_action(editor, window, Editor::toggle_relative_line_numbers);
        register_action(editor, window, Editor::toggle_indent_guides);
        register_action(editor, window, Editor::toggle_inlay_hints);
        register_action(editor, window, Editor::toggle_edit_predictions);
        if editor.read(cx).diagnostics_enabled() {
            register_action(editor, window, Editor::toggle_diagnostics);
        }
        if editor.read(cx).inline_diagnostics_enabled() {
            register_action(editor, window, Editor::toggle_inline_diagnostics);
        }
        if editor.read(cx).supports_minimap(cx) {
            register_action(editor, window, Editor::toggle_minimap);
        }
        register_action(editor, window, hover_popover::hover);
        register_action(editor, window, Editor::reveal_in_finder);
        register_action(editor, window, Editor::copy_path);
        register_action(editor, window, Editor::copy_relative_path);
        register_action(editor, window, Editor::copy_file_name);
        register_action(editor, window, Editor::copy_file_name_without_extension);
        register_action(editor, window, Editor::copy_highlight_json);
        register_action(editor, window, Editor::copy_permalink_to_line);
        register_action(editor, window, Editor::open_permalink_to_line);
        register_action(editor, window, Editor::copy_file_location);
        register_action(editor, window, Editor::toggle_git_blame);
        register_action(editor, window, Editor::toggle_git_blame_inline);
        register_action(editor, window, Editor::open_git_blame_commit);
        register_action(editor, window, Editor::toggle_selected_diff_hunks);
        register_action(editor, window, Editor::toggle_staged_selected_diff_hunks);
        register_action(editor, window, Editor::stage_and_next);
        register_action(editor, window, Editor::unstage_and_next);
        register_action(editor, window, Editor::expand_all_diff_hunks);
        register_action(editor, window, Editor::go_to_previous_change);
        register_action(editor, window, Editor::go_to_next_change);

        register_action(editor, window, |editor, action, window, cx| {
            if let Some(task) = editor.format(action, window, cx) {
                task.detach_and_notify_err(window, cx);
            } else {
                cx.propagate();
            }
        });
        register_action(editor, window, |editor, action, window, cx| {
            if let Some(task) = editor.format_selections(action, window, cx) {
                task.detach_and_notify_err(window, cx);
            } else {
                cx.propagate();
            }
        });
        register_action(editor, window, |editor, action, window, cx| {
            if let Some(task) = editor.organize_imports(action, window, cx) {
                task.detach_and_notify_err(window, cx);
            } else {
                cx.propagate();
            }
        });
        register_action(editor, window, Editor::restart_language_server);
        register_action(editor, window, Editor::stop_language_server);
        register_action(editor, window, Editor::show_character_palette);
        register_action(editor, window, |editor, action, window, cx| {
            if let Some(task) = editor.confirm_completion(action, window, cx) {
                task.detach_and_notify_err(window, cx);
            } else {
                cx.propagate();
            }
        });
        register_action(editor, window, |editor, action, window, cx| {
            if let Some(task) = editor.confirm_completion_replace(action, window, cx) {
                task.detach_and_notify_err(window, cx);
            } else {
                cx.propagate();
            }
        });
        register_action(editor, window, |editor, action, window, cx| {
            if let Some(task) = editor.confirm_completion_insert(action, window, cx) {
                task.detach_and_notify_err(window, cx);
            } else {
                cx.propagate();
            }
        });
        register_action(editor, window, |editor, action, window, cx| {
            if let Some(task) = editor.compose_completion(action, window, cx) {
                task.detach_and_notify_err(window, cx);
            } else {
                cx.propagate();
            }
        });
        register_action(editor, window, |editor, action, window, cx| {
            if let Some(task) = editor.confirm_code_action(action, window, cx) {
                task.detach_and_notify_err(window, cx);
            } else {
                cx.propagate();
            }
        });
        register_action(editor, window, |editor, action, window, cx| {
            if let Some(task) = editor.rename(action, window, cx) {
                task.detach_and_notify_err(window, cx);
            } else {
                cx.propagate();
            }
        });
        register_action(editor, window, |editor, action, window, cx| {
            if let Some(task) = editor.confirm_rename(action, window, cx) {
                task.detach_and_notify_err(window, cx);
            } else {
                cx.propagate();
            }
        });
        register_action(editor, window, |editor, action, window, cx| {
            if let Some(task) = editor.find_all_references(action, window, cx) {
                task.detach_and_log_err(cx);
            } else {
                cx.propagate();
            }
        });
        register_action(editor, window, Editor::show_signature_help);
        register_action(editor, window, Editor::signature_help_prev);
        register_action(editor, window, Editor::signature_help_next);
        register_action(editor, window, Editor::next_edit_prediction);
        register_action(editor, window, Editor::previous_edit_prediction);
        register_action(editor, window, Editor::show_edit_prediction);
        register_action(editor, window, Editor::context_menu_first);
        register_action(editor, window, Editor::context_menu_prev);
        register_action(editor, window, Editor::context_menu_next);
        register_action(editor, window, Editor::context_menu_last);
        register_action(editor, window, Editor::display_cursor_names);
        register_action(editor, window, Editor::unique_lines_case_insensitive);
        register_action(editor, window, Editor::unique_lines_case_sensitive);
        register_action(editor, window, Editor::accept_partial_edit_prediction);
        register_action(editor, window, Editor::accept_edit_prediction);
        register_action(editor, window, Editor::restore_file);
        register_action(editor, window, Editor::git_restore);
        register_action(editor, window, Editor::apply_all_diff_hunks);
        register_action(editor, window, Editor::apply_selected_diff_hunks);
        register_action(editor, window, Editor::open_active_item_in_terminal);
        register_action(editor, window, Editor::reload_file);
        register_action(editor, window, Editor::spawn_nearest_task);
        register_action(editor, window, Editor::insert_uuid_v4);
        register_action(editor, window, Editor::insert_uuid_v7);
        register_action(editor, window, Editor::open_selections_in_multibuffer);
        register_action(editor, window, Editor::toggle_breakpoint);
        register_action(editor, window, Editor::edit_log_breakpoint);
        register_action(editor, window, Editor::enable_breakpoint);
        register_action(editor, window, Editor::disable_breakpoint);
        if editor.read(cx).enable_wrap_selections_in_tag(cx) {
            register_action(editor, window, Editor::wrap_selections_in_tag);
        }
    }

    fn register_key_listeners(&self, window: &mut Window, _: &mut App, layout: &EditorLayout) {
        let position_map = layout.position_map.clone();
        window.on_key_event({
            let editor = self.editor.clone();
            move |event: &ModifiersChangedEvent, phase, window, cx| {
                if phase != DispatchPhase::Bubble {
                    return;
                }
                editor.update(cx, |editor, cx| {
                    let inlay_hint_settings = inlay_hint_settings(
                        editor.selections.newest_anchor().head(),
                        &editor.buffer.read(cx).snapshot(cx),
                        cx,
                    );

                    if let Some(inlay_modifiers) = inlay_hint_settings
                        .toggle_on_modifiers_press
                        .as_ref()
                        .filter(|modifiers| modifiers.modified())
                    {
                        editor.refresh_inlay_hints(
                            InlayHintRefreshReason::ModifiersChanged(
                                inlay_modifiers == &event.modifiers,
                            ),
                            cx,
                        );
                    }

                    if editor.hover_state.focused(window, cx) {
                        return;
                    }

                    editor.handle_modifiers_changed(event.modifiers, &position_map, window, cx);
                })
            }
        });
    }

    fn mouse_left_down(
        editor: &mut Editor,
        event: &MouseDownEvent,
        hovered_hunk: Option<Range<Anchor>>,
        position_map: &PositionMap,
        line_numbers: &HashMap<MultiBufferRow, LineNumberLayout>,
        window: &mut Window,
        cx: &mut Context<Editor>,
    ) {
        if window.default_prevented() {
            return;
        }

        let text_hitbox = &position_map.text_hitbox;
        let gutter_hitbox = &position_map.gutter_hitbox;
        let point_for_position = position_map.point_for_position(event.position);
        let mut click_count = event.click_count;
        let mut modifiers = event.modifiers;

        if let Some(hovered_hunk) = hovered_hunk {
            editor.toggle_single_diff_hunk(hovered_hunk, cx);
            cx.notify();
            return;
        } else if gutter_hitbox.is_hovered(window) {
            click_count = 3; // Simulate triple-click when clicking the gutter to select lines
        } else if !text_hitbox.is_hovered(window) {
            return;
        }

        if EditorSettings::get_global(cx)
            .drag_and_drop_selection
            .enabled
            && click_count == 1
        {
            let newest_anchor = editor.selections.newest_anchor();
            let snapshot = editor.snapshot(window, cx);
            let selection = newest_anchor.map(|anchor| anchor.to_display_point(&snapshot));
            if point_for_position.intersects_selection(&selection) {
                editor.selection_drag_state = SelectionDragState::ReadyToDrag {
                    selection: newest_anchor.clone(),
                    click_position: event.position,
                    mouse_down_time: Instant::now(),
                };
                cx.stop_propagation();
                return;
            }
        }

        let is_singleton = editor.buffer().read(cx).is_singleton();

        if click_count == 2 && !is_singleton {
            match EditorSettings::get_global(cx).double_click_in_multibuffer {
                DoubleClickInMultibuffer::Select => {
                    // do nothing special on double click, all selection logic is below
                }
                DoubleClickInMultibuffer::Open => {
                    if modifiers.alt {
                        // if double click is made with alt, pretend it's a regular double click without opening and alt,
                        // and run the selection logic.
                        modifiers.alt = false;
                    } else {
                        let scroll_position_row =
                            position_map.scroll_pixel_position.y / position_map.line_height;
                        let display_row = (((event.position - gutter_hitbox.bounds.origin).y
                            + position_map.scroll_pixel_position.y)
                            / position_map.line_height)
                            as u32;
                        let multi_buffer_row = position_map
                            .snapshot
                            .display_point_to_point(
                                DisplayPoint::new(DisplayRow(display_row), 0),
                                Bias::Right,
                            )
                            .row;
                        let line_offset_from_top = display_row - scroll_position_row as u32;
                        // if double click is made without alt, open the corresponding excerp
                        editor.open_excerpts_common(
                            Some(JumpData::MultiBufferRow {
                                row: MultiBufferRow(multi_buffer_row),
                                line_offset_from_top,
                            }),
                            false,
                            window,
                            cx,
                        );
                        return;
                    }
                }
            }
        }

        let position = point_for_position.previous_valid;
        if let Some(mode) = Editor::columnar_selection_mode(&modifiers, cx) {
            editor.select(
                SelectPhase::BeginColumnar {
                    position,
                    reset: match mode {
                        ColumnarMode::FromMouse => true,
                        ColumnarMode::FromSelection => false,
                    },
                    mode,
                    goal_column: point_for_position.exact_unclipped.column(),
                },
                window,
                cx,
            );
        } else if modifiers.shift && !modifiers.control && !modifiers.alt && !modifiers.secondary()
        {
            editor.select(
                SelectPhase::Extend {
                    position,
                    click_count,
                },
                window,
                cx,
            );
        } else {
            editor.select(
                SelectPhase::Begin {
                    position,
                    add: Editor::multi_cursor_modifier(true, &modifiers, cx),
                    click_count,
                },
                window,
                cx,
            );
        }
        cx.stop_propagation();

        if !is_singleton {
            let display_row = (((event.position - gutter_hitbox.bounds.origin).y
                + position_map.scroll_pixel_position.y)
                / position_map.line_height) as u32;
            let multi_buffer_row = position_map
                .snapshot
                .display_point_to_point(DisplayPoint::new(DisplayRow(display_row), 0), Bias::Right)
                .row;
            if line_numbers
                .get(&MultiBufferRow(multi_buffer_row))
                .and_then(|line_number| line_number.hitbox.as_ref())
                .is_some_and(|hitbox| hitbox.contains(&event.position))
            {
                let scroll_position_row =
                    position_map.scroll_pixel_position.y / position_map.line_height;
                let line_offset_from_top = display_row - scroll_position_row as u32;

                editor.open_excerpts_common(
                    Some(JumpData::MultiBufferRow {
                        row: MultiBufferRow(multi_buffer_row),
                        line_offset_from_top,
                    }),
                    modifiers.alt,
                    window,
                    cx,
                );
                cx.stop_propagation();
            }
        }
    }

    fn mouse_right_down(
        editor: &mut Editor,
        event: &MouseDownEvent,
        position_map: &PositionMap,
        window: &mut Window,
        cx: &mut Context<Editor>,
    ) {
        if position_map.gutter_hitbox.is_hovered(window) {
            let gutter_right_padding = editor.gutter_dimensions.right_padding;
            let hitbox = &position_map.gutter_hitbox;

            if event.position.x <= hitbox.bounds.right() - gutter_right_padding {
                let point_for_position = position_map.point_for_position(event.position);
                editor.set_breakpoint_context_menu(
                    point_for_position.previous_valid.row(),
                    None,
                    event.position,
                    window,
                    cx,
                );
            }
            return;
        }

        if !position_map.text_hitbox.is_hovered(window) {
            return;
        }

        let point_for_position = position_map.point_for_position(event.position);
        mouse_context_menu::deploy_context_menu(
            editor,
            Some(event.position),
            point_for_position.previous_valid,
            window,
            cx,
        );
        cx.stop_propagation();
    }

    fn mouse_middle_down(
        editor: &mut Editor,
        event: &MouseDownEvent,
        position_map: &PositionMap,
        window: &mut Window,
        cx: &mut Context<Editor>,
    ) {
        if !position_map.text_hitbox.is_hovered(window) || window.default_prevented() {
            return;
        }

        let point_for_position = position_map.point_for_position(event.position);
        let position = point_for_position.previous_valid;

        editor.select(
            SelectPhase::BeginColumnar {
                position,
                reset: true,
                mode: ColumnarMode::FromMouse,
                goal_column: point_for_position.exact_unclipped.column(),
            },
            window,
            cx,
        );
    }

    fn mouse_up(
        editor: &mut Editor,
        event: &MouseUpEvent,
        position_map: &PositionMap,
        window: &mut Window,
        cx: &mut Context<Editor>,
    ) {
        let text_hitbox = &position_map.text_hitbox;
        let end_selection = editor.has_pending_selection();
        let pending_nonempty_selections = editor.has_pending_nonempty_selection();
        let point_for_position = position_map.point_for_position(event.position);

        match editor.selection_drag_state {
            SelectionDragState::ReadyToDrag {
                selection: _,
                ref click_position,
                mouse_down_time: _,
            } => {
                if event.position == *click_position {
                    editor.select(
                        SelectPhase::Begin {
                            position: point_for_position.previous_valid,
                            add: false,
                            click_count: 1, // ready to drag state only occurs on click count 1
                        },
                        window,
                        cx,
                    );
                    editor.selection_drag_state = SelectionDragState::None;
                    cx.stop_propagation();
                    return;
                } else {
                    debug_panic!("drag state can never be in ready state after drag")
                }
            }
            SelectionDragState::Dragging { ref selection, .. } => {
                let snapshot = editor.snapshot(window, cx);
                let selection_display = selection.map(|anchor| anchor.to_display_point(&snapshot));
                if !point_for_position.intersects_selection(&selection_display)
                    && text_hitbox.is_hovered(window)
                {
                    let is_cut = !(cfg!(target_os = "macos") && event.modifiers.alt
                        || cfg!(not(target_os = "macos")) && event.modifiers.control);
                    editor.move_selection_on_drop(
                        &selection.clone(),
                        point_for_position.previous_valid,
                        is_cut,
                        window,
                        cx,
                    );
                }
                editor.selection_drag_state = SelectionDragState::None;
                cx.stop_propagation();
                cx.notify();
                return;
            }
            _ => {}
        }

        if end_selection {
            editor.select(SelectPhase::End, window, cx);
        }

        if end_selection && pending_nonempty_selections {
            cx.stop_propagation();
        } else if cfg!(any(target_os = "linux", target_os = "freebsd"))
            && event.button == MouseButton::Middle
        {
            #[allow(
                clippy::collapsible_if,
                clippy::needless_return,
                reason = "The cfg-block below makes this a false positive"
            )]
            if !text_hitbox.is_hovered(window) || editor.read_only(cx) {
                return;
            }

            #[cfg(any(target_os = "linux", target_os = "freebsd"))]
            if EditorSettings::get_global(cx).middle_click_paste {
                if let Some(text) = cx.read_from_primary().and_then(|item| item.text()) {
                    let point_for_position = position_map.point_for_position(event.position);
                    let position = point_for_position.previous_valid;

                    editor.select(
                        SelectPhase::Begin {
                            position,
                            add: false,
                            click_count: 1,
                        },
                        window,
                        cx,
                    );
                    editor.insert(&text, window, cx);
                }
                cx.stop_propagation()
            }
        }
    }

    fn click(
        editor: &mut Editor,
        event: &ClickEvent,
        position_map: &PositionMap,
        window: &mut Window,
        cx: &mut Context<Editor>,
    ) {
        let text_hitbox = &position_map.text_hitbox;
        let pending_nonempty_selections = editor.has_pending_nonempty_selection();

        let hovered_link_modifier = Editor::multi_cursor_modifier(false, &event.modifiers(), cx);

        if let Some(mouse_position) = event.mouse_position()
            && !pending_nonempty_selections
            && hovered_link_modifier
            && text_hitbox.is_hovered(window)
        {
            let point = position_map.point_for_position(mouse_position);
            editor.handle_click_hovered_link(point, event.modifiers(), window, cx);
            editor.selection_drag_state = SelectionDragState::None;

            cx.stop_propagation();
        }
    }

    fn mouse_dragged(
        editor: &mut Editor,
        event: &MouseMoveEvent,
        position_map: &PositionMap,
        window: &mut Window,
        cx: &mut Context<Editor>,
    ) {
        if !editor.has_pending_selection()
            && matches!(editor.selection_drag_state, SelectionDragState::None)
        {
            return;
        }

        let point_for_position = position_map.point_for_position(event.position);
        let text_hitbox = &position_map.text_hitbox;

        let scroll_delta = {
            let text_bounds = text_hitbox.bounds;
            let mut scroll_delta = gpui::Point::<f32>::default();
            let vertical_margin = position_map.line_height.min(text_bounds.size.height / 3.0);
            let top = text_bounds.origin.y + vertical_margin;
            let bottom = text_bounds.bottom_left().y - vertical_margin;
            if event.position.y < top {
                scroll_delta.y = -scale_vertical_mouse_autoscroll_delta(top - event.position.y);
            }
            if event.position.y > bottom {
                scroll_delta.y = scale_vertical_mouse_autoscroll_delta(event.position.y - bottom);
            }

            // We need horizontal width of text
            let style = editor.style.clone().unwrap_or_default();
            let font_id = window.text_system().resolve_font(&style.text.font());
            let font_size = style.text.font_size.to_pixels(window.rem_size());
            let em_width = window.text_system().em_width(font_id, font_size).unwrap();

            let scroll_margin_x = EditorSettings::get_global(cx).horizontal_scroll_margin;

            let scroll_space: Pixels = scroll_margin_x * em_width;

            let left = text_bounds.origin.x + scroll_space;
            let right = text_bounds.top_right().x - scroll_space;

            if event.position.x < left {
                scroll_delta.x = -scale_horizontal_mouse_autoscroll_delta(left - event.position.x);
            }
            if event.position.x > right {
                scroll_delta.x = scale_horizontal_mouse_autoscroll_delta(event.position.x - right);
            }
            scroll_delta
        };

        if !editor.has_pending_selection() {
            let drop_anchor = position_map
                .snapshot
                .display_point_to_anchor(point_for_position.previous_valid, Bias::Left);
            match editor.selection_drag_state {
                SelectionDragState::Dragging {
                    ref mut drop_cursor,
                    ref mut hide_drop_cursor,
                    ..
                } => {
                    drop_cursor.start = drop_anchor;
                    drop_cursor.end = drop_anchor;
                    *hide_drop_cursor = !text_hitbox.is_hovered(window);
                    editor.apply_scroll_delta(scroll_delta, window, cx);
                    cx.notify();
                }
                SelectionDragState::ReadyToDrag {
                    ref selection,
                    ref click_position,
                    ref mouse_down_time,
                } => {
                    let drag_and_drop_delay = Duration::from_millis(
                        EditorSettings::get_global(cx).drag_and_drop_selection.delay,
                    );
                    if mouse_down_time.elapsed() >= drag_and_drop_delay {
                        let drop_cursor = Selection {
                            id: post_inc(&mut editor.selections.next_selection_id),
                            start: drop_anchor,
                            end: drop_anchor,
                            reversed: false,
                            goal: SelectionGoal::None,
                        };
                        editor.selection_drag_state = SelectionDragState::Dragging {
                            selection: selection.clone(),
                            drop_cursor,
                            hide_drop_cursor: false,
                        };
                        editor.apply_scroll_delta(scroll_delta, window, cx);
                        cx.notify();
                    } else {
                        let click_point = position_map.point_for_position(*click_position);
                        editor.selection_drag_state = SelectionDragState::None;
                        editor.select(
                            SelectPhase::Begin {
                                position: click_point.previous_valid,
                                add: false,
                                click_count: 1,
                            },
                            window,
                            cx,
                        );
                        editor.select(
                            SelectPhase::Update {
                                position: point_for_position.previous_valid,
                                goal_column: point_for_position.exact_unclipped.column(),
                                scroll_delta,
                            },
                            window,
                            cx,
                        );
                    }
                }
                _ => {}
            }
        } else {
            editor.select(
                SelectPhase::Update {
                    position: point_for_position.previous_valid,
                    goal_column: point_for_position.exact_unclipped.column(),
                    scroll_delta,
                },
                window,
                cx,
            );
        }
    }

    fn mouse_moved(
        editor: &mut Editor,
        event: &MouseMoveEvent,
        position_map: &PositionMap,
        window: &mut Window,
        cx: &mut Context<Editor>,
    ) {
        let text_hitbox = &position_map.text_hitbox;
        let gutter_hitbox = &position_map.gutter_hitbox;
        let modifiers = event.modifiers;
        let text_hovered = text_hitbox.is_hovered(window);
        let gutter_hovered = gutter_hitbox.is_hovered(window);
        editor.set_gutter_hovered(gutter_hovered, cx);
        editor.show_mouse_cursor(cx);

        let point_for_position = position_map.point_for_position(event.position);
        let valid_point = point_for_position.previous_valid;

        let hovered_diff_control = position_map
            .diff_hunk_control_bounds
            .iter()
            .find(|(_, bounds)| bounds.contains(&event.position))
            .map(|(row, _)| *row);

        let hovered_diff_hunk_row = if let Some(control_row) = hovered_diff_control {
            Some(control_row)
        } else if text_hovered {
            let current_row = valid_point.row();
            position_map.display_hunks.iter().find_map(|(hunk, _)| {
                if let DisplayDiffHunk::Unfolded {
                    display_row_range, ..
                } = hunk
                {
                    if display_row_range.contains(&current_row) {
                        Some(display_row_range.start)
                    } else {
                        None
                    }
                } else {
                    None
                }
            })
        } else {
            None
        };

        if hovered_diff_hunk_row != editor.hovered_diff_hunk_row {
            editor.hovered_diff_hunk_row = hovered_diff_hunk_row;
            cx.notify();
        }

        if let Some((bounds, blame_entry)) = &position_map.inline_blame_bounds {
            let mouse_over_inline_blame = bounds.contains(&event.position);
            let mouse_over_popover = editor
                .inline_blame_popover
                .as_ref()
                .and_then(|state| state.popover_bounds)
                .is_some_and(|bounds| bounds.contains(&event.position));
            let keyboard_grace = editor
                .inline_blame_popover
                .as_ref()
                .is_some_and(|state| state.keyboard_grace);

            if mouse_over_inline_blame || mouse_over_popover {
                editor.show_blame_popover(blame_entry, event.position, false, cx);
            } else if !keyboard_grace {
                editor.hide_blame_popover(cx);
            }
        } else {
            editor.hide_blame_popover(cx);
        }

        let breakpoint_indicator = if gutter_hovered {
            let buffer_anchor = position_map
                .snapshot
                .display_point_to_anchor(valid_point, Bias::Left);

            if let Some((buffer_snapshot, file)) = position_map
                .snapshot
                .buffer_snapshot
                .buffer_for_excerpt(buffer_anchor.excerpt_id)
                .and_then(|buffer| buffer.file().map(|file| (buffer, file)))
            {
                let as_point = text::ToPoint::to_point(&buffer_anchor.text_anchor, buffer_snapshot);

                let is_visible = editor
                    .gutter_breakpoint_indicator
                    .0
                    .is_some_and(|indicator| indicator.is_active);

                let has_existing_breakpoint =
                    editor.breakpoint_store.as_ref().is_some_and(|store| {
                        let Some(project) = &editor.project else {
                            return false;
                        };
                        let Some(abs_path) = project.read(cx).absolute_path(
                            &ProjectPath {
                                path: file.path().clone(),
                                worktree_id: file.worktree_id(cx),
                            },
                            cx,
                        ) else {
                            return false;
                        };
                        store
                            .read(cx)
                            .breakpoint_at_row(&abs_path, as_point.row, cx)
                            .is_some()
                    });

                if !is_visible {
                    editor.gutter_breakpoint_indicator.1.get_or_insert_with(|| {
                        cx.spawn(async move |this, cx| {
                            cx.background_executor()
                                .timer(Duration::from_millis(200))
                                .await;

                            this.update(cx, |this, cx| {
                                if let Some(indicator) = this.gutter_breakpoint_indicator.0.as_mut()
                                {
                                    indicator.is_active = true;
                                    cx.notify();
                                }
                            })
                            .ok();
                        })
                    });
                }

                Some(PhantomBreakpointIndicator {
                    display_row: valid_point.row(),
                    is_active: is_visible,
                    collides_with_existing_breakpoint: has_existing_breakpoint,
                })
            } else {
                editor.gutter_breakpoint_indicator.1 = None;
                None
            }
        } else {
            editor.gutter_breakpoint_indicator.1 = None;
            None
        };

        if &breakpoint_indicator != &editor.gutter_breakpoint_indicator.0 {
            editor.gutter_breakpoint_indicator.0 = breakpoint_indicator;
            cx.notify();
        }

        // Don't trigger hover popover if mouse is hovering over context menu
        if text_hovered {
            editor.update_hovered_link(
                point_for_position,
                &position_map.snapshot,
                modifiers,
                window,
                cx,
            );

            if let Some(point) = point_for_position.as_valid() {
                let anchor = position_map
                    .snapshot
                    .buffer_snapshot
                    .anchor_before(point.to_offset(&position_map.snapshot, Bias::Left));
                hover_at(editor, Some(anchor), window, cx);
                Self::update_visible_cursor(editor, point, position_map, window, cx);
            } else {
                hover_at(editor, None, window, cx);
            }
        } else {
            editor.hide_hovered_link(cx);
            hover_at(editor, None, window, cx);
        }
    }

    fn update_visible_cursor(
        editor: &mut Editor,
        point: DisplayPoint,
        position_map: &PositionMap,
        window: &mut Window,
        cx: &mut Context<Editor>,
    ) {
        let snapshot = &position_map.snapshot;
        let Some(hub) = editor.collaboration_hub() else {
            return;
        };
        let start = snapshot.display_snapshot.clip_point(
            DisplayPoint::new(point.row(), point.column().saturating_sub(1)),
            Bias::Left,
        );
        let end = snapshot.display_snapshot.clip_point(
            DisplayPoint::new(
                point.row(),
                (point.column() + 1).min(snapshot.line_len(point.row())),
            ),
            Bias::Right,
        );

        let range = snapshot
            .buffer_snapshot
            .anchor_at(start.to_point(&snapshot.display_snapshot), Bias::Left)
            ..snapshot
                .buffer_snapshot
                .anchor_at(end.to_point(&snapshot.display_snapshot), Bias::Right);

        let Some(selection) = snapshot.remote_selections_in_range(&range, hub, cx).next() else {
            return;
        };
        let key = crate::HoveredCursor {
            replica_id: selection.replica_id,
            selection_id: selection.selection.id,
        };
        editor.hovered_cursors.insert(
            key.clone(),
            cx.spawn_in(window, async move |editor, cx| {
                cx.background_executor().timer(CURSORS_VISIBLE_FOR).await;
                editor
                    .update(cx, |editor, cx| {
                        editor.hovered_cursors.remove(&key);
                        cx.notify();
                    })
                    .ok();
            }),
        );
        cx.notify()
    }

    fn layout_selections(
        &self,
        start_anchor: Anchor,
        end_anchor: Anchor,
        local_selections: &[Selection<Point>],
        snapshot: &EditorSnapshot,
        start_row: DisplayRow,
        end_row: DisplayRow,
        window: &mut Window,
        cx: &mut App,
    ) -> (
        Vec<(PlayerColor, Vec<SelectionLayout>)>,
        BTreeMap<DisplayRow, LineHighlightSpec>,
        Option<DisplayPoint>,
    ) {
        let mut selections: Vec<(PlayerColor, Vec<SelectionLayout>)> = Vec::new();
        let mut active_rows = BTreeMap::new();
        let mut newest_selection_head = None;

        let Some(editor_with_selections) = self.editor_with_selections(cx) else {
            return (selections, active_rows, newest_selection_head);
        };

        editor_with_selections.update(cx, |editor, cx| {
            if editor.show_local_selections {
                let mut layouts = Vec::new();
                let newest = editor.selections.newest(cx);
                for selection in local_selections.iter().cloned() {
                    let is_empty = selection.start == selection.end;
                    let is_newest = selection == newest;

                    let layout = SelectionLayout::new(
                        selection,
                        editor.selections.line_mode,
                        editor.cursor_shape,
                        &snapshot.display_snapshot,
                        is_newest,
                        editor.leader_id.is_none(),
                        None,
                    );
                    if is_newest {
                        newest_selection_head = Some(layout.head);
                    }

                    for row in cmp::max(layout.active_rows.start.0, start_row.0)
                        ..=cmp::min(layout.active_rows.end.0, end_row.0)
                    {
                        let contains_non_empty_selection = active_rows
                            .entry(DisplayRow(row))
                            .or_insert_with(LineHighlightSpec::default);
                        contains_non_empty_selection.selection |= !is_empty;
                    }
                    layouts.push(layout);
                }

                let player = editor.current_user_player_color(cx);
                selections.push((player, layouts));

                if let SelectionDragState::Dragging {
                    ref selection,
                    ref drop_cursor,
                    ref hide_drop_cursor,
                } = editor.selection_drag_state
                    && !hide_drop_cursor
                    && (drop_cursor
                        .start
                        .cmp(&selection.start, &snapshot.buffer_snapshot)
                        .eq(&Ordering::Less)
                        || drop_cursor
                            .end
                            .cmp(&selection.end, &snapshot.buffer_snapshot)
                            .eq(&Ordering::Greater))
                {
                    let drag_cursor_layout = SelectionLayout::new(
                        drop_cursor.clone(),
                        false,
                        CursorShape::Bar,
                        &snapshot.display_snapshot,
                        false,
                        false,
                        None,
                    );
                    let absent_color = cx.theme().players().absent();
                    selections.push((absent_color, vec![drag_cursor_layout]));
                }
            }

            if let Some(collaboration_hub) = &editor.collaboration_hub {
                // When following someone, render the local selections in their color.
                if let Some(leader_id) = editor.leader_id {
                    match leader_id {
                        CollaboratorId::PeerId(peer_id) => {
                            if let Some(collaborator) =
                                collaboration_hub.collaborators(cx).get(&peer_id)
                                && let Some(participant_index) = collaboration_hub
                                    .user_participant_indices(cx)
                                    .get(&collaborator.user_id)
                                && let Some((local_selection_style, _)) = selections.first_mut()
                            {
                                *local_selection_style = cx
                                    .theme()
                                    .players()
                                    .color_for_participant(participant_index.0);
                            }
                        }
                        CollaboratorId::Agent => {
                            if let Some((local_selection_style, _)) = selections.first_mut() {
                                *local_selection_style = cx.theme().players().agent();
                            }
                        }
                    }
                }

                let mut remote_selections = HashMap::default();
                for selection in snapshot.remote_selections_in_range(
                    &(start_anchor..end_anchor),
                    collaboration_hub.as_ref(),
                    cx,
                ) {
                    // Don't re-render the leader's selections, since the local selections
                    // match theirs.
                    if Some(selection.collaborator_id) == editor.leader_id {
                        continue;
                    }
                    let key = HoveredCursor {
                        replica_id: selection.replica_id,
                        selection_id: selection.selection.id,
                    };

                    let is_shown =
                        editor.show_cursor_names || editor.hovered_cursors.contains_key(&key);

                    remote_selections
                        .entry(selection.replica_id)
                        .or_insert((selection.color, Vec::new()))
                        .1
                        .push(SelectionLayout::new(
                            selection.selection,
                            selection.line_mode,
                            selection.cursor_shape,
                            &snapshot.display_snapshot,
                            false,
                            false,
                            if is_shown { selection.user_name } else { None },
                        ));
                }

                selections.extend(remote_selections.into_values());
            } else if !editor.is_focused(window) && editor.show_cursor_when_unfocused {
                let layouts = snapshot
                    .buffer_snapshot
                    .selections_in_range(&(start_anchor..end_anchor), true)
                    .map(move |(_, line_mode, cursor_shape, selection)| {
                        SelectionLayout::new(
                            selection,
                            line_mode,
                            cursor_shape,
                            &snapshot.display_snapshot,
                            false,
                            false,
                            None,
                        )
                    })
                    .collect::<Vec<_>>();
                let player = editor.current_user_player_color(cx);
                selections.push((player, layouts));
            }
        });
        (selections, active_rows, newest_selection_head)
    }

    fn collect_cursors(
        &self,
        snapshot: &EditorSnapshot,
        cx: &mut App,
    ) -> Vec<(DisplayPoint, Hsla)> {
        let editor = self.editor.read(cx);
        let mut cursors = Vec::new();
        let mut skip_local = false;
        let mut add_cursor = |anchor: Anchor, color| {
            cursors.push((anchor.to_display_point(&snapshot.display_snapshot), color));
        };
        // Remote cursors
        if let Some(collaboration_hub) = &editor.collaboration_hub {
            for remote_selection in snapshot.remote_selections_in_range(
                &(Anchor::min()..Anchor::max()),
                collaboration_hub.deref(),
                cx,
            ) {
                add_cursor(
                    remote_selection.selection.head(),
                    remote_selection.color.cursor,
                );
                if Some(remote_selection.collaborator_id) == editor.leader_id {
                    skip_local = true;
                }
            }
        }
        // Local cursors
        if !skip_local {
            let color = cx.theme().players().local().cursor;
            editor.selections.disjoint.iter().for_each(|selection| {
                add_cursor(selection.head(), color);
            });
            if let Some(ref selection) = editor.selections.pending_anchor() {
                add_cursor(selection.head(), color);
            }
        }
        cursors
    }

    fn layout_visible_cursors(
        &self,
        snapshot: &EditorSnapshot,
        selections: &[(PlayerColor, Vec<SelectionLayout>)],
        row_block_types: &HashMap<DisplayRow, bool>,
        visible_display_row_range: Range<DisplayRow>,
        line_layouts: &[LineWithInvisibles],
        text_hitbox: &Hitbox,
        content_origin: gpui::Point<Pixels>,
        scroll_position: gpui::Point<f32>,
        scroll_pixel_position: gpui::Point<Pixels>,
        line_height: Pixels,
        em_width: Pixels,
        em_advance: Pixels,
        autoscroll_containing_element: bool,
        window: &mut Window,
        cx: &mut App,
    ) -> Vec<CursorLayout> {
        let mut autoscroll_bounds = None;
        let cursor_layouts = self.editor.update(cx, |editor, cx| {
            let mut cursors = Vec::new();

            let show_local_cursors = editor.show_local_cursors(window, cx);

            for (player_color, selections) in selections {
                for selection in selections {
                    let cursor_position = selection.head;

                    let in_range = visible_display_row_range.contains(&cursor_position.row());
                    if (selection.is_local && !show_local_cursors)
                        || !in_range
                        || row_block_types.get(&cursor_position.row()) == Some(&true)
                    {
                        continue;
                    }

                    let cursor_row_layout = &line_layouts
                        [cursor_position.row().minus(visible_display_row_range.start) as usize];
                    let cursor_column = cursor_position.column() as usize;

                    let cursor_character_x = cursor_row_layout.x_for_index(cursor_column);
                    let mut block_width =
                        cursor_row_layout.x_for_index(cursor_column + 1) - cursor_character_x;
                    if block_width == Pixels::ZERO {
                        block_width = em_advance;
                    }
                    let block_text = if let CursorShape::Block = selection.cursor_shape {
                        snapshot
                            .grapheme_at(cursor_position)
                            .or_else(|| {
                                if snapshot.is_empty() {
                                    snapshot.placeholder_text().and_then(|s| {
                                        s.graphemes(true).next().map(|s| s.to_string().into())
                                    })
                                } else {
                                    None
                                }
                            })
                            .map(|text| {
                                let len = text.len();

                                let font = cursor_row_layout
                                    .font_id_for_index(cursor_column)
                                    .and_then(|cursor_font_id| {
                                        window.text_system().get_font_for_id(cursor_font_id)
                                    })
                                    .unwrap_or(self.style.text.font());

                                // Invert the text color for the block cursor. Ensure that the text
                                // color is opaque enough to be visible against the background color.
                                //
                                // 0.75 is an arbitrary threshold to determine if the background color is
                                // opaque enough to use as a text color.
                                //
                                // TODO: In the future we should ensure themes have a `text_inverse` color.
                                let color = if cx.theme().colors().editor_background.a < 0.75 {
                                    match cx.theme().appearance {
                                        Appearance::Dark => Hsla::black(),
                                        Appearance::Light => Hsla::white(),
                                    }
                                } else {
                                    cx.theme().colors().editor_background
                                };

                                window.text_system().shape_line(
                                    text,
                                    cursor_row_layout.font_size,
                                    &[TextRun {
                                        len,
                                        font,
                                        color,
                                        background_color: None,
                                        strikethrough: None,
                                        underline: None,
                                    }],
                                    None,
                                )
                            })
                    } else {
                        None
                    };

                    let x = cursor_character_x - scroll_pixel_position.x;
                    let y = (cursor_position.row().as_f32()
                        - scroll_pixel_position.y / line_height)
                        * line_height;
                    if selection.is_newest {
                        editor.pixel_position_of_newest_cursor = Some(point(
                            text_hitbox.origin.x + x + block_width / 2.,
                            text_hitbox.origin.y + y + line_height / 2.,
                        ));

                        if autoscroll_containing_element {
                            let top = text_hitbox.origin.y
                                + (cursor_position.row().as_f32() - scroll_position.y - 3.).max(0.)
                                    * line_height;
                            let left = text_hitbox.origin.x
                                + (cursor_position.column() as f32 - scroll_position.x - 3.)
                                    .max(0.)
                                    * em_width;

                            let bottom = text_hitbox.origin.y
                                + (cursor_position.row().as_f32() - scroll_position.y + 4.)
                                    * line_height;
                            let right = text_hitbox.origin.x
                                + (cursor_position.column() as f32 - scroll_position.x + 4.)
                                    * em_width;

                            autoscroll_bounds =
                                Some(Bounds::from_corners(point(left, top), point(right, bottom)))
                        }
                    }

                    let mut cursor = CursorLayout {
                        color: player_color.cursor,
                        block_width,
                        origin: point(x, y),
                        line_height,
                        shape: selection.cursor_shape,
                        block_text,
                        cursor_name: None,
                    };
                    let cursor_name = selection.user_name.clone().map(|name| CursorName {
                        string: name,
                        color: self.style.background,
                        is_top_row: cursor_position.row().0 == 0,
                    });
                    cursor.layout(content_origin, cursor_name, window, cx);
                    cursors.push(cursor);
                }
            }

            cursors
        });

        if let Some(bounds) = autoscroll_bounds {
            window.request_autoscroll(bounds);
        }

        cursor_layouts
    }

    fn layout_scrollbars(
        &self,
        snapshot: &EditorSnapshot,
        scrollbar_layout_information: &ScrollbarLayoutInformation,
        content_offset: gpui::Point<Pixels>,
        scroll_position: gpui::Point<f32>,
        non_visible_cursors: bool,
        right_margin: Pixels,
        editor_width: Pixels,
        window: &mut Window,
        cx: &mut App,
    ) -> Option<EditorScrollbars> {
        let show_scrollbars = self.editor.read(cx).show_scrollbars;
        if (!show_scrollbars.horizontal && !show_scrollbars.vertical)
            || self.style.scrollbar_width.is_zero()
        {
            return None;
        }

        // If a drag took place after we started dragging the scrollbar,
        // cancel the scrollbar drag.
        if cx.has_active_drag() {
            self.editor.update(cx, |editor, cx| {
                editor.scroll_manager.reset_scrollbar_state(cx)
            });
        }

        let editor_settings = EditorSettings::get_global(cx);
        let scrollbar_settings = editor_settings.scrollbar;
        let show_scrollbars = match scrollbar_settings.show {
            ShowScrollbar::Auto => {
                let editor = self.editor.read(cx);
                let is_singleton = editor.is_singleton(cx);
                // Git
                (is_singleton && scrollbar_settings.git_diff && snapshot.buffer_snapshot.has_diff_hunks())
                ||
                // Buffer Search Results
                (is_singleton && scrollbar_settings.search_results && editor.has_background_highlights::<BufferSearchHighlights>())
                ||
                // Selected Text Occurrences
                (is_singleton && scrollbar_settings.selected_text && editor.has_background_highlights::<SelectedTextHighlight>())
                ||
                // Selected Symbol Occurrences
                (is_singleton && scrollbar_settings.selected_symbol && (editor.has_background_highlights::<DocumentHighlightRead>() || editor.has_background_highlights::<DocumentHighlightWrite>()))
                ||
                // Diagnostics
                (is_singleton && scrollbar_settings.diagnostics != ScrollbarDiagnostics::None && snapshot.buffer_snapshot.has_diagnostics())
                ||
                // Cursors out of sight
                non_visible_cursors
                ||
                // Scrollmanager
                editor.scroll_manager.scrollbars_visible()
            }
            ShowScrollbar::System => self.editor.read(cx).scroll_manager.scrollbars_visible(),
            ShowScrollbar::Always => true,
            ShowScrollbar::Never => return None,
        };

        // The horizontal scrollbar is usually slightly offset to align nicely with
        // indent guides. However, this offset is not needed if indent guides are
        // disabled for the current editor.
        let content_offset = self
            .editor
            .read(cx)
            .show_indent_guides
            .is_none_or(|should_show| should_show)
            .then_some(content_offset)
            .unwrap_or_default();

        Some(EditorScrollbars::from_scrollbar_axes(
            ScrollbarAxes {
                horizontal: scrollbar_settings.axes.horizontal
                    && self.editor.read(cx).show_scrollbars.horizontal,
                vertical: scrollbar_settings.axes.vertical
                    && self.editor.read(cx).show_scrollbars.vertical,
            },
            scrollbar_layout_information,
            content_offset,
            scroll_position,
            self.style.scrollbar_width,
            right_margin,
            editor_width,
            show_scrollbars,
            self.editor.read(cx).scroll_manager.active_scrollbar_state(),
            window,
        ))
    }

    fn prepaint_overlays(
        &self,
        content_origin: gpui::Point<Pixels>,
        line_height: Pixels,
        visible_display_row_range: Range<DisplayRow>,
        scroll_pixel_position: gpui::Point<Pixels>,
        line_layouts: &[LineWithInvisibles],
        text_style: &TextStyle,
        window: &mut Window,
        cx: &mut App,
    ) -> Vec<AnyElement> {
        let overlay_map = self
            .editor
            .update(cx, |editor, _| mem::take(&mut editor.overlay_map));
        let overlays = overlay_map
            .iter()
            .flat_map(|(_, list)| list.iter())
            .filter_map(|overlay| overlay.render(text_style, visible_display_row_range.clone()));
        let available_space = size(AvailableSpace::MinContent, AvailableSpace::MinContent);

        let overlays = overlays
            .map(|(anchor, mut overlay)| {
                let _overlay_size = overlay.layout_as_root(available_space, window, cx);

                let hovered_row_layout =
                    &line_layouts[anchor.row().minus(visible_display_row_range.start) as usize];

                let x = hovered_row_layout.x_for_index(anchor.column() as usize)
                    - scroll_pixel_position.x;
                let y = anchor.row().as_f32() * line_height - scroll_pixel_position.y;
                let origin = content_origin + point(x, y);

                overlay.prepaint_at(origin, window, cx);
                overlay
            })
            .collect_vec();

        self.editor
            .update(cx, move |editor, _| editor.overlay_map = overlay_map);
        overlays
    }

    fn layout_minimap(
        &self,
        snapshot: &EditorSnapshot,
        minimap_width: Pixels,
        scroll_position: gpui::Point<f32>,
        scrollbar_layout_information: &ScrollbarLayoutInformation,
        scrollbar_layout: Option<&EditorScrollbars>,
        window: &mut Window,
        cx: &mut App,
    ) -> Option<MinimapLayout> {
        let minimap_editor = self.editor.read(cx).minimap().cloned()?;

        let minimap_settings = EditorSettings::get_global(cx).minimap;

        if minimap_settings.on_active_editor() {
            let active_editor = self.editor.read(cx).workspace().and_then(|ws| {
                ws.read(cx)
                    .active_pane()
                    .read(cx)
                    .active_item()
                    .and_then(|i| i.act_as::<Editor>(cx))
            });
            if active_editor.is_some_and(|e| e != self.editor) {
                return None;
            }
        }

        if !snapshot.mode.is_full()
            || minimap_width.is_zero()
            || matches!(
                minimap_settings.show,
                ShowMinimap::Auto if scrollbar_layout.is_none_or(|layout| !layout.visible)
            )
        {
            return None;
        }

        const MINIMAP_AXIS: ScrollbarAxis = ScrollbarAxis::Vertical;

        let ScrollbarLayoutInformation {
            editor_bounds,
            scroll_range,
            glyph_grid_cell,
        } = scrollbar_layout_information;

        let line_height = glyph_grid_cell.height;
        let scroll_position = scroll_position.along(MINIMAP_AXIS);

        let top_right_anchor = scrollbar_layout
            .and_then(|layout| layout.vertical.as_ref())
            .map(|vertical_scrollbar| vertical_scrollbar.hitbox.origin)
            .unwrap_or_else(|| editor_bounds.top_right());

        let thumb_state = self
            .editor
            .read_with(cx, |editor, _| editor.scroll_manager.minimap_thumb_state());

        let show_thumb = match minimap_settings.thumb {
            MinimapThumb::Always => true,
            MinimapThumb::Hover => thumb_state.is_some(),
        };

        let minimap_bounds = Bounds::from_corner_and_size(
            Corner::TopRight,
            top_right_anchor,
            size(minimap_width, editor_bounds.size.height),
        );
        let minimap_line_height = self.get_minimap_line_height(
            minimap_editor
                .read(cx)
                .text_style_refinement
                .as_ref()
                .and_then(|refinement| refinement.font_size)
                .unwrap_or(MINIMAP_FONT_SIZE),
            window,
            cx,
        );
        let minimap_height = minimap_bounds.size.height;

        let visible_editor_lines = editor_bounds.size.height / line_height;
        let total_editor_lines = scroll_range.height / line_height;
        let minimap_lines = minimap_height / minimap_line_height;

        let minimap_scroll_top = MinimapLayout::calculate_minimap_top_offset(
            total_editor_lines,
            visible_editor_lines,
            minimap_lines,
            scroll_position,
        );

        let layout = ScrollbarLayout::for_minimap(
            window.insert_hitbox(minimap_bounds, HitboxBehavior::Normal),
            visible_editor_lines,
            total_editor_lines,
            minimap_line_height,
            scroll_position,
            minimap_scroll_top,
            show_thumb,
        )
        .with_thumb_state(thumb_state);

        minimap_editor.update(cx, |editor, cx| {
            editor.set_scroll_position(point(0., minimap_scroll_top), window, cx)
        });

        // Required for the drop shadow to be visible
        const PADDING_OFFSET: Pixels = px(4.);

        let mut minimap = div()
            .size_full()
            .shadow_xs()
            .px(PADDING_OFFSET)
            .child(minimap_editor)
            .into_any_element();

        let extended_bounds = minimap_bounds.extend(Edges {
            right: PADDING_OFFSET,
            left: PADDING_OFFSET,
            ..Default::default()
        });
        minimap.layout_as_root(extended_bounds.size.into(), window, cx);
        window.with_absolute_element_offset(extended_bounds.origin, |window| {
            minimap.prepaint(window, cx)
        });

        Some(MinimapLayout {
            minimap,
            thumb_layout: layout,
            thumb_border_style: minimap_settings.thumb_border,
            minimap_line_height,
            minimap_scroll_top,
            max_scroll_top: total_editor_lines,
        })
    }

    fn get_minimap_line_height(
        &self,
        font_size: AbsoluteLength,
        window: &mut Window,
        cx: &mut App,
    ) -> Pixels {
        let rem_size = self.rem_size(cx).unwrap_or(window.rem_size());
        let mut text_style = self.style.text.clone();
        text_style.font_size = font_size;
        text_style.line_height_in_pixels(rem_size)
    }

    fn get_minimap_width(
        &self,
        minimap_settings: &Minimap,
        scrollbars_shown: bool,
        text_width: Pixels,
        em_width: Pixels,
        font_size: Pixels,
        rem_size: Pixels,
        cx: &App,
    ) -> Option<Pixels> {
        if minimap_settings.show == ShowMinimap::Auto && !scrollbars_shown {
            return None;
        }

        let minimap_font_size = self.editor.read_with(cx, |editor, cx| {
            editor.minimap().map(|minimap_editor| {
                minimap_editor
                    .read(cx)
                    .text_style_refinement
                    .as_ref()
                    .and_then(|refinement| refinement.font_size)
                    .unwrap_or(MINIMAP_FONT_SIZE)
            })
        })?;

        let minimap_em_width = em_width * (minimap_font_size.to_pixels(rem_size) / font_size);

        let minimap_width = (text_width * MinimapLayout::MINIMAP_WIDTH_PCT)
            .min(minimap_em_width * minimap_settings.max_width_columns.get() as f32);

        (minimap_width >= minimap_em_width * MinimapLayout::MINIMAP_MIN_WIDTH_COLUMNS)
            .then_some(minimap_width)
    }

    fn prepaint_crease_toggles(
        &self,
        crease_toggles: &mut [Option<AnyElement>],
        line_height: Pixels,
        gutter_dimensions: &GutterDimensions,
        gutter_settings: crate::editor_settings::Gutter,
        scroll_pixel_position: gpui::Point<Pixels>,
        gutter_hitbox: &Hitbox,
        window: &mut Window,
        cx: &mut App,
    ) {
        for (ix, crease_toggle) in crease_toggles.iter_mut().enumerate() {
            if let Some(crease_toggle) = crease_toggle {
                debug_assert!(gutter_settings.folds);
                let available_space = size(
                    AvailableSpace::MinContent,
                    AvailableSpace::Definite(line_height * 0.55),
                );
                let crease_toggle_size = crease_toggle.layout_as_root(available_space, window, cx);

                let position = point(
                    gutter_dimensions.width - gutter_dimensions.right_padding,
                    ix as f32 * line_height - (scroll_pixel_position.y % line_height),
                );
                let centering_offset = point(
                    (gutter_dimensions.fold_area_width() - crease_toggle_size.width) / 2.,
                    (line_height - crease_toggle_size.height) / 2.,
                );
                let origin = gutter_hitbox.origin + position + centering_offset;
                crease_toggle.prepaint_as_root(origin, available_space, window, cx);
            }
        }
    }

    fn prepaint_expand_toggles(
        &self,
        expand_toggles: &mut [Option<(AnyElement, gpui::Point<Pixels>)>],
        window: &mut Window,
        cx: &mut App,
    ) {
        for (expand_toggle, origin) in expand_toggles.iter_mut().flatten() {
            let available_space = size(AvailableSpace::MinContent, AvailableSpace::MinContent);
            expand_toggle.layout_as_root(available_space, window, cx);
            expand_toggle.prepaint_as_root(*origin, available_space, window, cx);
        }
    }

    fn prepaint_crease_trailers(
        &self,
        trailers: Vec<Option<AnyElement>>,
        lines: &[LineWithInvisibles],
        line_height: Pixels,
        content_origin: gpui::Point<Pixels>,
        scroll_pixel_position: gpui::Point<Pixels>,
        em_width: Pixels,
        window: &mut Window,
        cx: &mut App,
    ) -> Vec<Option<CreaseTrailerLayout>> {
        trailers
            .into_iter()
            .enumerate()
            .map(|(ix, element)| {
                let mut element = element?;
                let available_space = size(
                    AvailableSpace::MinContent,
                    AvailableSpace::Definite(line_height),
                );
                let size = element.layout_as_root(available_space, window, cx);

                let line = &lines[ix];
                let padding = if line.width == Pixels::ZERO {
                    Pixels::ZERO
                } else {
                    4. * em_width
                };
                let position = point(
                    scroll_pixel_position.x + line.width + padding,
                    ix as f32 * line_height - (scroll_pixel_position.y % line_height),
                );
                let centering_offset = point(px(0.), (line_height - size.height) / 2.);
                let origin = content_origin + position + centering_offset;
                element.prepaint_as_root(origin, available_space, window, cx);
                Some(CreaseTrailerLayout {
                    element,
                    bounds: Bounds::new(origin, size),
                })
            })
            .collect()
    }

    // Folds contained in a hunk are ignored apart from shrinking visual size
    // If a fold contains any hunks then that fold line is marked as modified
    fn layout_gutter_diff_hunks(
        &self,
        line_height: Pixels,
        gutter_hitbox: &Hitbox,
        display_rows: Range<DisplayRow>,
        snapshot: &EditorSnapshot,
        window: &mut Window,
        cx: &mut App,
    ) -> Vec<(DisplayDiffHunk, Option<Hitbox>)> {
        let folded_buffers = self.editor.read(cx).folded_buffers(cx);
        let mut display_hunks = snapshot
            .display_diff_hunks_for_rows(display_rows, folded_buffers)
            .map(|hunk| (hunk, None))
            .collect::<Vec<_>>();
        let git_gutter_setting = ProjectSettings::get_global(cx)
            .git
            .git_gutter
            .unwrap_or_default();
        if let GitGutterSetting::TrackedFiles = git_gutter_setting {
            for (hunk, hitbox) in &mut display_hunks {
                if matches!(hunk, DisplayDiffHunk::Unfolded { .. }) {
                    let hunk_bounds =
                        Self::diff_hunk_bounds(snapshot, line_height, gutter_hitbox.bounds, hunk);
                    *hitbox = Some(window.insert_hitbox(hunk_bounds, HitboxBehavior::BlockMouse));
                }
            }
        }

        display_hunks
    }

    fn layout_inline_diagnostics(
        &self,
        line_layouts: &[LineWithInvisibles],
        crease_trailers: &[Option<CreaseTrailerLayout>],
        row_block_types: &HashMap<DisplayRow, bool>,
        content_origin: gpui::Point<Pixels>,
        scroll_pixel_position: gpui::Point<Pixels>,
        edit_prediction_popover_origin: Option<gpui::Point<Pixels>>,
        start_row: DisplayRow,
        end_row: DisplayRow,
        line_height: Pixels,
        em_width: Pixels,
        style: &EditorStyle,
        window: &mut Window,
        cx: &mut App,
    ) -> HashMap<DisplayRow, AnyElement> {
        let max_severity = match self
            .editor
            .read(cx)
            .inline_diagnostics_enabled()
            .then(|| {
                ProjectSettings::get_global(cx)
                    .diagnostics
                    .inline
                    .max_severity
                    .unwrap_or_else(|| self.editor.read(cx).diagnostics_max_severity)
                    .into_lsp()
            })
            .flatten()
        {
            Some(max_severity) => max_severity,
            None => return HashMap::default(),
        };

        let active_diagnostics_group =
            if let ActiveDiagnostic::Group(group) = &self.editor.read(cx).active_diagnostics {
                Some(group.group_id)
            } else {
                None
            };

        let diagnostics_by_rows = self.editor.update(cx, |editor, cx| {
            let snapshot = editor.snapshot(window, cx);
            editor
                .inline_diagnostics
                .iter()
                .filter(|(_, diagnostic)| diagnostic.severity <= max_severity)
                .filter(|(_, diagnostic)| match active_diagnostics_group {
                    Some(active_diagnostics_group) => {
                        // Active diagnostics are all shown in the editor already, no need to display them inline
                        diagnostic.group_id != active_diagnostics_group
                    }
                    None => true,
                })
                .map(|(point, diag)| (point.to_display_point(&snapshot), diag.clone()))
                .skip_while(|(point, _)| point.row() < start_row)
                .take_while(|(point, _)| point.row() < end_row)
                .filter(|(point, _)| !row_block_types.contains_key(&point.row()))
                .fold(HashMap::default(), |mut acc, (point, diagnostic)| {
                    acc.entry(point.row())
                        .or_insert_with(Vec::new)
                        .push(diagnostic);
                    acc
                })
        });

        if diagnostics_by_rows.is_empty() {
            return HashMap::default();
        }

        let severity_to_color = |sev: &lsp::DiagnosticSeverity| match sev {
            &lsp::DiagnosticSeverity::ERROR => Color::Error,
            &lsp::DiagnosticSeverity::WARNING => Color::Warning,
            &lsp::DiagnosticSeverity::INFORMATION => Color::Info,
            &lsp::DiagnosticSeverity::HINT => Color::Hint,
            _ => Color::Error,
        };

        let padding = ProjectSettings::get_global(cx).diagnostics.inline.padding as f32 * em_width;
        let min_x = self.column_pixels(
            ProjectSettings::get_global(cx)
                .diagnostics
                .inline
                .min_column as usize,
            window,
        );

        let mut elements = HashMap::default();
        for (row, mut diagnostics) in diagnostics_by_rows {
            diagnostics.sort_by_key(|diagnostic| {
                (
                    diagnostic.severity,
                    std::cmp::Reverse(diagnostic.is_primary),
                    diagnostic.start.row,
                    diagnostic.start.column,
                )
            });

            let Some(diagnostic_to_render) = diagnostics
                .iter()
                .find(|diagnostic| diagnostic.is_primary)
                .or_else(|| diagnostics.first())
            else {
                continue;
            };

            let pos_y = content_origin.y
                + line_height * (row.0 as f32 - scroll_pixel_position.y / line_height);

            let window_ix = row.0.saturating_sub(start_row.0) as usize;
            let pos_x = {
                let crease_trailer_layout = &crease_trailers[window_ix];
                let line_layout = &line_layouts[window_ix];

                let line_end = if let Some(crease_trailer) = crease_trailer_layout {
                    crease_trailer.bounds.right()
                } else {
                    content_origin.x - scroll_pixel_position.x + line_layout.width
                };

                let padded_line = line_end + padding;
                let min_start = content_origin.x - scroll_pixel_position.x + min_x;

                cmp::max(padded_line, min_start)
            };

            let behind_edit_prediction_popover = edit_prediction_popover_origin
                .as_ref()
                .is_some_and(|edit_prediction_popover_origin| {
                    (pos_y..pos_y + line_height).contains(&edit_prediction_popover_origin.y)
                });
            let opacity = if behind_edit_prediction_popover {
                0.5
            } else {
                1.0
            };

            let mut element = h_flex()
                .id(("diagnostic", row.0))
                .h(line_height)
                .w_full()
                .px_1()
                .rounded_xs()
                .opacity(opacity)
                .bg(severity_to_color(&diagnostic_to_render.severity)
                    .color(cx)
                    .opacity(0.05))
                .text_color(severity_to_color(&diagnostic_to_render.severity).color(cx))
                .text_sm()
                .font_family(style.text.font().family)
                .child(diagnostic_to_render.message.clone())
                .into_any();

            element.prepaint_as_root(point(pos_x, pos_y), AvailableSpace::min_size(), window, cx);

            elements.insert(row, element);
        }

        elements
    }

    fn layout_inline_code_actions(
        &self,
        display_point: DisplayPoint,
        content_origin: gpui::Point<Pixels>,
        scroll_pixel_position: gpui::Point<Pixels>,
        line_height: Pixels,
        snapshot: &EditorSnapshot,
        window: &mut Window,
        cx: &mut App,
    ) -> Option<AnyElement> {
        if !snapshot
            .show_code_actions
            .unwrap_or(EditorSettings::get_global(cx).inline_code_actions)
        {
            return None;
        }

        let icon_size = ui::IconSize::XSmall;
        let mut button = self.editor.update(cx, |editor, cx| {
            editor.available_code_actions.as_ref()?;
            let active = editor
                .context_menu
                .borrow()
                .as_ref()
                .and_then(|menu| {
                    if let crate::CodeContextMenu::CodeActions(CodeActionsMenu {
                        deployed_from,
                        ..
                    }) = menu
                    {
                        deployed_from.as_ref()
                    } else {
                        None
                    }
                })
                .is_some_and(|source| matches!(source, CodeActionSource::Indicator(..)));
            Some(editor.render_inline_code_actions(icon_size, display_point.row(), active, cx))
        })?;

        let buffer_point = display_point.to_point(&snapshot.display_snapshot);

        // do not show code action for folded line
        if snapshot.is_line_folded(MultiBufferRow(buffer_point.row)) {
            return None;
        }

        // do not show code action for blank line with cursor
        let line_indent = snapshot
            .display_snapshot
            .buffer_snapshot
            .line_indent_for_row(MultiBufferRow(buffer_point.row));
        if line_indent.is_line_blank() {
            return None;
        }

        const INLINE_SLOT_CHAR_LIMIT: u32 = 4;
        const MAX_ALTERNATE_DISTANCE: u32 = 8;

        let excerpt_id = snapshot
            .display_snapshot
            .buffer_snapshot
            .excerpt_containing(buffer_point..buffer_point)
            .map(|excerpt| excerpt.id());

        let is_valid_row = |row_candidate: u32| -> bool {
            // move to other row if folded row
            if snapshot.is_line_folded(MultiBufferRow(row_candidate)) {
                return false;
            }
            if buffer_point.row == row_candidate {
                // move to other row if cursor is in slot
                if buffer_point.column < INLINE_SLOT_CHAR_LIMIT {
                    return false;
                }
            } else {
                let candidate_point = MultiBufferPoint {
                    row: row_candidate,
                    column: 0,
                };
                let candidate_excerpt_id = snapshot
                    .display_snapshot
                    .buffer_snapshot
                    .excerpt_containing(candidate_point..candidate_point)
                    .map(|excerpt| excerpt.id());
                // move to other row if different excerpt
                if excerpt_id != candidate_excerpt_id {
                    return false;
                }
            }
            let line_indent = snapshot
                .display_snapshot
                .buffer_snapshot
                .line_indent_for_row(MultiBufferRow(row_candidate));
            // use this row if it's blank
            if line_indent.is_line_blank() {
                true
            } else {
                // use this row if code starts after slot
                let indent_size = snapshot
                    .display_snapshot
                    .buffer_snapshot
                    .indent_size_for_line(MultiBufferRow(row_candidate));
                indent_size.len >= INLINE_SLOT_CHAR_LIMIT
            }
        };

        let new_buffer_row = if is_valid_row(buffer_point.row) {
            Some(buffer_point.row)
        } else {
            let max_row = snapshot.display_snapshot.buffer_snapshot.max_point().row;
            (1..=MAX_ALTERNATE_DISTANCE).find_map(|offset| {
                let row_above = buffer_point.row.saturating_sub(offset);
                let row_below = buffer_point.row + offset;
                if row_above != buffer_point.row && is_valid_row(row_above) {
                    Some(row_above)
                } else if row_below <= max_row && is_valid_row(row_below) {
                    Some(row_below)
                } else {
                    None
                }
            })
        }?;

        let new_display_row = snapshot
            .display_snapshot
            .point_to_display_point(
                Point {
                    row: new_buffer_row,
                    column: buffer_point.column,
                },
                text::Bias::Left,
            )
            .row();

        let start_y = content_origin.y
            + ((new_display_row.as_f32() - (scroll_pixel_position.y / line_height)) * line_height)
            + (line_height / 2.0)
            - (icon_size.square(window, cx) / 2.);
        let start_x = content_origin.x - scroll_pixel_position.x + (window.rem_size() * 0.1);

        let absolute_offset = gpui::point(start_x, start_y);
        button.layout_as_root(gpui::AvailableSpace::min_size(), window, cx);
        button.prepaint_as_root(
            absolute_offset,
            gpui::AvailableSpace::min_size(),
            window,
            cx,
        );
        Some(button)
    }

    fn layout_inline_blame(
        &self,
        display_row: DisplayRow,
        row_info: &RowInfo,
        line_layout: &LineWithInvisibles,
        crease_trailer: Option<&CreaseTrailerLayout>,
        em_width: Pixels,
        content_origin: gpui::Point<Pixels>,
        scroll_pixel_position: gpui::Point<Pixels>,
        line_height: Pixels,
        text_hitbox: &Hitbox,
        window: &mut Window,
        cx: &mut App,
    ) -> Option<InlineBlameLayout> {
        if !self
            .editor
            .update(cx, |editor, cx| editor.render_git_blame_inline(window, cx))
        {
            return None;
        }

        let editor = self.editor.read(cx);
        let blame = editor.blame.clone()?;
        let padding = {
            const INLINE_ACCEPT_SUGGESTION_EM_WIDTHS: f32 = 14.;

            let mut padding = ProjectSettings::get_global(cx)
                .git
                .inline_blame
                .unwrap_or_default()
                .padding as f32;

            if let Some(edit_prediction) = editor.active_edit_prediction.as_ref()
                && let EditPrediction::Edit {
                    display_mode: EditDisplayMode::TabAccept,
                    ..
                } = &edit_prediction.completion
            {
                padding += INLINE_ACCEPT_SUGGESTION_EM_WIDTHS
            }

            padding * em_width
        };

        let entry = blame
            .update(cx, |blame, cx| {
                blame.blame_for_rows(&[*row_info], cx).next()
            })
            .flatten()?;

        let mut element = render_inline_blame_entry(entry.clone(), &self.style, cx)?;

        let start_y = content_origin.y
            + line_height * (display_row.as_f32() - scroll_pixel_position.y / line_height);

        let start_x = {
            let line_end = if let Some(crease_trailer) = crease_trailer {
                crease_trailer.bounds.right()
            } else {
                content_origin.x - scroll_pixel_position.x + line_layout.width
            };

            let padded_line_end = line_end + padding;

            let min_column_in_pixels = ProjectSettings::get_global(cx)
                .git
                .inline_blame
                .map(|settings| settings.min_column)
                .map(|col| self.column_pixels(col as usize, window))
                .unwrap_or(px(0.));
            let min_start = content_origin.x - scroll_pixel_position.x + min_column_in_pixels;

            cmp::max(padded_line_end, min_start)
        };

        let absolute_offset = point(start_x, start_y);
        let size = element.layout_as_root(AvailableSpace::min_size(), window, cx);
        let bounds = Bounds::new(absolute_offset, size);

        self.layout_blame_entry_popover(entry.clone(), blame, line_height, text_hitbox, window, cx);

        element.prepaint_as_root(absolute_offset, AvailableSpace::min_size(), window, cx);

        Some(InlineBlameLayout {
            element,
            bounds,
            entry,
        })
    }

    fn layout_blame_entry_popover(
        &self,
        blame_entry: BlameEntry,
        blame: Entity<GitBlame>,
        line_height: Pixels,
        text_hitbox: &Hitbox,
        window: &mut Window,
        cx: &mut App,
    ) {
        let Some((popover_state, target_point)) = self.editor.read_with(cx, |editor, _| {
            editor
                .inline_blame_popover
                .as_ref()
                .map(|state| (state.popover_state.clone(), state.position))
        }) else {
            return;
        };

        let workspace = self
            .editor
            .read_with(cx, |editor, _| editor.workspace().map(|w| w.downgrade()));

        let maybe_element = workspace.and_then(|workspace| {
            render_blame_entry_popover(
                blame_entry,
                popover_state.scroll_handle,
                popover_state.commit_message,
                popover_state.markdown,
                workspace,
                &blame,
                window,
                cx,
            )
        });

        if let Some(mut element) = maybe_element {
            let size = element.layout_as_root(AvailableSpace::min_size(), window, cx);
            let overall_height = size.height + HOVER_POPOVER_GAP;
            let popover_origin = if target_point.y > overall_height {
                point(target_point.x, target_point.y - size.height)
            } else {
                point(
                    target_point.x,
                    target_point.y + line_height + HOVER_POPOVER_GAP,
                )
            };

            let horizontal_offset = (text_hitbox.top_right().x
                - POPOVER_RIGHT_OFFSET
                - (popover_origin.x + size.width))
                .min(Pixels::ZERO);

            let origin = point(popover_origin.x + horizontal_offset, popover_origin.y);
            let popover_bounds = Bounds::new(origin, size);

            self.editor.update(cx, |editor, _| {
                if let Some(state) = &mut editor.inline_blame_popover {
                    state.popover_bounds = Some(popover_bounds);
                }
            });

            window.defer_draw(element, origin, 2);
        }
    }

    fn layout_blame_entries(
        &self,
        buffer_rows: &[RowInfo],
        em_width: Pixels,
        scroll_position: gpui::Point<f32>,
        line_height: Pixels,
        gutter_hitbox: &Hitbox,
        max_width: Option<Pixels>,
        window: &mut Window,
        cx: &mut App,
    ) -> Option<Vec<AnyElement>> {
        if !self
            .editor
            .update(cx, |editor, cx| editor.render_git_blame_gutter(cx))
        {
            return None;
        }

        let blame = self.editor.read(cx).blame.clone()?;
        let workspace = self.editor.read(cx).workspace()?;
        let blamed_rows: Vec<_> = blame.update(cx, |blame, cx| {
            blame.blame_for_rows(buffer_rows, cx).collect()
        });

        let width = if let Some(max_width) = max_width {
            AvailableSpace::Definite(max_width)
        } else {
            AvailableSpace::MaxContent
        };
        let scroll_top = scroll_position.y * line_height;
        let start_x = em_width;

        let mut last_used_color: Option<(PlayerColor, Oid)> = None;
        let blame_renderer = cx.global::<GlobalBlameRenderer>().0.clone();

        let shaped_lines = blamed_rows
            .into_iter()
            .enumerate()
            .flat_map(|(ix, blame_entry)| {
                let mut element = render_blame_entry(
                    ix,
                    &blame,
                    blame_entry?,
                    &self.style,
                    &mut last_used_color,
                    self.editor.clone(),
                    workspace.clone(),
                    blame_renderer.clone(),
                    cx,
                )?;

                let start_y = ix as f32 * line_height - (scroll_top % line_height);
                let absolute_offset = gutter_hitbox.origin + point(start_x, start_y);

                element.prepaint_as_root(
                    absolute_offset,
                    size(width, AvailableSpace::MinContent),
                    window,
                    cx,
                );

                Some(element)
            })
            .collect();

        Some(shaped_lines)
    }

    fn layout_indent_guides(
        &self,
        content_origin: gpui::Point<Pixels>,
        text_origin: gpui::Point<Pixels>,
        visible_buffer_range: Range<MultiBufferRow>,
        scroll_pixel_position: gpui::Point<Pixels>,
        line_height: Pixels,
        snapshot: &DisplaySnapshot,
        window: &mut Window,
        cx: &mut App,
    ) -> Option<Vec<IndentGuideLayout>> {
        let indent_guides = self.editor.update(cx, |editor, cx| {
            editor.indent_guides(visible_buffer_range, snapshot, cx)
        })?;

        let active_indent_guide_indices = self.editor.update(cx, |editor, cx| {
            editor
                .find_active_indent_guide_indices(&indent_guides, snapshot, window, cx)
                .unwrap_or_default()
        });

        Some(
            indent_guides
                .into_iter()
                .enumerate()
                .filter_map(|(i, indent_guide)| {
                    let single_indent_width =
                        self.column_pixels(indent_guide.tab_size as usize, window);
                    let total_width = single_indent_width * indent_guide.depth as f32;
                    let start_x = content_origin.x + total_width - scroll_pixel_position.x;
                    if start_x >= text_origin.x {
                        let (offset_y, length) = Self::calculate_indent_guide_bounds(
                            indent_guide.start_row..indent_guide.end_row,
                            line_height,
                            snapshot,
                        );

                        let start_y = content_origin.y + offset_y - scroll_pixel_position.y;

                        Some(IndentGuideLayout {
                            origin: point(start_x, start_y),
                            length,
                            single_indent_width,
                            depth: indent_guide.depth,
                            active: active_indent_guide_indices.contains(&i),
                            settings: indent_guide.settings,
                        })
                    } else {
                        None
                    }
                })
                .collect(),
        )
    }

    fn layout_wrap_guides(
        &self,
        em_advance: Pixels,
        scroll_position: gpui::Point<f32>,
        content_origin: gpui::Point<Pixels>,
        scrollbar_layout: Option<&EditorScrollbars>,
        vertical_scrollbar_width: Pixels,
        hitbox: &Hitbox,
        window: &Window,
        cx: &App,
    ) -> SmallVec<[(Pixels, bool); 2]> {
        let scroll_left = scroll_position.x * em_advance;
        let content_origin = content_origin.x;
        let horizontal_offset = content_origin - scroll_left;
        let vertical_scrollbar_width = scrollbar_layout
            .and_then(|layout| layout.visible.then_some(vertical_scrollbar_width))
            .unwrap_or_default();

        self.editor
            .read(cx)
            .wrap_guides(cx)
            .into_iter()
            .flat_map(|(guide, active)| {
                let wrap_position = self.column_pixels(guide, window);
                let wrap_guide_x = wrap_position + horizontal_offset;
                let display_wrap_guide = wrap_guide_x >= content_origin
                    && wrap_guide_x <= hitbox.bounds.right() - vertical_scrollbar_width;

                display_wrap_guide.then_some((wrap_guide_x, active))
            })
            .collect()
    }

    fn calculate_indent_guide_bounds(
        row_range: Range<MultiBufferRow>,
        line_height: Pixels,
        snapshot: &DisplaySnapshot,
    ) -> (gpui::Pixels, gpui::Pixels) {
        let start_point = Point::new(row_range.start.0, 0);
        let end_point = Point::new(row_range.end.0, 0);

        let row_range = start_point.to_display_point(snapshot).row()
            ..end_point.to_display_point(snapshot).row();

        let mut prev_line = start_point;
        prev_line.row = prev_line.row.saturating_sub(1);
        let prev_line = prev_line.to_display_point(snapshot).row();

        let mut cons_line = end_point;
        cons_line.row += 1;
        let cons_line = cons_line.to_display_point(snapshot).row();

        let mut offset_y = row_range.start.0 as f32 * line_height;
        let mut length = (cons_line.0.saturating_sub(row_range.start.0)) as f32 * line_height;

        // If we are at the end of the buffer, ensure that the indent guide extends to the end of the line.
        if row_range.end == cons_line {
            length += line_height;
        }

        // If there is a block (e.g. diagnostic) in between the start of the indent guide and the line above,
        // we want to extend the indent guide to the start of the block.
        let mut block_height = 0;
        let mut block_offset = 0;
        let mut found_excerpt_header = false;
        for (_, block) in snapshot.blocks_in_range(prev_line..row_range.start) {
            if matches!(
                block,
                Block::ExcerptBoundary { .. } | Block::BufferHeader { .. }
            ) {
                found_excerpt_header = true;
                break;
            }
            block_offset += block.height();
            block_height += block.height();
        }
        if !found_excerpt_header {
            offset_y -= block_offset as f32 * line_height;
            length += block_height as f32 * line_height;
        }

        // If there is a block (e.g. diagnostic) at the end of an multibuffer excerpt,
        // we want to ensure that the indent guide stops before the excerpt header.
        let mut block_height = 0;
        let mut found_excerpt_header = false;
        for (_, block) in snapshot.blocks_in_range(row_range.end..cons_line) {
            if matches!(
                block,
                Block::ExcerptBoundary { .. } | Block::BufferHeader { .. }
            ) {
                found_excerpt_header = true;
            }
            block_height += block.height();
        }
        if found_excerpt_header {
            length -= block_height as f32 * line_height;
        }

        (offset_y, length)
    }

    fn layout_breakpoints(
        &self,
        line_height: Pixels,
        range: Range<DisplayRow>,
        scroll_pixel_position: gpui::Point<Pixels>,
        gutter_dimensions: &GutterDimensions,
        gutter_hitbox: &Hitbox,
        display_hunks: &[(DisplayDiffHunk, Option<Hitbox>)],
        snapshot: &EditorSnapshot,
        breakpoints: HashMap<DisplayRow, (Anchor, Breakpoint, Option<BreakpointSessionState>)>,
        row_infos: &[RowInfo],
        window: &mut Window,
        cx: &mut App,
    ) -> Vec<AnyElement> {
        self.editor.update(cx, |editor, cx| {
            breakpoints
                .into_iter()
                .filter_map(|(display_row, (text_anchor, bp, state))| {
                    if row_infos
                        .get((display_row.0.saturating_sub(range.start.0)) as usize)
                        .is_some_and(|row_info| {
                            row_info.expand_info.is_some()
                                || row_info
                                    .diff_status
                                    .is_some_and(|status| status.is_deleted())
                        })
                    {
                        return None;
                    }

                    if range.start > display_row || range.end < display_row {
                        return None;
                    }

                    let row =
                        MultiBufferRow(DisplayPoint::new(display_row, 0).to_point(snapshot).row);
                    if snapshot.is_line_folded(row) {
                        return None;
                    }

                    let button = editor.render_breakpoint(text_anchor, display_row, &bp, state, cx);

                    let button = prepaint_gutter_button(
                        button,
                        display_row,
                        line_height,
                        gutter_dimensions,
                        scroll_pixel_position,
                        gutter_hitbox,
                        display_hunks,
                        window,
                        cx,
                    );
                    Some(button)
                })
                .collect_vec()
        })
    }

    #[allow(clippy::too_many_arguments)]
    fn layout_run_indicators(
        &self,
        line_height: Pixels,
        range: Range<DisplayRow>,
        row_infos: &[RowInfo],
        scroll_pixel_position: gpui::Point<Pixels>,
        gutter_dimensions: &GutterDimensions,
        gutter_hitbox: &Hitbox,
        display_hunks: &[(DisplayDiffHunk, Option<Hitbox>)],
        snapshot: &EditorSnapshot,
        breakpoints: &mut HashMap<DisplayRow, (Anchor, Breakpoint, Option<BreakpointSessionState>)>,
        window: &mut Window,
        cx: &mut App,
    ) -> Vec<AnyElement> {
        self.editor.update(cx, |editor, cx| {
            let active_task_indicator_row =
                // TODO: add edit button on the right side of each row in the context menu
                if let Some(crate::CodeContextMenu::CodeActions(CodeActionsMenu {
                    deployed_from,
                    actions,
                    ..
                })) = editor.context_menu.borrow().as_ref()
                {
                    actions
                        .tasks()
                        .map(|tasks| tasks.position.to_display_point(snapshot).row())
                        .or_else(|| match deployed_from {
                            Some(CodeActionSource::Indicator(row)) => Some(*row),
                            _ => None,
                        })
                } else {
                    None
                };

            let offset_range_start =
                snapshot.display_point_to_point(DisplayPoint::new(range.start, 0), Bias::Left);

            let offset_range_end =
                snapshot.display_point_to_point(DisplayPoint::new(range.end, 0), Bias::Right);

            editor
                .tasks
                .iter()
                .filter_map(|(_, tasks)| {
                    let multibuffer_point = tasks.offset.to_point(&snapshot.buffer_snapshot);
                    if multibuffer_point < offset_range_start
                        || multibuffer_point > offset_range_end
                    {
                        return None;
                    }
                    let multibuffer_row = MultiBufferRow(multibuffer_point.row);
                    let buffer_folded = snapshot
                        .buffer_snapshot
                        .buffer_line_for_row(multibuffer_row)
                        .map(|(buffer_snapshot, _)| buffer_snapshot.remote_id())
                        .map(|buffer_id| editor.is_buffer_folded(buffer_id, cx))
                        .unwrap_or(false);
                    if buffer_folded {
                        return None;
                    }

                    if snapshot.is_line_folded(multibuffer_row) {
                        // Skip folded indicators, unless it's the starting line of a fold.
                        if multibuffer_row
                            .0
                            .checked_sub(1)
                            .is_some_and(|previous_row| {
                                snapshot.is_line_folded(MultiBufferRow(previous_row))
                            })
                        {
                            return None;
                        }
                    }

                    let display_row = multibuffer_point.to_display_point(snapshot).row();
                    if !range.contains(&display_row) {
                        return None;
                    }
                    if row_infos
                        .get((display_row - range.start).0 as usize)
                        .is_some_and(|row_info| row_info.expand_info.is_some())
                    {
                        return None;
                    }

                    let button = editor.render_run_indicator(
                        &self.style,
                        Some(display_row) == active_task_indicator_row,
                        display_row,
                        breakpoints.remove(&display_row),
                        cx,
                    );

                    let button = prepaint_gutter_button(
                        button,
                        display_row,
                        line_height,
                        gutter_dimensions,
                        scroll_pixel_position,
                        gutter_hitbox,
                        display_hunks,
                        window,
                        cx,
                    );
                    Some(button)
                })
                .collect_vec()
        })
    }

    fn layout_expand_toggles(
        &self,
        gutter_hitbox: &Hitbox,
        gutter_dimensions: GutterDimensions,
        em_width: Pixels,
        line_height: Pixels,
        scroll_position: gpui::Point<f32>,
        buffer_rows: &[RowInfo],
        window: &mut Window,
        cx: &mut App,
    ) -> Vec<Option<(AnyElement, gpui::Point<Pixels>)>> {
        if self.editor.read(cx).disable_expand_excerpt_buttons {
            return vec![];
        }

        let editor_font_size = self.style.text.font_size.to_pixels(window.rem_size()) * 1.2;

        let scroll_top = scroll_position.y * line_height;

        let max_line_number_length = self
            .editor
            .read(cx)
            .buffer()
            .read(cx)
            .snapshot(cx)
            .widest_line_number()
            .ilog10()
            + 1;

        buffer_rows
            .iter()
            .enumerate()
            .map(|(ix, row_info)| {
                let ExpandInfo {
                    excerpt_id,
                    direction,
                } = row_info.expand_info?;

                let icon_name = match direction {
                    ExpandExcerptDirection::Up => IconName::ExpandUp,
                    ExpandExcerptDirection::Down => IconName::ExpandDown,
                    ExpandExcerptDirection::UpAndDown => IconName::ExpandVertical,
                };

                let git_gutter_width = Self::gutter_strip_width(line_height);
                let available_width = gutter_dimensions.left_padding - git_gutter_width;

                let editor = self.editor.clone();
                let is_wide = max_line_number_length
                    >= EditorSettings::get_global(cx).gutter.min_line_number_digits as u32
                    && row_info
                        .buffer_row
                        .is_some_and(|row| (row + 1).ilog10() + 1 == max_line_number_length)
                    || gutter_dimensions.right_padding == px(0.);

                let width = if is_wide {
                    available_width - px(2.)
                } else {
                    available_width + em_width - px(2.)
                };

                let toggle = IconButton::new(("expand", ix), icon_name)
                    .icon_color(Color::Custom(cx.theme().colors().editor_line_number))
                    .selected_icon_color(Color::Custom(cx.theme().colors().editor_foreground))
                    .icon_size(IconSize::Custom(rems(editor_font_size / window.rem_size())))
                    .width(width)
                    .on_click(move |_, window, cx| {
                        editor.update(cx, |editor, cx| {
                            editor.expand_excerpt(excerpt_id, direction, window, cx);
                        });
                    })
                    .tooltip(Tooltip::for_action_title(
                        "Expand Excerpt",
                        &crate::actions::ExpandExcerpts::default(),
                    ))
                    .into_any_element();

                let position = point(
                    git_gutter_width + px(1.),
                    ix as f32 * line_height - (scroll_top % line_height) + px(1.),
                );
                let origin = gutter_hitbox.origin + position;

                Some((toggle, origin))
            })
            .collect()
    }

    fn calculate_relative_line_numbers(
        &self,
        snapshot: &EditorSnapshot,
        rows: &Range<DisplayRow>,
        relative_to: Option<DisplayRow>,
    ) -> HashMap<DisplayRow, DisplayRowDelta> {
        let mut relative_rows: HashMap<DisplayRow, DisplayRowDelta> = Default::default();
        let Some(relative_to) = relative_to else {
            return relative_rows;
        };

        let start = rows.start.min(relative_to);
        let end = rows.end.max(relative_to);

        let buffer_rows = snapshot
            .row_infos(start)
            .take(1 + end.minus(start) as usize)
            .collect::<Vec<_>>();

        let head_idx = relative_to.minus(start);
        let mut delta = 1;
        let mut i = head_idx + 1;
        while i < buffer_rows.len() as u32 {
            if buffer_rows[i as usize].buffer_row.is_some() {
                if rows.contains(&DisplayRow(i + start.0)) {
                    relative_rows.insert(DisplayRow(i + start.0), delta);
                }
                delta += 1;
            }
            i += 1;
        }
        delta = 1;
        i = head_idx.min(buffer_rows.len() as u32 - 1);
        while i > 0 && buffer_rows[i as usize].buffer_row.is_none() {
            i -= 1;
        }

        while i > 0 {
            i -= 1;
            if buffer_rows[i as usize].buffer_row.is_some() {
                if rows.contains(&DisplayRow(i + start.0)) {
                    relative_rows.insert(DisplayRow(i + start.0), delta);
                }
                delta += 1;
            }
        }

        relative_rows
    }

    fn layout_line_numbers(
        &self,
        gutter_hitbox: Option<&Hitbox>,
        gutter_dimensions: GutterDimensions,
        line_height: Pixels,
        scroll_position: gpui::Point<f32>,
        rows: Range<DisplayRow>,
        buffer_rows: &[RowInfo],
        active_rows: &BTreeMap<DisplayRow, LineHighlightSpec>,
        newest_selection_head: Option<DisplayPoint>,
        snapshot: &EditorSnapshot,
        window: &mut Window,
        cx: &mut App,
    ) -> Arc<HashMap<MultiBufferRow, LineNumberLayout>> {
        let include_line_numbers = snapshot
            .show_line_numbers
            .unwrap_or_else(|| EditorSettings::get_global(cx).gutter.line_numbers);
        if !include_line_numbers {
            return Arc::default();
        }

        let (newest_selection_head, is_relative) = self.editor.update(cx, |editor, cx| {
            let newest_selection_head = newest_selection_head.unwrap_or_else(|| {
                let newest = editor.selections.newest::<Point>(cx);
                SelectionLayout::new(
                    newest,
                    editor.selections.line_mode,
                    editor.cursor_shape,
                    &snapshot.display_snapshot,
                    true,
                    true,
                    None,
                )
                .head
            });
            let is_relative = editor.should_use_relative_line_numbers(cx);
            (newest_selection_head, is_relative)
        });

        let relative_to = if is_relative {
            Some(newest_selection_head.row())
        } else {
            None
        };
        let relative_rows = self.calculate_relative_line_numbers(snapshot, &rows, relative_to);
        let mut line_number = String::new();
        let line_numbers = buffer_rows
            .iter()
            .enumerate()
            .flat_map(|(ix, row_info)| {
                let display_row = DisplayRow(rows.start.0 + ix as u32);
                line_number.clear();
                let non_relative_number = row_info.buffer_row? + 1;
                let number = relative_rows
                    .get(&display_row)
                    .unwrap_or(&non_relative_number);
                write!(&mut line_number, "{number}").unwrap();
                if row_info
                    .diff_status
                    .is_some_and(|status| status.is_deleted())
                {
                    return None;
                }

                let color = active_rows
                    .get(&display_row)
                    .map(|spec| {
                        if spec.breakpoint {
                            cx.theme().colors().debugger_accent
                        } else {
                            cx.theme().colors().editor_active_line_number
                        }
                    })
                    .unwrap_or_else(|| cx.theme().colors().editor_line_number);
                let shaped_line =
                    self.shape_line_number(SharedString::from(&line_number), color, window);
                let scroll_top = scroll_position.y * line_height;
                let line_origin = gutter_hitbox.map(|hitbox| {
                    hitbox.origin
                        + point(
                            hitbox.size.width - shaped_line.width - gutter_dimensions.right_padding,
                            ix as f32 * line_height - (scroll_top % line_height),
                        )
                });

                #[cfg(not(test))]
                let hitbox = line_origin.map(|line_origin| {
                    window.insert_hitbox(
                        Bounds::new(line_origin, size(shaped_line.width, line_height)),
                        HitboxBehavior::Normal,
                    )
                });
                #[cfg(test)]
                let hitbox = {
                    let _ = line_origin;
                    None
                };

                let multi_buffer_row = DisplayPoint::new(display_row, 0).to_point(snapshot).row;
                let multi_buffer_row = MultiBufferRow(multi_buffer_row);
                let line_number = LineNumberLayout {
                    shaped_line,
                    hitbox,
                };
                Some((multi_buffer_row, line_number))
            })
            .collect();
        Arc::new(line_numbers)
    }

    fn layout_crease_toggles(
        &self,
        rows: Range<DisplayRow>,
        row_infos: &[RowInfo],
        active_rows: &BTreeMap<DisplayRow, LineHighlightSpec>,
        snapshot: &EditorSnapshot,
        window: &mut Window,
        cx: &mut App,
    ) -> Vec<Option<AnyElement>> {
        let include_fold_statuses = EditorSettings::get_global(cx).gutter.folds
            && snapshot.mode.is_full()
            && self.editor.read(cx).is_singleton(cx);
        if include_fold_statuses {
            row_infos
                .iter()
                .enumerate()
                .map(|(ix, info)| {
                    if info.expand_info.is_some() {
                        return None;
                    }
                    let row = info.multibuffer_row?;
                    let display_row = DisplayRow(rows.start.0 + ix as u32);
                    let active = active_rows.contains_key(&display_row);

                    snapshot.render_crease_toggle(row, active, self.editor.clone(), window, cx)
                })
                .collect()
        } else {
            Vec::new()
        }
    }

    fn layout_crease_trailers(
        &self,
        buffer_rows: impl IntoIterator<Item = RowInfo>,
        snapshot: &EditorSnapshot,
        window: &mut Window,
        cx: &mut App,
    ) -> Vec<Option<AnyElement>> {
        buffer_rows
            .into_iter()
            .map(|row_info| {
                if row_info.expand_info.is_some() {
                    return None;
                }
                if let Some(row) = row_info.multibuffer_row {
                    snapshot.render_crease_trailer(row, window, cx)
                } else {
                    None
                }
            })
            .collect()
    }

    fn layout_lines(
        rows: Range<DisplayRow>,
        snapshot: &EditorSnapshot,
        style: &EditorStyle,
        editor_width: Pixels,
        is_row_soft_wrapped: impl Copy + Fn(usize) -> bool,
        window: &mut Window,
        cx: &mut App,
    ) -> Vec<LineWithInvisibles> {
        if rows.start >= rows.end {
            return Vec::new();
        }

        // Show the placeholder when the editor is empty
        if snapshot.is_empty() {
            let font_size = style.text.font_size.to_pixels(window.rem_size());
            let placeholder_color = cx.theme().colors().text_placeholder;
            let placeholder_text = snapshot.placeholder_text();

            let placeholder_lines = placeholder_text
                .as_ref()
                .map_or("", AsRef::as_ref)
                .split('\n')
                .skip(rows.start.0 as usize)
                .chain(iter::repeat(""))
                .take(rows.len());
            placeholder_lines
                .map(move |line| {
                    let run = TextRun {
                        len: line.len(),
                        font: style.text.font(),
                        color: placeholder_color,
                        background_color: None,
                        underline: None,
                        strikethrough: None,
                    };
                    let line = window.text_system().shape_line(
                        line.to_string().into(),
                        font_size,
                        &[run],
                        None,
                    );
                    LineWithInvisibles {
                        width: line.width,
                        len: line.len,
                        fragments: smallvec![LineFragment::Text(line)],
                        invisibles: Vec::new(),
                        font_size,
                    }
                })
                .collect()
        } else {
            let chunks = snapshot.highlighted_chunks(rows.clone(), true, style);
            LineWithInvisibles::from_chunks(
                chunks,
                style,
                MAX_LINE_LEN,
                rows.len(),
                &snapshot.mode,
                editor_width,
                is_row_soft_wrapped,
                window,
                cx,
            )
        }
    }

    fn prepaint_lines(
        &self,
        start_row: DisplayRow,
        line_layouts: &mut [LineWithInvisibles],
        line_height: Pixels,
        scroll_pixel_position: gpui::Point<Pixels>,
        content_origin: gpui::Point<Pixels>,
        window: &mut Window,
        cx: &mut App,
    ) -> SmallVec<[AnyElement; 1]> {
        let mut line_elements = SmallVec::new();
        for (ix, line) in line_layouts.iter_mut().enumerate() {
            let row = start_row + DisplayRow(ix as u32);
            line.prepaint(
                line_height,
                scroll_pixel_position,
                row,
                content_origin,
                &mut line_elements,
                window,
                cx,
            );
        }
        line_elements
    }

    fn render_block(
        &self,
        block: &Block,
        available_width: AvailableSpace,
        block_id: BlockId,
        block_row_start: DisplayRow,
        snapshot: &EditorSnapshot,
        text_x: Pixels,
        rows: &Range<DisplayRow>,
        line_layouts: &[LineWithInvisibles],
        editor_margins: &EditorMargins,
        line_height: Pixels,
        em_width: Pixels,
        text_hitbox: &Hitbox,
        editor_width: Pixels,
        scroll_width: &mut Pixels,
        resized_blocks: &mut HashMap<CustomBlockId, u32>,
        row_block_types: &mut HashMap<DisplayRow, bool>,
        selections: &[Selection<Point>],
        selected_buffer_ids: &Vec<BufferId>,
        is_row_soft_wrapped: impl Copy + Fn(usize) -> bool,
        sticky_header_excerpt_id: Option<ExcerptId>,
        window: &mut Window,
        cx: &mut App,
    ) -> Option<(AnyElement, Size<Pixels>, DisplayRow, Pixels)> {
        let mut x_position = None;
        let mut element = match block {
            Block::Custom(custom) => {
                let block_start = custom.start().to_point(&snapshot.buffer_snapshot);
                let block_end = custom.end().to_point(&snapshot.buffer_snapshot);
                if block.place_near() && snapshot.is_line_folded(MultiBufferRow(block_start.row)) {
                    return None;
                }
                let align_to = block_start.to_display_point(snapshot);
                let x_and_width = |layout: &LineWithInvisibles| {
                    Some((
                        text_x + layout.x_for_index(align_to.column() as usize),
                        text_x + layout.width,
                    ))
                };
                let line_ix = align_to.row().0.checked_sub(rows.start.0);
                x_position =
                    if let Some(layout) = line_ix.and_then(|ix| line_layouts.get(ix as usize)) {
                        x_and_width(layout)
                    } else {
                        x_and_width(&layout_line(
                            align_to.row(),
                            snapshot,
                            &self.style,
                            editor_width,
                            is_row_soft_wrapped,
                            window,
                            cx,
                        ))
                    };

                let anchor_x = x_position.unwrap().0;

                let selected = selections
                    .binary_search_by(|selection| {
                        if selection.end <= block_start {
                            Ordering::Less
                        } else if selection.start >= block_end {
                            Ordering::Greater
                        } else {
                            Ordering::Equal
                        }
                    })
                    .is_ok();

                div()
                    .size_full()
                    .child(custom.render(&mut BlockContext {
                        window,
                        app: cx,
                        anchor_x,
                        margins: editor_margins,
                        line_height,
                        em_width,
                        block_id,
                        selected,
                        max_width: text_hitbox.size.width.max(*scroll_width),
                        editor_style: &self.style,
                    }))
                    .into_any()
            }

            Block::FoldedBuffer {
                first_excerpt,
                height,
                ..
            } => {
                let selected = selected_buffer_ids.contains(&first_excerpt.buffer_id);
                let result = v_flex().id(block_id).w_full().pr(editor_margins.right);

                let jump_data = header_jump_data(snapshot, block_row_start, *height, first_excerpt);
                result
                    .child(self.render_buffer_header(
                        first_excerpt,
                        true,
                        selected,
                        false,
                        jump_data,
                        window,
                        cx,
                    ))
                    .into_any_element()
            }

            Block::ExcerptBoundary { .. } => {
                let color = cx.theme().colors().clone();
                let mut result = v_flex().id(block_id).w_full();

                result = result.child(
                    h_flex().relative().child(
                        div()
                            .top(line_height / 2.)
                            .absolute()
                            .w_full()
                            .h_px()
                            .bg(color.border_variant),
                    ),
                );

                result.into_any()
            }

            Block::BufferHeader { excerpt, height } => {
                let mut result = v_flex().id(block_id).w_full();

                let jump_data = header_jump_data(snapshot, block_row_start, *height, excerpt);

                if sticky_header_excerpt_id != Some(excerpt.id) {
                    let selected = selected_buffer_ids.contains(&excerpt.buffer_id);

                    result = result.child(div().pr(editor_margins.right).child(
                        self.render_buffer_header(
                            excerpt, false, selected, false, jump_data, window, cx,
                        ),
                    ));
                } else {
                    result =
                        result.child(div().h(FILE_HEADER_HEIGHT as f32 * window.line_height()));
                }

                result.into_any()
            }
        };

        // Discover the element's content height, then round up to the nearest multiple of line height.
        let preliminary_size = element.layout_as_root(
            size(available_width, AvailableSpace::MinContent),
            window,
            cx,
        );
        let quantized_height = (preliminary_size.height / line_height).ceil() * line_height;
        let final_size = if preliminary_size.height == quantized_height {
            preliminary_size
        } else {
            element.layout_as_root(size(available_width, quantized_height.into()), window, cx)
        };
        let mut element_height_in_lines = ((final_size.height / line_height).ceil() as u32).max(1);

        let mut row = block_row_start;
        let mut x_offset = px(0.);
        let mut is_block = true;

        if let BlockId::Custom(custom_block_id) = block_id
            && block.has_height()
        {
            if block.place_near()
                && let Some((x_target, line_width)) = x_position
            {
                let margin = em_width * 2;
                if line_width + final_size.width + margin
                    < editor_width + editor_margins.gutter.full_width()
                    && !row_block_types.contains_key(&(row - 1))
                    && element_height_in_lines == 1
                {
                    x_offset = line_width + margin;
                    row = row - 1;
                    is_block = false;
                    element_height_in_lines = 0;
                    row_block_types.insert(row, is_block);
                } else {
                    let max_offset =
                        editor_width + editor_margins.gutter.full_width() - final_size.width;
                    let min_offset = (x_target + em_width - final_size.width)
                        .max(editor_margins.gutter.full_width());
                    x_offset = x_target.min(max_offset).max(min_offset);
                }
            };
            if element_height_in_lines != block.height() {
                resized_blocks.insert(custom_block_id, element_height_in_lines);
            }
        }
        for i in 0..element_height_in_lines {
            row_block_types.insert(row + i, is_block);
        }

        Some((element, final_size, row, x_offset))
    }

    fn render_buffer_header(
        &self,
        for_excerpt: &ExcerptInfo,
        is_folded: bool,
        is_selected: bool,
        is_sticky: bool,
        jump_data: JumpData,
        window: &mut Window,
        cx: &mut App,
    ) -> impl IntoElement {
        let editor = self.editor.read(cx);
        let multi_buffer = editor.buffer.read(cx);
        let file_status = multi_buffer
            .all_diff_hunks_expanded()
            .then(|| {
                editor
                    .project
                    .as_ref()?
                    .read(cx)
                    .status_for_buffer_id(for_excerpt.buffer_id, cx)
            })
            .flatten();
        let indicator = multi_buffer
            .buffer(for_excerpt.buffer_id)
            .and_then(|buffer| {
                let buffer = buffer.read(cx);
                let indicator_color = match (buffer.has_conflict(), buffer.is_dirty()) {
                    (true, _) => Some(Color::Warning),
                    (_, true) => Some(Color::Accent),
                    (false, false) => None,
                };
                indicator_color.map(|indicator_color| Indicator::dot().color(indicator_color))
            });

        let include_root = editor
            .project
            .as_ref()
            .map(|project| project.read(cx).visible_worktrees(cx).count() > 1)
            .unwrap_or_default();
        let can_open_excerpts = Editor::can_open_excerpts_in_file(for_excerpt.buffer.file());
        let relative_path = for_excerpt.buffer.resolve_file_path(cx, include_root);
        let filename = relative_path
            .as_ref()
            .and_then(|path| Some(path.file_name()?.to_string_lossy().to_string()));
        let parent_path = relative_path.as_ref().and_then(|path| {
            Some(path.parent()?.to_string_lossy().to_string() + std::path::MAIN_SEPARATOR_STR)
        });
        let focus_handle = editor.focus_handle(cx);
        let colors = cx.theme().colors();

        let header = div()
            .p_1()
            .w_full()
            .h(FILE_HEADER_HEIGHT as f32 * window.line_height())
            .child(
                h_flex()
                    .size_full()
                    .gap_2()
                    .flex_basis(Length::Definite(DefiniteLength::Fraction(0.667)))
                    .pl_0p5()
                    .pr_5()
                    .rounded_sm()
                    .when(is_sticky, |el| el.shadow_md())
                    .border_1()
                    .map(|div| {
                        let border_color = if is_selected
                            && is_folded
                            && focus_handle.contains_focused(window, cx)
                        {
                            colors.border_focused
                        } else {
                            colors.border
                        };
                        div.border_color(border_color)
                    })
                    .bg(colors.editor_subheader_background)
                    .hover(|style| style.bg(colors.element_hover))
                    .map(|header| {
                        let editor = self.editor.clone();
                        let buffer_id = for_excerpt.buffer_id;
                        let toggle_chevron_icon =
                            FileIcons::get_chevron_icon(!is_folded, cx).map(Icon::from_path);
                        header.child(
                            div()
                                .hover(|style| style.bg(colors.element_selected))
                                .rounded_xs()
                                .child(
                                    ButtonLike::new("toggle-buffer-fold")
                                        .style(ui::ButtonStyle::Transparent)
                                        .height(px(28.).into())
                                        .width(px(28.))
                                        .children(toggle_chevron_icon)
                                        .tooltip({
                                            let focus_handle = focus_handle.clone();
                                            move |window, cx| {
                                                Tooltip::with_meta_in(
                                                    "Toggle Excerpt Fold",
                                                    Some(&ToggleFold),
                                                    "Alt+click to toggle all",
                                                    &focus_handle,
                                                    window,
                                                    cx,
                                                )
                                            }
                                        })
                                        .on_click(move |event, window, cx| {
                                            if event.modifiers().alt {
                                                // Alt+click toggles all buffers
                                                editor.update(cx, |editor, cx| {
                                                    editor.toggle_fold_all(
                                                        &ToggleFoldAll,
                                                        window,
                                                        cx,
                                                    );
                                                });
                                            } else {
                                                // Regular click toggles single buffer
                                                if is_folded {
                                                    editor.update(cx, |editor, cx| {
                                                        editor.unfold_buffer(buffer_id, cx);
                                                    });
                                                } else {
                                                    editor.update(cx, |editor, cx| {
                                                        editor.fold_buffer(buffer_id, cx);
                                                    });
                                                }
                                            }
                                        }),
                                ),
                        )
                    })
                    .children(
                        editor
                            .addons
                            .values()
                            .filter_map(|addon| {
                                addon.render_buffer_header_controls(for_excerpt, window, cx)
                            })
                            .take(1),
                    )
                    .child(
                        h_flex()
                            .size(Pixels(12.0))
                            .justify_center()
                            .children(indicator),
                    )
                    .child(
                        h_flex()
                            .cursor_pointer()
                            .id("path header block")
                            .size_full()
                            .justify_between()
                            .overflow_hidden()
                            .child(
                                h_flex()
                                    .gap_2()
                                    .map(|path_header| {
                                        let filename = filename
                                            .map(SharedString::from)
                                            .unwrap_or_else(|| "untitled".into());

                                        path_header
                                            .when(ItemSettings::get_global(cx).file_icons, |el| {
                                                let path = path::Path::new(filename.as_str());
                                                let icon = FileIcons::get_icon(path, cx)
                                                    .unwrap_or_default();
                                                let icon =
                                                    Icon::from_path(icon).color(Color::Muted);
                                                el.child(icon)
                                            })
                                            .child(Label::new(filename).single_line().when_some(
                                                file_status,
                                                |el, status| {
                                                    el.color(if status.is_conflicted() {
                                                        Color::Conflict
                                                    } else if status.is_modified() {
                                                        Color::Modified
                                                    } else if status.is_deleted() {
                                                        Color::Disabled
                                                    } else {
                                                        Color::Created
                                                    })
                                                    .when(status.is_deleted(), |el| {
                                                        el.strikethrough()
                                                    })
                                                },
                                            ))
                                    })
                                    .when_some(parent_path, |then, path| {
                                        then.child(div().child(path).text_color(
                                            if file_status.is_some_and(FileStatus::is_deleted) {
                                                colors.text_disabled
                                            } else {
                                                colors.text_muted
                                            },
                                        ))
                                    }),
                            )
                            .when(
                                can_open_excerpts && is_selected && relative_path.is_some(),
                                |el| {
                                    el.child(
                                        h_flex()
                                            .id("jump-to-file-button")
                                            .gap_2p5()
                                            .child(Label::new("Jump To File"))
                                            .children(
                                                KeyBinding::for_action_in(
                                                    &OpenExcerpts,
                                                    &focus_handle,
                                                    window,
                                                    cx,
                                                )
                                                .map(|binding| binding.into_any_element()),
                                            ),
                                    )
                                },
                            )
                            .on_mouse_down(MouseButton::Left, |_, _, cx| cx.stop_propagation())
                            .on_click(window.listener_for(&self.editor, {
                                move |editor, e: &ClickEvent, window, cx| {
                                    editor.open_excerpts_common(
                                        Some(jump_data.clone()),
                                        e.modifiers().secondary(),
                                        window,
                                        cx,
                                    );
                                }
                            })),
                    ),
            );

        let file = for_excerpt.buffer.file().cloned();
        let editor = self.editor.clone();
        right_click_menu("buffer-header-context-menu")
            .trigger(move |_, _, _| header)
            .menu(move |window, cx| {
                let menu_context = focus_handle.clone();
                let editor = editor.clone();
                let file = file.clone();
                ContextMenu::build(window, cx, move |mut menu, window, cx| {
                    if let Some(file) = file
                        && let Some(project) = editor.read(cx).project()
                        && let Some(worktree) =
                            project.read(cx).worktree_for_id(file.worktree_id(cx), cx)
                    {
                        let worktree = worktree.read(cx);
                        let relative_path = file.path();
                        let entry_for_path = worktree.entry_for_path(relative_path);
                        let abs_path = entry_for_path.map(|e| {
                            e.canonical_path.as_deref().map_or_else(
                                || worktree.abs_path().join(relative_path),
                                Path::to_path_buf,
                            )
                        });
                        let has_relative_path = worktree.root_entry().is_some_and(Entry::is_dir);

                        let parent_abs_path = abs_path
                            .as_ref()
                            .and_then(|abs_path| Some(abs_path.parent()?.to_path_buf()));
                        let relative_path = has_relative_path
                            .then_some(relative_path)
                            .map(ToOwned::to_owned);

                        let visible_in_project_panel =
                            relative_path.is_some() && worktree.is_visible();
                        let reveal_in_project_panel = entry_for_path
                            .filter(|_| visible_in_project_panel)
                            .map(|entry| entry.id);
                        menu = menu
                            .when_some(abs_path, |menu, abs_path| {
                                menu.entry(
                                    "Copy Path",
                                    Some(Box::new(zed_actions::workspace::CopyPath)),
                                    window.handler_for(&editor, move |_, _, cx| {
                                        cx.write_to_clipboard(ClipboardItem::new_string(
                                            abs_path.to_string_lossy().to_string(),
                                        ));
                                    }),
                                )
                            })
                            .when_some(relative_path, |menu, relative_path| {
                                menu.entry(
                                    "Copy Relative Path",
                                    Some(Box::new(zed_actions::workspace::CopyRelativePath)),
                                    window.handler_for(&editor, move |_, _, cx| {
                                        cx.write_to_clipboard(ClipboardItem::new_string(
                                            relative_path.to_string_lossy().to_string(),
                                        ));
                                    }),
                                )
                            })
                            .when(
                                reveal_in_project_panel.is_some() || parent_abs_path.is_some(),
                                |menu| menu.separator(),
                            )
                            .when_some(reveal_in_project_panel, |menu, entry_id| {
                                menu.entry(
                                    "Reveal In Project Panel",
                                    Some(Box::new(RevealInProjectPanel::default())),
                                    window.handler_for(&editor, move |editor, _, cx| {
                                        if let Some(project) = &mut editor.project {
                                            project.update(cx, |_, cx| {
                                                cx.emit(project::Event::RevealInProjectPanel(
                                                    entry_id,
                                                ))
                                            });
                                        }
                                    }),
                                )
                            })
                            .when_some(parent_abs_path, |menu, parent_abs_path| {
                                menu.entry(
                                    "Open in Terminal",
                                    Some(Box::new(OpenInTerminal)),
                                    window.handler_for(&editor, move |_, window, cx| {
                                        window.dispatch_action(
                                            OpenTerminal {
                                                working_directory: parent_abs_path.clone(),
                                            }
                                            .boxed_clone(),
                                            cx,
                                        );
                                    }),
                                )
                            });
                    }

                    menu.context(menu_context)
                })
            })
    }

    fn render_blocks(
        &self,
        rows: Range<DisplayRow>,
        snapshot: &EditorSnapshot,
        hitbox: &Hitbox,
        text_hitbox: &Hitbox,
        editor_width: Pixels,
        scroll_width: &mut Pixels,
        editor_margins: &EditorMargins,
        em_width: Pixels,
        text_x: Pixels,
        line_height: Pixels,
        line_layouts: &mut [LineWithInvisibles],
        selections: &[Selection<Point>],
        selected_buffer_ids: &Vec<BufferId>,
        is_row_soft_wrapped: impl Copy + Fn(usize) -> bool,
        sticky_header_excerpt_id: Option<ExcerptId>,
        window: &mut Window,
        cx: &mut App,
    ) -> Result<(Vec<BlockLayout>, HashMap<DisplayRow, bool>), HashMap<CustomBlockId, u32>> {
        let (fixed_blocks, non_fixed_blocks) = snapshot
            .blocks_in_range(rows.clone())
            .partition::<Vec<_>, _>(|(_, block)| block.style() == BlockStyle::Fixed);

        let mut focused_block = self
            .editor
            .update(cx, |editor, _| editor.take_focused_block());
        let mut fixed_block_max_width = Pixels::ZERO;
        let mut blocks = Vec::new();
        let mut resized_blocks = HashMap::default();
        let mut row_block_types = HashMap::default();

        for (row, block) in fixed_blocks {
            let block_id = block.id();

            if focused_block.as_ref().is_some_and(|b| b.id == block_id) {
                focused_block = None;
            }

            if let Some((element, element_size, row, x_offset)) = self.render_block(
                block,
                AvailableSpace::MinContent,
                block_id,
                row,
                snapshot,
                text_x,
                &rows,
                line_layouts,
                editor_margins,
                line_height,
                em_width,
                text_hitbox,
                editor_width,
                scroll_width,
                &mut resized_blocks,
                &mut row_block_types,
                selections,
                selected_buffer_ids,
                is_row_soft_wrapped,
                sticky_header_excerpt_id,
                window,
                cx,
            ) {
                fixed_block_max_width = fixed_block_max_width.max(element_size.width + em_width);
                blocks.push(BlockLayout {
                    id: block_id,
                    x_offset,
                    row: Some(row),
                    element,
                    available_space: size(AvailableSpace::MinContent, element_size.height.into()),
                    style: BlockStyle::Fixed,
                    overlaps_gutter: true,
                    is_buffer_header: block.is_buffer_header(),
                });
            }
        }

        for (row, block) in non_fixed_blocks {
            let style = block.style();
            let width = match (style, block.place_near()) {
                (_, true) => AvailableSpace::MinContent,
                (BlockStyle::Sticky, _) => hitbox.size.width.into(),
                (BlockStyle::Flex, _) => hitbox
                    .size
                    .width
                    .max(fixed_block_max_width)
                    .max(editor_margins.gutter.width + *scroll_width)
                    .into(),
                (BlockStyle::Fixed, _) => unreachable!(),
            };
            let block_id = block.id();

            if focused_block.as_ref().is_some_and(|b| b.id == block_id) {
                focused_block = None;
            }

            if let Some((element, element_size, row, x_offset)) = self.render_block(
                block,
                width,
                block_id,
                row,
                snapshot,
                text_x,
                &rows,
                line_layouts,
                editor_margins,
                line_height,
                em_width,
                text_hitbox,
                editor_width,
                scroll_width,
                &mut resized_blocks,
                &mut row_block_types,
                selections,
                selected_buffer_ids,
                is_row_soft_wrapped,
                sticky_header_excerpt_id,
                window,
                cx,
            ) {
                blocks.push(BlockLayout {
                    id: block_id,
                    x_offset,
                    row: Some(row),
                    element,
                    available_space: size(width, element_size.height.into()),
                    style,
                    overlaps_gutter: !block.place_near(),
                    is_buffer_header: block.is_buffer_header(),
                });
            }
        }

        if let Some(focused_block) = focused_block
            && let Some(focus_handle) = focused_block.focus_handle.upgrade()
            && focus_handle.is_focused(window)
            && let Some(block) = snapshot.block_for_id(focused_block.id)
        {
            let style = block.style();
            let width = match style {
                BlockStyle::Fixed => AvailableSpace::MinContent,
                BlockStyle::Flex => AvailableSpace::Definite(
                    hitbox
                        .size
                        .width
                        .max(fixed_block_max_width)
                        .max(editor_margins.gutter.width + *scroll_width),
                ),
                BlockStyle::Sticky => AvailableSpace::Definite(hitbox.size.width),
            };

            if let Some((element, element_size, _, x_offset)) = self.render_block(
                &block,
                width,
                focused_block.id,
                rows.end,
                snapshot,
                text_x,
                &rows,
                line_layouts,
                editor_margins,
                line_height,
                em_width,
                text_hitbox,
                editor_width,
                scroll_width,
                &mut resized_blocks,
                &mut row_block_types,
                selections,
                selected_buffer_ids,
                is_row_soft_wrapped,
                sticky_header_excerpt_id,
                window,
                cx,
            ) {
                blocks.push(BlockLayout {
                    id: block.id(),
                    x_offset,
                    row: None,
                    element,
                    available_space: size(width, element_size.height.into()),
                    style,
                    overlaps_gutter: true,
                    is_buffer_header: block.is_buffer_header(),
                });
            }
        }

        if resized_blocks.is_empty() {
            *scroll_width =
                (*scroll_width).max(fixed_block_max_width - editor_margins.gutter.width);
            Ok((blocks, row_block_types))
        } else {
            Err(resized_blocks)
        }
    }

    fn layout_blocks(
        &self,
        blocks: &mut Vec<BlockLayout>,
        hitbox: &Hitbox,
        line_height: Pixels,
        scroll_pixel_position: gpui::Point<Pixels>,
        window: &mut Window,
        cx: &mut App,
    ) {
        for block in blocks {
            let mut origin = if let Some(row) = block.row {
                hitbox.origin
                    + point(
                        block.x_offset,
                        row.as_f32() * line_height - scroll_pixel_position.y,
                    )
            } else {
                // Position the block outside the visible area
                hitbox.origin + point(Pixels::ZERO, hitbox.size.height)
            };

            if !matches!(block.style, BlockStyle::Sticky) {
                origin += point(-scroll_pixel_position.x, Pixels::ZERO);
            }

            let focus_handle =
                block
                    .element
                    .prepaint_as_root(origin, block.available_space, window, cx);

            if let Some(focus_handle) = focus_handle {
                self.editor.update(cx, |editor, _cx| {
                    editor.set_focused_block(FocusedBlock {
                        id: block.id,
                        focus_handle: focus_handle.downgrade(),
                    });
                });
            }
        }
    }

    fn layout_sticky_buffer_header(
        &self,
        StickyHeaderExcerpt { excerpt }: StickyHeaderExcerpt<'_>,
        scroll_position: f32,
        line_height: Pixels,
        right_margin: Pixels,
        snapshot: &EditorSnapshot,
        hitbox: &Hitbox,
        selected_buffer_ids: &Vec<BufferId>,
        blocks: &[BlockLayout],
        window: &mut Window,
        cx: &mut App,
    ) -> AnyElement {
        let jump_data = header_jump_data(
            snapshot,
            DisplayRow(scroll_position as u32),
            FILE_HEADER_HEIGHT + MULTI_BUFFER_EXCERPT_HEADER_HEIGHT,
            excerpt,
        );

        let editor_bg_color = cx.theme().colors().editor_background;

        let selected = selected_buffer_ids.contains(&excerpt.buffer_id);

        let available_width = hitbox.bounds.size.width - right_margin;

        let mut header = v_flex()
            .w_full()
            .relative()
            .child(
                div()
                    .w(available_width)
                    .h(FILE_HEADER_HEIGHT as f32 * line_height)
                    .bg(linear_gradient(
                        0.,
                        linear_color_stop(editor_bg_color.opacity(0.), 0.),
                        linear_color_stop(editor_bg_color, 0.6),
                    ))
                    .absolute()
                    .top_0(),
            )
            .child(
                self.render_buffer_header(excerpt, false, selected, true, jump_data, window, cx)
                    .into_any_element(),
            )
            .into_any_element();

        let mut origin = hitbox.origin;
        // Move floating header up to avoid colliding with the next buffer header.
        for block in blocks.iter() {
            if !block.is_buffer_header {
                continue;
            }

            let Some(display_row) = block.row.filter(|row| row.0 > scroll_position as u32) else {
                continue;
            };

            let max_row = display_row.0.saturating_sub(FILE_HEADER_HEIGHT);
            let offset = scroll_position - max_row as f32;

            if offset > 0.0 {
                origin.y -= offset * line_height;
            }
            break;
        }

        let size = size(
            AvailableSpace::Definite(available_width),
            AvailableSpace::MinContent,
        );

        header.prepaint_as_root(origin, size, window, cx);

        header
    }

    fn layout_cursor_popovers(
        &self,
        line_height: Pixels,
        text_hitbox: &Hitbox,
        content_origin: gpui::Point<Pixels>,
        right_margin: Pixels,
        start_row: DisplayRow,
        scroll_pixel_position: gpui::Point<Pixels>,
        line_layouts: &[LineWithInvisibles],
        cursor: DisplayPoint,
        cursor_point: Point,
        style: &EditorStyle,
        window: &mut Window,
        cx: &mut App,
    ) -> Option<ContextMenuLayout> {
        let mut min_menu_height = Pixels::ZERO;
        let mut max_menu_height = Pixels::ZERO;
        let mut height_above_menu = Pixels::ZERO;
        let height_below_menu = Pixels::ZERO;
        let mut edit_prediction_popover_visible = false;
        let mut context_menu_visible = false;
        let context_menu_placement;

        {
            let editor = self.editor.read(cx);
            if editor.edit_prediction_visible_in_cursor_popover(editor.has_active_edit_prediction())
            {
                height_above_menu +=
                    editor.edit_prediction_cursor_popover_height() + POPOVER_Y_PADDING;
                edit_prediction_popover_visible = true;
            }

            if editor.context_menu_visible()
                && let Some(crate::ContextMenuOrigin::Cursor) = editor.context_menu_origin()
            {
                let (min_height_in_lines, max_height_in_lines) = editor
                    .context_menu_options
                    .as_ref()
                    .map_or((3, 12), |options| {
                        (options.min_entries_visible, options.max_entries_visible)
                    });

                min_menu_height += line_height * min_height_in_lines as f32 + POPOVER_Y_PADDING;
                max_menu_height += line_height * max_height_in_lines as f32 + POPOVER_Y_PADDING;
                context_menu_visible = true;
            }
            context_menu_placement = editor
                .context_menu_options
                .as_ref()
                .and_then(|options| options.placement.clone());
        }

        let visible = edit_prediction_popover_visible || context_menu_visible;
        if !visible {
            return None;
        }

        let cursor_row_layout = &line_layouts[cursor.row().minus(start_row) as usize];
        let target_position = content_origin
            + gpui::Point {
                x: cmp::max(
                    px(0.),
                    cursor_row_layout.x_for_index(cursor.column() as usize)
                        - scroll_pixel_position.x,
                ),
                y: cmp::max(
                    px(0.),
                    cursor.row().next_row().as_f32() * line_height - scroll_pixel_position.y,
                ),
            };

        let viewport_bounds =
            Bounds::new(Default::default(), window.viewport_size()).extend(Edges {
                right: -right_margin - MENU_GAP,
                ..Default::default()
            });

        let min_height = height_above_menu + min_menu_height + height_below_menu;
        let max_height = height_above_menu + max_menu_height + height_below_menu;
        let (laid_out_popovers, y_flipped) = self.layout_popovers_above_or_below_line(
            target_position,
            line_height,
            min_height,
            max_height,
            context_menu_placement,
            text_hitbox,
            viewport_bounds,
            window,
            cx,
            |height, max_width_for_stable_x, y_flipped, window, cx| {
                // First layout the menu to get its size - others can be at least this wide.
                let context_menu = if context_menu_visible {
                    let menu_height = if y_flipped {
                        height - height_below_menu
                    } else {
                        height - height_above_menu
                    };
                    let mut element = self
                        .render_context_menu(line_height, menu_height, window, cx)
                        .expect("Visible context menu should always render.");
                    let size = element.layout_as_root(AvailableSpace::min_size(), window, cx);
                    Some((CursorPopoverType::CodeContextMenu, element, size))
                } else {
                    None
                };
                let min_width = context_menu
                    .as_ref()
                    .map_or(px(0.), |(_, _, size)| size.width);
                let max_width = max_width_for_stable_x.max(
                    context_menu
                        .as_ref()
                        .map_or(px(0.), |(_, _, size)| size.width),
                );

                let edit_prediction = if edit_prediction_popover_visible {
                    self.editor.update(cx, move |editor, cx| {
                        let accept_binding =
                            editor.accept_edit_prediction_keybind(false, window, cx);
                        let mut element = editor.render_edit_prediction_cursor_popover(
                            min_width,
                            max_width,
                            cursor_point,
                            style,
                            accept_binding.keystroke(),
                            window,
                            cx,
                        )?;
                        let size = element.layout_as_root(AvailableSpace::min_size(), window, cx);
                        Some((CursorPopoverType::EditPrediction, element, size))
                    })
                } else {
                    None
                };
                vec![edit_prediction, context_menu]
                    .into_iter()
                    .flatten()
                    .collect::<Vec<_>>()
            },
        )?;

        let (menu_ix, (_, menu_bounds)) = laid_out_popovers
            .iter()
            .find_position(|(x, _)| matches!(x, CursorPopoverType::CodeContextMenu))?;
        let last_ix = laid_out_popovers.len() - 1;
        let menu_is_last = menu_ix == last_ix;
        let first_popover_bounds = laid_out_popovers[0].1;
        let last_popover_bounds = laid_out_popovers[last_ix].1;

        // Bounds to layout the aside around. When y_flipped, the aside goes either above or to the
        // right, and otherwise it goes below or to the right.
        let mut target_bounds = Bounds::from_corners(
            first_popover_bounds.origin,
            last_popover_bounds.bottom_right(),
        );
        target_bounds.size.width = menu_bounds.size.width;

        // Like `target_bounds`, but with the max height it could occupy. Choosing an aside position
        // based on this is preferred for layout stability.
        let mut max_target_bounds = target_bounds;
        max_target_bounds.size.height = max_height;
        if y_flipped {
            max_target_bounds.origin.y -= max_height - target_bounds.size.height;
        }

        // Add spacing around `target_bounds` and `max_target_bounds`.
        let mut extend_amount = Edges::all(MENU_GAP);
        if y_flipped {
            extend_amount.bottom = line_height;
        } else {
            extend_amount.top = line_height;
        }
        let target_bounds = target_bounds.extend(extend_amount);
        let max_target_bounds = max_target_bounds.extend(extend_amount);

        let must_place_above_or_below =
            if y_flipped && !menu_is_last && menu_bounds.size.height < max_menu_height {
                laid_out_popovers[menu_ix + 1..]
                    .iter()
                    .any(|(_, popover_bounds)| popover_bounds.size.width > menu_bounds.size.width)
            } else {
                false
            };

        let aside_bounds = self.layout_context_menu_aside(
            y_flipped,
            *menu_bounds,
            target_bounds,
            max_target_bounds,
            max_menu_height,
            must_place_above_or_below,
            text_hitbox,
            viewport_bounds,
            window,
            cx,
        );

        if let Some(menu_bounds) = laid_out_popovers.iter().find_map(|(popover_type, bounds)| {
            if matches!(popover_type, CursorPopoverType::CodeContextMenu) {
                Some(*bounds)
            } else {
                None
            }
        }) {
            let bounds = if let Some(aside_bounds) = aside_bounds {
                menu_bounds.union(&aside_bounds)
            } else {
                menu_bounds
            };
            return Some(ContextMenuLayout { y_flipped, bounds });
        }

        None
    }

    fn layout_gutter_menu(
        &self,
        line_height: Pixels,
        text_hitbox: &Hitbox,
        content_origin: gpui::Point<Pixels>,
        right_margin: Pixels,
        scroll_pixel_position: gpui::Point<Pixels>,
        gutter_overshoot: Pixels,
        window: &mut Window,
        cx: &mut App,
    ) {
        let editor = self.editor.read(cx);
        if !editor.context_menu_visible() {
            return;
        }
        let Some(crate::ContextMenuOrigin::GutterIndicator(gutter_row)) =
            editor.context_menu_origin()
        else {
            return;
        };
        // Context menu was spawned via a click on a gutter. Ensure it's a bit closer to the
        // indicator than just a plain first column of the text field.
        let target_position = content_origin
            + gpui::Point {
                x: -gutter_overshoot,
                y: gutter_row.next_row().as_f32() * line_height - scroll_pixel_position.y,
            };

        let (min_height_in_lines, max_height_in_lines) = editor
            .context_menu_options
            .as_ref()
            .map_or((3, 12), |options| {
                (options.min_entries_visible, options.max_entries_visible)
            });

        let min_height = line_height * min_height_in_lines as f32 + POPOVER_Y_PADDING;
        let max_height = line_height * max_height_in_lines as f32 + POPOVER_Y_PADDING;
        let viewport_bounds =
            Bounds::new(Default::default(), window.viewport_size()).extend(Edges {
                right: -right_margin - MENU_GAP,
                ..Default::default()
            });
        self.layout_popovers_above_or_below_line(
            target_position,
            line_height,
            min_height,
            max_height,
            editor
                .context_menu_options
                .as_ref()
                .and_then(|options| options.placement.clone()),
            text_hitbox,
            viewport_bounds,
            window,
            cx,
            move |height, _max_width_for_stable_x, _, window, cx| {
                let mut element = self
                    .render_context_menu(line_height, height, window, cx)
                    .expect("Visible context menu should always render.");
                let size = element.layout_as_root(AvailableSpace::min_size(), window, cx);
                vec![(CursorPopoverType::CodeContextMenu, element, size)]
            },
        );
    }

    fn layout_popovers_above_or_below_line(
        &self,
        target_position: gpui::Point<Pixels>,
        line_height: Pixels,
        min_height: Pixels,
        max_height: Pixels,
        placement: Option<ContextMenuPlacement>,
        text_hitbox: &Hitbox,
        viewport_bounds: Bounds<Pixels>,
        window: &mut Window,
        cx: &mut App,
        make_sized_popovers: impl FnOnce(
            Pixels,
            Pixels,
            bool,
            &mut Window,
            &mut App,
        ) -> Vec<(CursorPopoverType, AnyElement, Size<Pixels>)>,
    ) -> Option<(Vec<(CursorPopoverType, Bounds<Pixels>)>, bool)> {
        let text_style = TextStyleRefinement {
            line_height: Some(DefiniteLength::Fraction(
                BufferLineHeight::Comfortable.value(),
            )),
            ..Default::default()
        };
        window.with_text_style(Some(text_style), |window| {
            // If the max height won't fit below and there is more space above, put it above the line.
            let bottom_y_when_flipped = target_position.y - line_height;
            let available_above = bottom_y_when_flipped - text_hitbox.top();
            let available_below = text_hitbox.bottom() - target_position.y;
            let y_overflows_below = max_height > available_below;
            let mut y_flipped = match placement {
                Some(ContextMenuPlacement::Above) => true,
                Some(ContextMenuPlacement::Below) => false,
                None => y_overflows_below && available_above > available_below,
            };
            let mut height = cmp::min(
                max_height,
                if y_flipped {
                    available_above
                } else {
                    available_below
                },
            );

            // If the min height doesn't fit within text bounds, instead fit within the window.
            if height < min_height {
                let available_above = bottom_y_when_flipped;
                let available_below = viewport_bounds.bottom() - target_position.y;
                let (y_flipped_override, height_override) = match placement {
                    Some(ContextMenuPlacement::Above) => {
                        (true, cmp::min(available_above, min_height))
                    }
                    Some(ContextMenuPlacement::Below) => {
                        (false, cmp::min(available_below, min_height))
                    }
                    None => {
                        if available_below > min_height {
                            (false, min_height)
                        } else if available_above > min_height {
                            (true, min_height)
                        } else if available_above > available_below {
                            (true, available_above)
                        } else {
                            (false, available_below)
                        }
                    }
                };
                y_flipped = y_flipped_override;
                height = height_override;
            }

            let max_width_for_stable_x = viewport_bounds.right() - target_position.x;

            // TODO: Use viewport_bounds.width as a max width so that it doesn't get clipped on the left
            // for very narrow windows.
            let popovers =
                make_sized_popovers(height, max_width_for_stable_x, y_flipped, window, cx);
            if popovers.is_empty() {
                return None;
            }

            let max_width = popovers
                .iter()
                .map(|(_, _, size)| size.width)
                .max()
                .unwrap_or_default();

            let mut current_position = gpui::Point {
                // Snap the right edge of the list to the right edge of the window if its horizontal bounds
                // overflow. Include space for the scrollbar.
                x: target_position
                    .x
                    .min((viewport_bounds.right() - max_width).max(Pixels::ZERO)),
                y: if y_flipped {
                    bottom_y_when_flipped
                } else {
                    target_position.y
                },
            };

            let mut laid_out_popovers = popovers
                .into_iter()
                .map(|(popover_type, element, size)| {
                    if y_flipped {
                        current_position.y -= size.height;
                    }
                    let position = current_position;
                    window.defer_draw(element, current_position, 1);
                    if !y_flipped {
                        current_position.y += size.height + MENU_GAP;
                    } else {
                        current_position.y -= MENU_GAP;
                    }
                    (popover_type, Bounds::new(position, size))
                })
                .collect::<Vec<_>>();

            if y_flipped {
                laid_out_popovers.reverse();
            }

            Some((laid_out_popovers, y_flipped))
        })
    }

    fn layout_context_menu_aside(
        &self,
        y_flipped: bool,
        menu_bounds: Bounds<Pixels>,
        target_bounds: Bounds<Pixels>,
        max_target_bounds: Bounds<Pixels>,
        max_height: Pixels,
        must_place_above_or_below: bool,
        text_hitbox: &Hitbox,
        viewport_bounds: Bounds<Pixels>,
        window: &mut Window,
        cx: &mut App,
    ) -> Option<Bounds<Pixels>> {
        let available_within_viewport = target_bounds.space_within(&viewport_bounds);
        let positioned_aside = if available_within_viewport.right >= MENU_ASIDE_MIN_WIDTH
            && !must_place_above_or_below
        {
            let max_width = cmp::min(
                available_within_viewport.right - px(1.),
                MENU_ASIDE_MAX_WIDTH,
            );
            let mut aside = self.render_context_menu_aside(
                size(max_width, max_height - POPOVER_Y_PADDING),
                window,
                cx,
            )?;
            let size = aside.layout_as_root(AvailableSpace::min_size(), window, cx);
            let right_position = point(target_bounds.right(), menu_bounds.origin.y);
            Some((aside, right_position, size))
        } else {
            let max_size = size(
                // TODO(mgsloan): Once the menu is bounded by viewport width the bound on viewport
                // won't be needed here.
                cmp::min(
                    cmp::max(menu_bounds.size.width - px(2.), MENU_ASIDE_MIN_WIDTH),
                    viewport_bounds.right(),
                ),
                cmp::min(
                    max_height,
                    cmp::max(
                        available_within_viewport.top,
                        available_within_viewport.bottom,
                    ),
                ) - POPOVER_Y_PADDING,
            );
            let mut aside = self.render_context_menu_aside(max_size, window, cx)?;
            let actual_size = aside.layout_as_root(AvailableSpace::min_size(), window, cx);

            let top_position = point(
                menu_bounds.origin.x,
                target_bounds.top() - actual_size.height,
            );
            let bottom_position = point(menu_bounds.origin.x, target_bounds.bottom());

            let fit_within = |available: Edges<Pixels>, wanted: Size<Pixels>| {
                // Prefer to fit on the same side of the line as the menu, then on the other side of
                // the line.
                if !y_flipped && wanted.height < available.bottom {
                    Some(bottom_position)
                } else if !y_flipped && wanted.height < available.top {
                    Some(top_position)
                } else if y_flipped && wanted.height < available.top {
                    Some(top_position)
                } else if y_flipped && wanted.height < available.bottom {
                    Some(bottom_position)
                } else {
                    None
                }
            };

            // Prefer choosing a direction using max sizes rather than actual size for stability.
            let available_within_text = max_target_bounds.space_within(&text_hitbox.bounds);
            let wanted = size(MENU_ASIDE_MAX_WIDTH, max_height);
            let aside_position = fit_within(available_within_text, wanted)
                // Fallback: fit max size in window.
                .or_else(|| fit_within(max_target_bounds.space_within(&viewport_bounds), wanted))
                // Fallback: fit actual size in window.
                .or_else(|| fit_within(available_within_viewport, actual_size));

            aside_position.map(|position| (aside, position, actual_size))
        };

        // Skip drawing if it doesn't fit anywhere.
        if let Some((aside, position, size)) = positioned_aside {
            let aside_bounds = Bounds::new(position, size);
            window.defer_draw(aside, position, 2);
            return Some(aside_bounds);
        }

        None
    }

    fn render_context_menu(
        &self,
        line_height: Pixels,
        height: Pixels,
        window: &mut Window,
        cx: &mut App,
    ) -> Option<AnyElement> {
        let max_height_in_lines = ((height - POPOVER_Y_PADDING) / line_height).floor() as u32;
        self.editor.update(cx, |editor, cx| {
            editor.render_context_menu(&self.style, max_height_in_lines, window, cx)
        })
    }

    fn render_context_menu_aside(
        &self,
        max_size: Size<Pixels>,
        window: &mut Window,
        cx: &mut App,
    ) -> Option<AnyElement> {
        if max_size.width < px(100.) || max_size.height < px(12.) {
            None
        } else {
            self.editor.update(cx, |editor, cx| {
                editor.render_context_menu_aside(max_size, window, cx)
            })
        }
    }

    fn layout_mouse_context_menu(
        &self,
        editor_snapshot: &EditorSnapshot,
        visible_range: Range<DisplayRow>,
        content_origin: gpui::Point<Pixels>,
        window: &mut Window,
        cx: &mut App,
    ) -> Option<AnyElement> {
        let position = self.editor.update(cx, |editor, _cx| {
            let visible_start_point = editor.display_to_pixel_point(
                DisplayPoint::new(visible_range.start, 0),
                editor_snapshot,
                window,
            )?;
            let visible_end_point = editor.display_to_pixel_point(
                DisplayPoint::new(visible_range.end, 0),
                editor_snapshot,
                window,
            )?;

            let mouse_context_menu = editor.mouse_context_menu.as_ref()?;
            let (source_display_point, position) = match mouse_context_menu.position {
                MenuPosition::PinnedToScreen(point) => (None, point),
                MenuPosition::PinnedToEditor { source, offset } => {
                    let source_display_point = source.to_display_point(editor_snapshot);
                    let source_point = editor.to_pixel_point(source, editor_snapshot, window)?;
                    let position = content_origin + source_point + offset;
                    (Some(source_display_point), position)
                }
            };

            let source_included = source_display_point.is_none_or(|source_display_point| {
                visible_range
                    .to_inclusive()
                    .contains(&source_display_point.row())
            });
            let position_included =
                visible_start_point.y <= position.y && position.y <= visible_end_point.y;
            if !source_included && !position_included {
                None
            } else {
                Some(position)
            }
        })?;

        let text_style = TextStyleRefinement {
            line_height: Some(DefiniteLength::Fraction(
                BufferLineHeight::Comfortable.value(),
            )),
            ..Default::default()
        };
        window.with_text_style(Some(text_style), |window| {
            let mut element = self.editor.read_with(cx, |editor, _| {
                let mouse_context_menu = editor.mouse_context_menu.as_ref()?;
                let context_menu = mouse_context_menu.context_menu.clone();

                Some(
                    deferred(
                        anchored()
                            .position(position)
                            .child(context_menu)
                            .anchor(Corner::TopLeft)
                            .snap_to_window_with_margin(px(8.)),
                    )
                    .with_priority(1)
                    .into_any(),
                )
            })?;

            element.prepaint_as_root(position, AvailableSpace::min_size(), window, cx);
            Some(element)
        })
    }

    fn layout_hover_popovers(
        &self,
        snapshot: &EditorSnapshot,
        hitbox: &Hitbox,
        visible_display_row_range: Range<DisplayRow>,
        content_origin: gpui::Point<Pixels>,
        scroll_pixel_position: gpui::Point<Pixels>,
        line_layouts: &[LineWithInvisibles],
        line_height: Pixels,
        em_width: Pixels,
        context_menu_layout: Option<ContextMenuLayout>,
        window: &mut Window,
        cx: &mut App,
    ) {
        struct MeasuredHoverPopover {
            element: AnyElement,
            size: Size<Pixels>,
            horizontal_offset: Pixels,
        }

        let max_size = size(
            (120. * em_width) // Default size
                .min(hitbox.size.width / 2.) // Shrink to half of the editor width
                .max(MIN_POPOVER_CHARACTER_WIDTH * em_width), // Apply minimum width of 20 characters
            (16. * line_height) // Default size
                .min(hitbox.size.height / 2.) // Shrink to half of the editor height
                .max(MIN_POPOVER_LINE_HEIGHT * line_height), // Apply minimum height of 4 lines
        );

        let hover_popovers = self.editor.update(cx, |editor, cx| {
            editor.hover_state.render(
                snapshot,
                visible_display_row_range.clone(),
                max_size,
                window,
                cx,
            )
        });
        let Some((position, hover_popovers)) = hover_popovers else {
            return;
        };

        // This is safe because we check on layout whether the required row is available
        let hovered_row_layout =
            &line_layouts[position.row().minus(visible_display_row_range.start) as usize];

        // Compute Hovered Point
        let x =
            hovered_row_layout.x_for_index(position.column() as usize) - scroll_pixel_position.x;
        let y = position.row().as_f32() * line_height - scroll_pixel_position.y;
        let hovered_point = content_origin + point(x, y);

        let mut overall_height = Pixels::ZERO;
        let mut measured_hover_popovers = Vec::new();
        for (position, mut hover_popover) in hover_popovers.into_iter().with_position() {
            let size = hover_popover.layout_as_root(AvailableSpace::min_size(), window, cx);
            let horizontal_offset =
                (hitbox.top_right().x - POPOVER_RIGHT_OFFSET - (hovered_point.x + size.width))
                    .min(Pixels::ZERO);
            match position {
                itertools::Position::Middle | itertools::Position::Last => {
                    overall_height += HOVER_POPOVER_GAP
                }
                _ => {}
            }
            overall_height += size.height;
            measured_hover_popovers.push(MeasuredHoverPopover {
                element: hover_popover,
                size,
                horizontal_offset,
            });
        }

        fn draw_occluder(
            width: Pixels,
            origin: gpui::Point<Pixels>,
            window: &mut Window,
            cx: &mut App,
        ) {
            let mut occlusion = div()
                .size_full()
                .occlude()
                .on_mouse_move(|_, _, cx| cx.stop_propagation())
                .into_any_element();
            occlusion.layout_as_root(size(width, HOVER_POPOVER_GAP).into(), window, cx);
            window.defer_draw(occlusion, origin, 2);
        }

        fn place_popovers_above(
            hovered_point: gpui::Point<Pixels>,
            measured_hover_popovers: Vec<MeasuredHoverPopover>,
            window: &mut Window,
            cx: &mut App,
        ) {
            let mut current_y = hovered_point.y;
            for (position, popover) in measured_hover_popovers.into_iter().with_position() {
                let size = popover.size;
                let popover_origin = point(
                    hovered_point.x + popover.horizontal_offset,
                    current_y - size.height,
                );

                window.defer_draw(popover.element, popover_origin, 2);
                if position != itertools::Position::Last {
                    let origin = point(popover_origin.x, popover_origin.y - HOVER_POPOVER_GAP);
                    draw_occluder(size.width, origin, window, cx);
                }

                current_y = popover_origin.y - HOVER_POPOVER_GAP;
            }
        }

        fn place_popovers_below(
            hovered_point: gpui::Point<Pixels>,
            measured_hover_popovers: Vec<MeasuredHoverPopover>,
            line_height: Pixels,
            window: &mut Window,
            cx: &mut App,
        ) {
            let mut current_y = hovered_point.y + line_height;
            for (position, popover) in measured_hover_popovers.into_iter().with_position() {
                let size = popover.size;
                let popover_origin = point(hovered_point.x + popover.horizontal_offset, current_y);

                window.defer_draw(popover.element, popover_origin, 2);
                if position != itertools::Position::Last {
                    let origin = point(popover_origin.x, popover_origin.y + size.height);
                    draw_occluder(size.width, origin, window, cx);
                }

                current_y = popover_origin.y + size.height + HOVER_POPOVER_GAP;
            }
        }

        let intersects_menu = |bounds: Bounds<Pixels>| -> bool {
            context_menu_layout
                .as_ref()
                .is_some_and(|menu| bounds.intersects(&menu.bounds))
        };

        let can_place_above = {
            let mut bounds_above = Vec::new();
            let mut current_y = hovered_point.y;
            for popover in &measured_hover_popovers {
                let size = popover.size;
                let popover_origin = point(
                    hovered_point.x + popover.horizontal_offset,
                    current_y - size.height,
                );
                bounds_above.push(Bounds::new(popover_origin, size));
                current_y = popover_origin.y - HOVER_POPOVER_GAP;
            }
            bounds_above
                .iter()
                .all(|b| b.is_contained_within(hitbox) && !intersects_menu(*b))
        };

        let can_place_below = || {
            let mut bounds_below = Vec::new();
            let mut current_y = hovered_point.y + line_height;
            for popover in &measured_hover_popovers {
                let size = popover.size;
                let popover_origin = point(hovered_point.x + popover.horizontal_offset, current_y);
                bounds_below.push(Bounds::new(popover_origin, size));
                current_y = popover_origin.y + size.height + HOVER_POPOVER_GAP;
            }
            bounds_below
                .iter()
                .all(|b| b.is_contained_within(hitbox) && !intersects_menu(*b))
        };

        if can_place_above {
            // try placing above hovered point
            place_popovers_above(hovered_point, measured_hover_popovers, window, cx);
        } else if can_place_below() {
            // try placing below hovered point
            place_popovers_below(
                hovered_point,
                measured_hover_popovers,
                line_height,
                window,
                cx,
            );
        } else {
            // try to place popovers around the context menu
            let origin_surrounding_menu = context_menu_layout.as_ref().and_then(|menu| {
                let total_width = measured_hover_popovers
                    .iter()
                    .map(|p| p.size.width)
                    .max()
                    .unwrap_or(Pixels::ZERO);
                let y_for_horizontal_positioning = if menu.y_flipped {
                    menu.bounds.bottom() - overall_height
                } else {
                    menu.bounds.top()
                };
                let possible_origins = vec![
                    // left of context menu
                    point(
                        menu.bounds.left() - total_width - HOVER_POPOVER_GAP,
                        y_for_horizontal_positioning,
                    ),
                    // right of context menu
                    point(
                        menu.bounds.right() + HOVER_POPOVER_GAP,
                        y_for_horizontal_positioning,
                    ),
                    // top of context menu
                    point(
                        menu.bounds.left(),
                        menu.bounds.top() - overall_height - HOVER_POPOVER_GAP,
                    ),
                    // bottom of context menu
                    point(menu.bounds.left(), menu.bounds.bottom() + HOVER_POPOVER_GAP),
                ];
                possible_origins.into_iter().find(|&origin| {
                    Bounds::new(origin, size(total_width, overall_height))
                        .is_contained_within(hitbox)
                })
            });
            if let Some(origin) = origin_surrounding_menu {
                let mut current_y = origin.y;
                for (position, popover) in measured_hover_popovers.into_iter().with_position() {
                    let size = popover.size;
                    let popover_origin = point(origin.x, current_y);

                    window.defer_draw(popover.element, popover_origin, 2);
                    if position != itertools::Position::Last {
                        let origin = point(popover_origin.x, popover_origin.y + size.height);
                        draw_occluder(size.width, origin, window, cx);
                    }

                    current_y = popover_origin.y + size.height + HOVER_POPOVER_GAP;
                }
            } else {
                // fallback to existing above/below cursor logic
                // this might overlap menu or overflow in rare case
                if can_place_above {
                    place_popovers_above(hovered_point, measured_hover_popovers, window, cx);
                } else {
                    place_popovers_below(
                        hovered_point,
                        measured_hover_popovers,
                        line_height,
                        window,
                        cx,
                    );
                }
            }
        }
    }

    fn layout_diff_hunk_controls(
        &self,
        row_range: Range<DisplayRow>,
        row_infos: &[RowInfo],
        text_hitbox: &Hitbox,
        newest_cursor_position: Option<DisplayPoint>,
        line_height: Pixels,
        right_margin: Pixels,
        scroll_pixel_position: gpui::Point<Pixels>,
        display_hunks: &[(DisplayDiffHunk, Option<Hitbox>)],
        highlighted_rows: &BTreeMap<DisplayRow, LineHighlight>,
        editor: Entity<Editor>,
        window: &mut Window,
        cx: &mut App,
    ) -> (Vec<AnyElement>, Vec<(DisplayRow, Bounds<Pixels>)>) {
        let render_diff_hunk_controls = editor.read(cx).render_diff_hunk_controls.clone();
        let hovered_diff_hunk_row = editor.read(cx).hovered_diff_hunk_row;

        let mut controls = vec![];
        let mut control_bounds = vec![];

        let active_positions = [
            hovered_diff_hunk_row.map(|row| DisplayPoint::new(row, 0)),
            newest_cursor_position,
        ];

        for (hunk, _) in display_hunks {
            if let DisplayDiffHunk::Unfolded {
                display_row_range,
                multi_buffer_range,
                status,
                is_created_file,
                ..
            } = &hunk
            {
                if display_row_range.start < row_range.start
                    || display_row_range.start >= row_range.end
                {
                    continue;
                }
                if highlighted_rows
                    .get(&display_row_range.start)
                    .and_then(|highlight| highlight.type_id)
                    .is_some_and(|type_id| {
                        [
                            TypeId::of::<ConflictsOuter>(),
                            TypeId::of::<ConflictsOursMarker>(),
                            TypeId::of::<ConflictsOurs>(),
                            TypeId::of::<ConflictsTheirs>(),
                            TypeId::of::<ConflictsTheirsMarker>(),
                        ]
                        .contains(&type_id)
                    })
                {
                    continue;
                }
                let row_ix = (display_row_range.start - row_range.start).0 as usize;
                if row_infos[row_ix].diff_status.is_none() {
                    continue;
                }
                if row_infos[row_ix]
                    .diff_status
                    .is_some_and(|status| status.is_added())
                    && !status.is_added()
                {
                    continue;
                }

                if active_positions
                    .iter()
                    .any(|p| p.is_some_and(|p| display_row_range.contains(&p.row())))
                {
                    let y = display_row_range.start.as_f32() * line_height
                        + text_hitbox.bounds.top()
                        - scroll_pixel_position.y;

                    let mut element = render_diff_hunk_controls(
                        display_row_range.start.0,
                        status,
                        multi_buffer_range.clone(),
                        *is_created_file,
                        line_height,
                        &editor,
                        window,
                        cx,
                    );
                    let size =
                        element.layout_as_root(size(px(100.0), line_height).into(), window, cx);

                    let x = text_hitbox.bounds.right() - right_margin - px(10.) - size.width;

                    let bounds = Bounds::new(gpui::Point::new(x, y), size);
                    control_bounds.push((display_row_range.start, bounds));

                    window.with_absolute_element_offset(gpui::Point::new(x, y), |window| {
                        element.prepaint(window, cx)
                    });
                    controls.push(element);
                }
            }
        }

        (controls, control_bounds)
    }

    fn layout_signature_help(
        &self,
        hitbox: &Hitbox,
        content_origin: gpui::Point<Pixels>,
        scroll_pixel_position: gpui::Point<Pixels>,
        newest_selection_head: Option<DisplayPoint>,
        start_row: DisplayRow,
        line_layouts: &[LineWithInvisibles],
        line_height: Pixels,
        em_width: Pixels,
        context_menu_layout: Option<ContextMenuLayout>,
        window: &mut Window,
        cx: &mut App,
    ) {
        if !self.editor.focus_handle(cx).is_focused(window) {
            return;
        }
        let Some(newest_selection_head) = newest_selection_head else {
            return;
        };

        let max_size = size(
            (120. * em_width) // Default size
                .min(hitbox.size.width / 2.) // Shrink to half of the editor width
                .max(MIN_POPOVER_CHARACTER_WIDTH * em_width), // Apply minimum width of 20 characters
            (16. * line_height) // Default size
                .min(hitbox.size.height / 2.) // Shrink to half of the editor height
                .max(MIN_POPOVER_LINE_HEIGHT * line_height), // Apply minimum height of 4 lines
        );

        let maybe_element = self.editor.update(cx, |editor, cx| {
            if let Some(popover) = editor.signature_help_state.popover_mut() {
                let element = popover.render(max_size, window, cx);
                Some(element)
            } else {
                None
            }
        });
        let Some(mut element) = maybe_element else {
            return;
        };

        let selection_row = newest_selection_head.row();
        let Some(cursor_row_layout) = (selection_row >= start_row)
            .then(|| line_layouts.get(selection_row.minus(start_row) as usize))
            .flatten()
        else {
            return;
        };

        let target_x = cursor_row_layout.x_for_index(newest_selection_head.column() as usize)
            - scroll_pixel_position.x;
        let target_y = selection_row.as_f32() * line_height - scroll_pixel_position.y;
        let target_point = content_origin + point(target_x, target_y);

        let actual_size = element.layout_as_root(Size::<AvailableSpace>::default(), window, cx);

        let (popover_bounds_above, popover_bounds_below) = {
            let horizontal_offset = (hitbox.top_right().x
                - POPOVER_RIGHT_OFFSET
                - (target_point.x + actual_size.width))
                .min(Pixels::ZERO);
            let initial_x = target_point.x + horizontal_offset;
            (
                Bounds::new(
                    point(initial_x, target_point.y - actual_size.height),
                    actual_size,
                ),
                Bounds::new(
                    point(initial_x, target_point.y + line_height + HOVER_POPOVER_GAP),
                    actual_size,
                ),
            )
        };

        let intersects_menu = |bounds: Bounds<Pixels>| -> bool {
            context_menu_layout
                .as_ref()
                .is_some_and(|menu| bounds.intersects(&menu.bounds))
        };

        let final_origin = if popover_bounds_above.is_contained_within(hitbox)
            && !intersects_menu(popover_bounds_above)
        {
            // try placing above cursor
            popover_bounds_above.origin
        } else if popover_bounds_below.is_contained_within(hitbox)
            && !intersects_menu(popover_bounds_below)
        {
            // try placing below cursor
            popover_bounds_below.origin
        } else {
            // try surrounding context menu if exists
            let origin_surrounding_menu = context_menu_layout.as_ref().and_then(|menu| {
                let y_for_horizontal_positioning = if menu.y_flipped {
                    menu.bounds.bottom() - actual_size.height
                } else {
                    menu.bounds.top()
                };
                let possible_origins = vec![
                    // left of context menu
                    point(
                        menu.bounds.left() - actual_size.width - HOVER_POPOVER_GAP,
                        y_for_horizontal_positioning,
                    ),
                    // right of context menu
                    point(
                        menu.bounds.right() + HOVER_POPOVER_GAP,
                        y_for_horizontal_positioning,
                    ),
                    // top of context menu
                    point(
                        menu.bounds.left(),
                        menu.bounds.top() - actual_size.height - HOVER_POPOVER_GAP,
                    ),
                    // bottom of context menu
                    point(menu.bounds.left(), menu.bounds.bottom() + HOVER_POPOVER_GAP),
                ];
                possible_origins
                    .into_iter()
                    .find(|&origin| Bounds::new(origin, actual_size).is_contained_within(hitbox))
            });
            origin_surrounding_menu.unwrap_or_else(|| {
                // fallback to existing above/below cursor logic
                // this might overlap menu or overflow in rare case
                if popover_bounds_above.is_contained_within(hitbox) {
                    popover_bounds_above.origin
                } else {
                    popover_bounds_below.origin
                }
            })
        };

        window.defer_draw(element, final_origin, 2);
    }

    fn paint_background(&self, layout: &EditorLayout, window: &mut Window, cx: &mut App) {
        window.paint_layer(layout.hitbox.bounds, |window| {
            let scroll_top = layout.position_map.snapshot.scroll_position().y;
            let gutter_bg = cx.theme().colors().editor_gutter_background;
            window.paint_quad(fill(layout.gutter_hitbox.bounds, gutter_bg));
            window.paint_quad(fill(
                layout.position_map.text_hitbox.bounds,
                self.style.background,
            ));

            if matches!(
                layout.mode,
                EditorMode::Full { .. } | EditorMode::Minimap { .. }
            ) {
                let show_active_line_background = match layout.mode {
                    EditorMode::Full {
                        show_active_line_background,
                        ..
                    } => show_active_line_background,
                    EditorMode::Minimap { .. } => true,
                    _ => false,
                };
                let mut active_rows = layout.active_rows.iter().peekable();
                while let Some((start_row, contains_non_empty_selection)) = active_rows.next() {
                    let mut end_row = start_row.0;
                    while active_rows
                        .peek()
                        .is_some_and(|(active_row, has_selection)| {
                            active_row.0 == end_row + 1
                                && has_selection.selection == contains_non_empty_selection.selection
                        })
                    {
                        active_rows.next().unwrap();
                        end_row += 1;
                    }

                    if show_active_line_background && !contains_non_empty_selection.selection {
                        let highlight_h_range =
                            match layout.position_map.snapshot.current_line_highlight {
                                CurrentLineHighlight::Gutter => Some(Range {
                                    start: layout.hitbox.left(),
                                    end: layout.gutter_hitbox.right(),
                                }),
                                CurrentLineHighlight::Line => Some(Range {
                                    start: layout.position_map.text_hitbox.bounds.left(),
                                    end: layout.position_map.text_hitbox.bounds.right(),
                                }),
                                CurrentLineHighlight::All => Some(Range {
                                    start: layout.hitbox.left(),
                                    end: layout.hitbox.right(),
                                }),
                                CurrentLineHighlight::None => None,
                            };
                        if let Some(range) = highlight_h_range {
                            let active_line_bg = cx.theme().colors().editor_active_line_background;
                            let bounds = Bounds {
                                origin: point(
                                    range.start,
                                    layout.hitbox.origin.y
                                        + (start_row.as_f32() - scroll_top)
                                            * layout.position_map.line_height,
                                ),
                                size: size(
                                    range.end - range.start,
                                    layout.position_map.line_height
                                        * (end_row - start_row.0 + 1) as f32,
                                ),
                            };
                            window.paint_quad(fill(bounds, active_line_bg));
                        }
                    }
                }

                let mut paint_highlight = |highlight_row_start: DisplayRow,
                                           highlight_row_end: DisplayRow,
                                           highlight: crate::LineHighlight,
                                           edges| {
                    let mut origin_x = layout.hitbox.left();
                    let mut width = layout.hitbox.size.width;
                    if !highlight.include_gutter {
                        origin_x += layout.gutter_hitbox.size.width;
                        width -= layout.gutter_hitbox.size.width;
                    }

                    let origin = point(
                        origin_x,
                        layout.hitbox.origin.y
                            + (highlight_row_start.as_f32() - scroll_top)
                                * layout.position_map.line_height,
                    );
                    let size = size(
                        width,
                        layout.position_map.line_height
                            * highlight_row_end.next_row().minus(highlight_row_start) as f32,
                    );
                    let mut quad = fill(Bounds { origin, size }, highlight.background);
                    if let Some(border_color) = highlight.border {
                        quad.border_color = border_color;
                        quad.border_widths = edges
                    }
                    window.paint_quad(quad);
                };

                let mut current_paint: Option<(LineHighlight, Range<DisplayRow>, Edges<Pixels>)> =
                    None;
                for (&new_row, &new_background) in &layout.highlighted_rows {
                    match &mut current_paint {
                        &mut Some((current_background, ref mut current_range, mut edges)) => {
                            let new_range_started = current_background != new_background
                                || current_range.end.next_row() != new_row;
                            if new_range_started {
                                if current_range.end.next_row() == new_row {
                                    edges.bottom = px(0.);
                                };
                                paint_highlight(
                                    current_range.start,
                                    current_range.end,
                                    current_background,
                                    edges,
                                );
                                let edges = Edges {
                                    top: if current_range.end.next_row() != new_row {
                                        px(1.)
                                    } else {
                                        px(0.)
                                    },
                                    bottom: px(1.),
                                    ..Default::default()
                                };
                                current_paint = Some((new_background, new_row..new_row, edges));
                                continue;
                            } else {
                                current_range.end = current_range.end.next_row();
                            }
                        }
                        None => {
                            let edges = Edges {
                                top: px(1.),
                                bottom: px(1.),
                                ..Default::default()
                            };
                            current_paint = Some((new_background, new_row..new_row, edges))
                        }
                    };
                }
                if let Some((color, range, edges)) = current_paint {
                    paint_highlight(range.start, range.end, color, edges);
                }

                for (guide_x, active) in layout.wrap_guides.iter() {
                    let color = if *active {
                        cx.theme().colors().editor_active_wrap_guide
                    } else {
                        cx.theme().colors().editor_wrap_guide
                    };
                    window.paint_quad(fill(
                        Bounds {
                            origin: point(*guide_x, layout.position_map.text_hitbox.origin.y),
                            size: size(px(1.), layout.position_map.text_hitbox.size.height),
                        },
                        color,
                    ));
                }
            }
        })
    }

    fn paint_indent_guides(
        &mut self,
        layout: &mut EditorLayout,
        window: &mut Window,
        cx: &mut App,
    ) {
        let Some(indent_guides) = &layout.indent_guides else {
            return;
        };

        let faded_color = |color: Hsla, alpha: f32| {
            let mut faded = color;
            faded.a = alpha;
            faded
        };

        for indent_guide in indent_guides {
            let indent_accent_colors = cx.theme().accents().color_for_index(indent_guide.depth);
            let settings = indent_guide.settings;

            // TODO fixed for now, expose them through themes later
            const INDENT_AWARE_ALPHA: f32 = 0.2;
            const INDENT_AWARE_ACTIVE_ALPHA: f32 = 0.4;
            const INDENT_AWARE_BACKGROUND_ALPHA: f32 = 0.1;
            const INDENT_AWARE_BACKGROUND_ACTIVE_ALPHA: f32 = 0.2;

            let line_color = match (settings.coloring, indent_guide.active) {
                (IndentGuideColoring::Disabled, _) => None,
                (IndentGuideColoring::Fixed, false) => {
                    Some(cx.theme().colors().editor_indent_guide)
                }
                (IndentGuideColoring::Fixed, true) => {
                    Some(cx.theme().colors().editor_indent_guide_active)
                }
                (IndentGuideColoring::IndentAware, false) => {
                    Some(faded_color(indent_accent_colors, INDENT_AWARE_ALPHA))
                }
                (IndentGuideColoring::IndentAware, true) => {
                    Some(faded_color(indent_accent_colors, INDENT_AWARE_ACTIVE_ALPHA))
                }
            };

            let background_color = match (settings.background_coloring, indent_guide.active) {
                (IndentGuideBackgroundColoring::Disabled, _) => None,
                (IndentGuideBackgroundColoring::IndentAware, false) => Some(faded_color(
                    indent_accent_colors,
                    INDENT_AWARE_BACKGROUND_ALPHA,
                )),
                (IndentGuideBackgroundColoring::IndentAware, true) => Some(faded_color(
                    indent_accent_colors,
                    INDENT_AWARE_BACKGROUND_ACTIVE_ALPHA,
                )),
            };

            let requested_line_width = if indent_guide.active {
                settings.active_line_width
            } else {
                settings.line_width
            }
            .clamp(1, 10);
            let mut line_indicator_width = 0.;
            if let Some(color) = line_color {
                window.paint_quad(fill(
                    Bounds {
                        origin: indent_guide.origin,
                        size: size(px(requested_line_width as f32), indent_guide.length),
                    },
                    color,
                ));
                line_indicator_width = requested_line_width as f32;
            }

            if let Some(color) = background_color {
                let width = indent_guide.single_indent_width - px(line_indicator_width);
                window.paint_quad(fill(
                    Bounds {
                        origin: point(
                            indent_guide.origin.x + px(line_indicator_width),
                            indent_guide.origin.y,
                        ),
                        size: size(width, indent_guide.length),
                    },
                    color,
                ));
            }
        }
    }

    fn paint_line_numbers(&mut self, layout: &mut EditorLayout, window: &mut Window, cx: &mut App) {
        let is_singleton = self.editor.read(cx).is_singleton(cx);

        let line_height = layout.position_map.line_height;
        window.set_cursor_style(CursorStyle::Arrow, &layout.gutter_hitbox);

        for LineNumberLayout {
            shaped_line,
            hitbox,
        } in layout.line_numbers.values()
        {
            let Some(hitbox) = hitbox else {
                continue;
            };

            let Some(()) = (if !is_singleton && hitbox.is_hovered(window) {
                let color = cx.theme().colors().editor_hover_line_number;

                let line = self.shape_line_number(shaped_line.text.clone(), color, window);
                line.paint(hitbox.origin, line_height, window, cx).log_err()
            } else {
                shaped_line
                    .paint(hitbox.origin, line_height, window, cx)
                    .log_err()
            }) else {
                continue;
            };

            // In singleton buffers, we select corresponding lines on the line number click, so use | -like cursor.
            // In multi buffers, we open file at the line number clicked, so use a pointing hand cursor.
            if is_singleton {
                window.set_cursor_style(CursorStyle::IBeam, hitbox);
            } else {
                window.set_cursor_style(CursorStyle::PointingHand, hitbox);
            }
        }
    }

    fn paint_gutter_diff_hunks(layout: &mut EditorLayout, window: &mut Window, cx: &mut App) {
        if layout.display_hunks.is_empty() {
            return;
        }

        let line_height = layout.position_map.line_height;
        window.paint_layer(layout.gutter_hitbox.bounds, |window| {
            for (hunk, hitbox) in &layout.display_hunks {
                let hunk_to_paint = match hunk {
                    DisplayDiffHunk::Folded { .. } => {
                        let hunk_bounds = Self::diff_hunk_bounds(
                            &layout.position_map.snapshot,
                            line_height,
                            layout.gutter_hitbox.bounds,
                            hunk,
                        );
                        Some((
                            hunk_bounds,
                            cx.theme().colors().version_control_modified,
                            Corners::all(px(0.)),
                            DiffHunkStatus::modified_none(),
                        ))
                    }
                    DisplayDiffHunk::Unfolded {
                        status,
                        display_row_range,
                        ..
                    } => hitbox.as_ref().map(|hunk_hitbox| match status.kind {
                        DiffHunkStatusKind::Added => (
                            hunk_hitbox.bounds,
                            cx.theme().colors().version_control_added,
                            Corners::all(px(0.)),
                            *status,
                        ),
                        DiffHunkStatusKind::Modified => (
                            hunk_hitbox.bounds,
                            cx.theme().colors().version_control_modified,
                            Corners::all(px(0.)),
                            *status,
                        ),
                        DiffHunkStatusKind::Deleted if !display_row_range.is_empty() => (
                            hunk_hitbox.bounds,
                            cx.theme().colors().version_control_deleted,
                            Corners::all(px(0.)),
                            *status,
                        ),
                        DiffHunkStatusKind::Deleted => (
                            Bounds::new(
                                point(
                                    hunk_hitbox.origin.x - hunk_hitbox.size.width,
                                    hunk_hitbox.origin.y,
                                ),
                                size(hunk_hitbox.size.width * 2., hunk_hitbox.size.height),
                            ),
                            cx.theme().colors().version_control_deleted,
                            Corners::all(1. * line_height),
                            *status,
                        ),
                    }),
                };

                if let Some((hunk_bounds, background_color, corner_radii, status)) = hunk_to_paint {
                    // Flatten the background color with the editor color to prevent
                    // elements below transparent hunks from showing through
                    let flattened_background_color = cx
                        .theme()
                        .colors()
                        .editor_background
                        .blend(background_color);

                    if !Self::diff_hunk_hollow(status, cx) {
                        window.paint_quad(quad(
                            hunk_bounds,
                            corner_radii,
                            flattened_background_color,
                            Edges::default(),
                            transparent_black(),
                            BorderStyle::default(),
                        ));
                    } else {
                        let flattened_unstaged_background_color = cx
                            .theme()
                            .colors()
                            .editor_background
                            .blend(background_color.opacity(0.3));

                        window.paint_quad(quad(
                            hunk_bounds,
                            corner_radii,
                            flattened_unstaged_background_color,
                            Edges::all(Pixels(1.0)),
                            flattened_background_color,
                            BorderStyle::Solid,
                        ));
                    }
                }
            }
        });
    }

    fn gutter_strip_width(line_height: Pixels) -> Pixels {
        (0.275 * line_height).floor()
    }

    fn diff_hunk_bounds(
        snapshot: &EditorSnapshot,
        line_height: Pixels,
        gutter_bounds: Bounds<Pixels>,
        hunk: &DisplayDiffHunk,
    ) -> Bounds<Pixels> {
        let scroll_position = snapshot.scroll_position();
        let scroll_top = scroll_position.y * line_height;
        let gutter_strip_width = Self::gutter_strip_width(line_height);

        match hunk {
            DisplayDiffHunk::Folded { display_row, .. } => {
                let start_y = display_row.as_f32() * line_height - scroll_top;
                let end_y = start_y + line_height;
                let highlight_origin = gutter_bounds.origin + point(px(0.), start_y);
                let highlight_size = size(gutter_strip_width, end_y - start_y);
                Bounds::new(highlight_origin, highlight_size)
            }
            DisplayDiffHunk::Unfolded {
                display_row_range,
                status,
                ..
            } => {
                if status.is_deleted() && display_row_range.is_empty() {
                    let row = display_row_range.start;

                    let offset = line_height / 2.;
                    let start_y = row.as_f32() * line_height - offset - scroll_top;
                    let end_y = start_y + line_height;

                    let width = (0.35 * line_height).floor();
                    let highlight_origin = gutter_bounds.origin + point(px(0.), start_y);
                    let highlight_size = size(width, end_y - start_y);
                    Bounds::new(highlight_origin, highlight_size)
                } else {
                    let start_row = display_row_range.start;
                    let end_row = display_row_range.end;
                    // If we're in a multibuffer, row range span might include an
                    // excerpt header, so if we were to draw the marker straight away,
                    // the hunk might include the rows of that header.
                    // Making the range inclusive doesn't quite cut it, as we rely on the exclusivity for the soft wrap.
                    // Instead, we simply check whether the range we're dealing with includes
                    // any excerpt headers and if so, we stop painting the diff hunk on the first row of that header.
                    let end_row_in_current_excerpt = snapshot
                        .blocks_in_range(start_row..end_row)
                        .find_map(|(start_row, block)| {
                            if matches!(
                                block,
                                Block::ExcerptBoundary { .. } | Block::BufferHeader { .. }
                            ) {
                                Some(start_row)
                            } else {
                                None
                            }
                        })
                        .unwrap_or(end_row);

                    let start_y = start_row.as_f32() * line_height - scroll_top;
                    let end_y = end_row_in_current_excerpt.as_f32() * line_height - scroll_top;

                    let highlight_origin = gutter_bounds.origin + point(px(0.), start_y);
                    let highlight_size = size(gutter_strip_width, end_y - start_y);
                    Bounds::new(highlight_origin, highlight_size)
                }
            }
        }
    }

    fn paint_gutter_indicators(
        &self,
        layout: &mut EditorLayout,
        window: &mut Window,
        cx: &mut App,
    ) {
        window.paint_layer(layout.gutter_hitbox.bounds, |window| {
            window.with_element_namespace("crease_toggles", |window| {
                for crease_toggle in layout.crease_toggles.iter_mut().flatten() {
                    crease_toggle.paint(window, cx);
                }
            });

            window.with_element_namespace("expand_toggles", |window| {
                for (expand_toggle, _) in layout.expand_toggles.iter_mut().flatten() {
                    expand_toggle.paint(window, cx);
                }
            });

            for breakpoint in layout.breakpoints.iter_mut() {
                breakpoint.paint(window, cx);
            }

            for test_indicator in layout.test_indicators.iter_mut() {
                test_indicator.paint(window, cx);
            }
        });
    }

    fn paint_gutter_highlights(
        &self,
        layout: &mut EditorLayout,
        window: &mut Window,
        cx: &mut App,
    ) {
        for (_, hunk_hitbox) in &layout.display_hunks {
            if let Some(hunk_hitbox) = hunk_hitbox
                && !self
                    .editor
                    .read(cx)
                    .buffer()
                    .read(cx)
                    .all_diff_hunks_expanded()
            {
                window.set_cursor_style(CursorStyle::PointingHand, hunk_hitbox);
            }
        }

        let show_git_gutter = layout
            .position_map
            .snapshot
            .show_git_diff_gutter
            .unwrap_or_else(|| {
                matches!(
                    ProjectSettings::get_global(cx).git.git_gutter,
                    Some(GitGutterSetting::TrackedFiles)
                )
            });
        if show_git_gutter {
            Self::paint_gutter_diff_hunks(layout, window, cx)
        }

        let highlight_width = 0.275 * layout.position_map.line_height;
        let highlight_corner_radii = Corners::all(0.05 * layout.position_map.line_height);
        window.paint_layer(layout.gutter_hitbox.bounds, |window| {
            for (range, color) in &layout.highlighted_gutter_ranges {
                let start_row = if range.start.row() < layout.visible_display_row_range.start {
                    layout.visible_display_row_range.start - DisplayRow(1)
                } else {
                    range.start.row()
                };
                let end_row = if range.end.row() > layout.visible_display_row_range.end {
                    layout.visible_display_row_range.end + DisplayRow(1)
                } else {
                    range.end.row()
                };

                let start_y = layout.gutter_hitbox.top()
                    + start_row.0 as f32 * layout.position_map.line_height
                    - layout.position_map.scroll_pixel_position.y;
                let end_y = layout.gutter_hitbox.top()
                    + (end_row.0 + 1) as f32 * layout.position_map.line_height
                    - layout.position_map.scroll_pixel_position.y;
                let bounds = Bounds::from_corners(
                    point(layout.gutter_hitbox.left(), start_y),
                    point(layout.gutter_hitbox.left() + highlight_width, end_y),
                );
                window.paint_quad(fill(bounds, *color).corner_radii(highlight_corner_radii));
            }
        });
    }

    fn paint_blamed_display_rows(
        &self,
        layout: &mut EditorLayout,
        window: &mut Window,
        cx: &mut App,
    ) {
        let Some(blamed_display_rows) = layout.blamed_display_rows.take() else {
            return;
        };

        window.paint_layer(layout.gutter_hitbox.bounds, |window| {
            for mut blame_element in blamed_display_rows.into_iter() {
                blame_element.paint(window, cx);
            }
        })
    }

    fn paint_text(&mut self, layout: &mut EditorLayout, window: &mut Window, cx: &mut App) {
        window.with_content_mask(
            Some(ContentMask {
                bounds: layout.position_map.text_hitbox.bounds,
            }),
            |window| {
                let editor = self.editor.read(cx);
                if editor.mouse_cursor_hidden {
                    window.set_window_cursor_style(CursorStyle::None);
                } else if let SelectionDragState::ReadyToDrag {
                    mouse_down_time, ..
                } = &editor.selection_drag_state
                {
                    let drag_and_drop_delay = Duration::from_millis(
                        EditorSettings::get_global(cx).drag_and_drop_selection.delay,
                    );
                    if mouse_down_time.elapsed() >= drag_and_drop_delay {
                        window.set_cursor_style(
                            CursorStyle::DragCopy,
                            &layout.position_map.text_hitbox,
                        );
                    }
                } else if matches!(
                    editor.selection_drag_state,
                    SelectionDragState::Dragging { .. }
                ) {
                    window
                        .set_cursor_style(CursorStyle::DragCopy, &layout.position_map.text_hitbox);
                } else if editor
                    .hovered_link_state
                    .as_ref()
                    .is_some_and(|hovered_link_state| !hovered_link_state.links.is_empty())
                {
                    window.set_cursor_style(
                        CursorStyle::PointingHand,
                        &layout.position_map.text_hitbox,
                    );
                } else {
                    window.set_cursor_style(CursorStyle::IBeam, &layout.position_map.text_hitbox);
                };

                self.paint_lines_background(layout, window, cx);
                let invisible_display_ranges = self.paint_highlights(layout, window);
                self.paint_document_colors(layout, window);
                self.paint_lines(&invisible_display_ranges, layout, window, cx);
                self.paint_redactions(layout, window);
                self.paint_cursors(layout, window, cx);
                self.paint_inline_diagnostics(layout, window, cx);
                self.paint_inline_blame(layout, window, cx);
                self.paint_inline_code_actions(layout, window, cx);
                self.paint_diff_hunk_controls(layout, window, cx);
                window.with_element_namespace("crease_trailers", |window| {
                    for trailer in layout.crease_trailers.iter_mut().flatten() {
                        trailer.element.paint(window, cx);
                    }
                });
            },
        )
    }

    fn paint_highlights(
        &mut self,
        layout: &mut EditorLayout,
        window: &mut Window,
    ) -> SmallVec<[Range<DisplayPoint>; 32]> {
        window.paint_layer(layout.position_map.text_hitbox.bounds, |window| {
            let mut invisible_display_ranges = SmallVec::<[Range<DisplayPoint>; 32]>::new();
            let line_end_overshoot = 0.15 * layout.position_map.line_height;
            for (range, color) in &layout.highlighted_ranges {
                self.paint_highlighted_range(
                    range.clone(),
                    true,
                    *color,
                    Pixels::ZERO,
                    line_end_overshoot,
                    layout,
                    window,
                );
            }

            let corner_radius = 0.15 * layout.position_map.line_height;

            for (player_color, selections) in &layout.selections {
                for selection in selections.iter() {
                    self.paint_highlighted_range(
                        selection.range.clone(),
                        true,
                        player_color.selection,
                        corner_radius,
                        corner_radius * 2.,
                        layout,
                        window,
                    );

                    if selection.is_local && !selection.range.is_empty() {
                        invisible_display_ranges.push(selection.range.clone());
                    }
                }
            }
            invisible_display_ranges
        })
    }

    fn paint_lines(
        &mut self,
        invisible_display_ranges: &[Range<DisplayPoint>],
        layout: &mut EditorLayout,
        window: &mut Window,
        cx: &mut App,
    ) {
        let whitespace_setting = self
            .editor
            .read(cx)
            .buffer
            .read(cx)
            .language_settings(cx)
            .show_whitespaces;

        for (ix, line_with_invisibles) in layout.position_map.line_layouts.iter().enumerate() {
            let row = DisplayRow(layout.visible_display_row_range.start.0 + ix as u32);
            line_with_invisibles.draw(
                layout,
                row,
                layout.content_origin,
                whitespace_setting,
                invisible_display_ranges,
                window,
                cx,
            )
        }

        for line_element in &mut layout.line_elements {
            line_element.paint(window, cx);
        }
    }

    fn paint_lines_background(
        &mut self,
        layout: &mut EditorLayout,
        window: &mut Window,
        cx: &mut App,
    ) {
        for (ix, line_with_invisibles) in layout.position_map.line_layouts.iter().enumerate() {
            let row = DisplayRow(layout.visible_display_row_range.start.0 + ix as u32);
            line_with_invisibles.draw_background(layout, row, layout.content_origin, window, cx);
        }
    }

    fn paint_redactions(&mut self, layout: &EditorLayout, window: &mut Window) {
        if layout.redacted_ranges.is_empty() {
            return;
        }

        let line_end_overshoot = layout.line_end_overshoot();

        // A softer than perfect black
        let redaction_color = gpui::rgb(0x0e1111);

        window.paint_layer(layout.position_map.text_hitbox.bounds, |window| {
            for range in layout.redacted_ranges.iter() {
                self.paint_highlighted_range(
                    range.clone(),
                    true,
                    redaction_color.into(),
                    Pixels::ZERO,
                    line_end_overshoot,
                    layout,
                    window,
                );
            }
        });
    }

    fn paint_document_colors(&self, layout: &mut EditorLayout, window: &mut Window) {
        let Some((colors_render_mode, image_colors)) = &layout.document_colors else {
            return;
        };
        if image_colors.is_empty()
            || colors_render_mode == &DocumentColorsRenderMode::None
            || colors_render_mode == &DocumentColorsRenderMode::Inlay
        {
            return;
        }

        let line_end_overshoot = layout.line_end_overshoot();

        for (range, color) in image_colors {
            match colors_render_mode {
                DocumentColorsRenderMode::Inlay | DocumentColorsRenderMode::None => return,
                DocumentColorsRenderMode::Background => {
                    self.paint_highlighted_range(
                        range.clone(),
                        true,
                        *color,
                        Pixels::ZERO,
                        line_end_overshoot,
                        layout,
                        window,
                    );
                }
                DocumentColorsRenderMode::Border => {
                    self.paint_highlighted_range(
                        range.clone(),
                        false,
                        *color,
                        Pixels::ZERO,
                        line_end_overshoot,
                        layout,
                        window,
                    );
                }
            }
        }
    }

    fn paint_cursors(&mut self, layout: &mut EditorLayout, window: &mut Window, cx: &mut App) {
        for cursor in &mut layout.visible_cursors {
            cursor.paint(layout.content_origin, window, cx);
        }
    }

    fn paint_scrollbars(&mut self, layout: &mut EditorLayout, window: &mut Window, cx: &mut App) {
        let Some(scrollbars_layout) = layout.scrollbars_layout.take() else {
            return;
        };
        let any_scrollbar_dragged = self.editor.read(cx).scroll_manager.any_scrollbar_dragged();

        for (scrollbar_layout, axis) in scrollbars_layout.iter_scrollbars() {
            let hitbox = &scrollbar_layout.hitbox;
            if scrollbars_layout.visible {
                let scrollbar_edges = match axis {
                    ScrollbarAxis::Horizontal => Edges {
                        top: Pixels::ZERO,
                        right: Pixels::ZERO,
                        bottom: Pixels::ZERO,
                        left: Pixels::ZERO,
                    },
                    ScrollbarAxis::Vertical => Edges {
                        top: Pixels::ZERO,
                        right: Pixels::ZERO,
                        bottom: Pixels::ZERO,
                        left: ScrollbarLayout::BORDER_WIDTH,
                    },
                };

                window.paint_layer(hitbox.bounds, |window| {
                    window.paint_quad(quad(
                        hitbox.bounds,
                        Corners::default(),
                        cx.theme().colors().scrollbar_track_background,
                        scrollbar_edges,
                        cx.theme().colors().scrollbar_track_border,
                        BorderStyle::Solid,
                    ));

                    if axis == ScrollbarAxis::Vertical {
                        let fast_markers =
                            self.collect_fast_scrollbar_markers(layout, scrollbar_layout, cx);
                        // Refresh slow scrollbar markers in the background. Below, we
                        // paint whatever markers have already been computed.
                        self.refresh_slow_scrollbar_markers(layout, scrollbar_layout, window, cx);

                        let markers = self.editor.read(cx).scrollbar_marker_state.markers.clone();
                        for marker in markers.iter().chain(&fast_markers) {
                            let mut marker = marker.clone();
                            marker.bounds.origin += hitbox.origin;
                            window.paint_quad(marker);
                        }
                    }

                    if let Some(thumb_bounds) = scrollbar_layout.thumb_bounds {
                        let scrollbar_thumb_color = match scrollbar_layout.thumb_state {
                            ScrollbarThumbState::Dragging => {
                                cx.theme().colors().scrollbar_thumb_active_background
                            }
                            ScrollbarThumbState::Hovered => {
                                cx.theme().colors().scrollbar_thumb_hover_background
                            }
                            ScrollbarThumbState::Idle => {
                                cx.theme().colors().scrollbar_thumb_background
                            }
                        };
                        window.paint_quad(quad(
                            thumb_bounds,
                            Corners::default(),
                            scrollbar_thumb_color,
                            scrollbar_edges,
                            cx.theme().colors().scrollbar_thumb_border,
                            BorderStyle::Solid,
                        ));

                        if any_scrollbar_dragged {
                            window.set_window_cursor_style(CursorStyle::Arrow);
                        } else {
                            window.set_cursor_style(CursorStyle::Arrow, hitbox);
                        }
                    }
                })
            }
        }

        window.on_mouse_event({
            let editor = self.editor.clone();
            let scrollbars_layout = scrollbars_layout.clone();

            let mut mouse_position = window.mouse_position();
            move |event: &MouseMoveEvent, phase, window, cx| {
                if phase == DispatchPhase::Capture {
                    return;
                }

                editor.update(cx, |editor, cx| {
                    if let Some((scrollbar_layout, axis)) = event
                        .pressed_button
                        .filter(|button| *button == MouseButton::Left)
                        .and(editor.scroll_manager.dragging_scrollbar_axis())
                        .and_then(|axis| {
                            scrollbars_layout
                                .iter_scrollbars()
                                .find(|(_, a)| *a == axis)
                        })
                    {
                        let ScrollbarLayout {
                            hitbox,
                            text_unit_size,
                            ..
                        } = scrollbar_layout;

                        let old_position = mouse_position.along(axis);
                        let new_position = event.position.along(axis);
                        if (hitbox.origin.along(axis)..hitbox.bottom_right().along(axis))
                            .contains(&old_position)
                        {
                            let position = editor.scroll_position(cx).apply_along(axis, |p| {
                                (p + (new_position - old_position) / *text_unit_size).max(0.)
                            });
                            editor.set_scroll_position(position, window, cx);
                        }

                        editor.scroll_manager.show_scrollbars(window, cx);
                        cx.stop_propagation();
                    } else if let Some((layout, axis)) = scrollbars_layout
                        .get_hovered_axis(window)
                        .filter(|_| !event.dragging())
                    {
                        if layout.thumb_hovered(&event.position) {
                            editor
                                .scroll_manager
                                .set_hovered_scroll_thumb_axis(axis, cx);
                        } else {
                            editor.scroll_manager.reset_scrollbar_state(cx);
                        }

                        editor.scroll_manager.show_scrollbars(window, cx);
                    } else {
                        editor.scroll_manager.reset_scrollbar_state(cx);
                    }

                    mouse_position = event.position;
                })
            }
        });

        if any_scrollbar_dragged {
            window.on_mouse_event({
                let editor = self.editor.clone();
                move |_: &MouseUpEvent, phase, window, cx| {
                    if phase == DispatchPhase::Capture {
                        return;
                    }

                    editor.update(cx, |editor, cx| {
                        if let Some((_, axis)) = scrollbars_layout.get_hovered_axis(window) {
                            editor
                                .scroll_manager
                                .set_hovered_scroll_thumb_axis(axis, cx);
                        } else {
                            editor.scroll_manager.reset_scrollbar_state(cx);
                        }
                        cx.stop_propagation();
                    });
                }
            });
        } else {
            window.on_mouse_event({
                let editor = self.editor.clone();

                move |event: &MouseDownEvent, phase, window, cx| {
                    if phase == DispatchPhase::Capture {
                        return;
                    }
                    let Some((scrollbar_layout, axis)) = scrollbars_layout.get_hovered_axis(window)
                    else {
                        return;
                    };

                    let ScrollbarLayout {
                        hitbox,
                        visible_range,
                        text_unit_size,
                        thumb_bounds,
                        ..
                    } = scrollbar_layout;

                    let Some(thumb_bounds) = thumb_bounds else {
                        return;
                    };

                    editor.update(cx, |editor, cx| {
                        editor
                            .scroll_manager
                            .set_dragged_scroll_thumb_axis(axis, cx);

                        let event_position = event.position.along(axis);

                        if event_position < thumb_bounds.origin.along(axis)
                            || thumb_bounds.bottom_right().along(axis) < event_position
                        {
                            let center_position = ((event_position - hitbox.origin.along(axis))
                                / *text_unit_size)
                                .round() as u32;
                            let start_position = center_position.saturating_sub(
                                (visible_range.end - visible_range.start) as u32 / 2,
                            );

                            let position = editor
                                .scroll_position(cx)
                                .apply_along(axis, |_| start_position as f32);

                            editor.set_scroll_position(position, window, cx);
                        } else {
                            editor.scroll_manager.show_scrollbars(window, cx);
                        }

                        cx.stop_propagation();
                    });
                }
            });
        }
    }

    fn collect_fast_scrollbar_markers(
        &self,
        layout: &EditorLayout,
        scrollbar_layout: &ScrollbarLayout,
        cx: &mut App,
    ) -> Vec<PaintQuad> {
        const LIMIT: usize = 100;
        if !EditorSettings::get_global(cx).scrollbar.cursors || layout.cursors.len() > LIMIT {
            return vec![];
        }
        let cursor_ranges = layout
            .cursors
            .iter()
            .map(|(point, color)| ColoredRange {
                start: point.row(),
                end: point.row(),
                color: *color,
            })
            .collect_vec();
        scrollbar_layout.marker_quads_for_ranges(cursor_ranges, None)
    }

    fn refresh_slow_scrollbar_markers(
        &self,
        layout: &EditorLayout,
        scrollbar_layout: &ScrollbarLayout,
        window: &mut Window,
        cx: &mut App,
    ) {
        self.editor.update(cx, |editor, cx| {
            if !editor.is_singleton(cx)
                || !editor
                    .scrollbar_marker_state
                    .should_refresh(scrollbar_layout.hitbox.size)
            {
                return;
            }

            let scrollbar_layout = scrollbar_layout.clone();
            let background_highlights = editor.background_highlights.clone();
            let snapshot = layout.position_map.snapshot.clone();
            let theme = cx.theme().clone();
            let scrollbar_settings = EditorSettings::get_global(cx).scrollbar;

            editor.scrollbar_marker_state.dirty = false;
            editor.scrollbar_marker_state.pending_refresh =
                Some(cx.spawn_in(window, async move |editor, cx| {
                    let scrollbar_size = scrollbar_layout.hitbox.size;
                    let scrollbar_markers = cx
                        .background_spawn(async move {
                            let max_point = snapshot.display_snapshot.buffer_snapshot.max_point();
                            let mut marker_quads = Vec::new();
                            if scrollbar_settings.git_diff {
                                let marker_row_ranges =
                                    snapshot.buffer_snapshot.diff_hunks().map(|hunk| {
                                        let start_display_row =
                                            MultiBufferPoint::new(hunk.row_range.start.0, 0)
                                                .to_display_point(&snapshot.display_snapshot)
                                                .row();
                                        let mut end_display_row =
                                            MultiBufferPoint::new(hunk.row_range.end.0, 0)
                                                .to_display_point(&snapshot.display_snapshot)
                                                .row();
                                        if end_display_row != start_display_row {
                                            end_display_row.0 -= 1;
                                        }
                                        let color = match &hunk.status().kind {
                                            DiffHunkStatusKind::Added => {
                                                theme.colors().version_control_added
                                            }
                                            DiffHunkStatusKind::Modified => {
                                                theme.colors().version_control_modified
                                            }
                                            DiffHunkStatusKind::Deleted => {
                                                theme.colors().version_control_deleted
                                            }
                                        };
                                        ColoredRange {
                                            start: start_display_row,
                                            end: end_display_row,
                                            color,
                                        }
                                    });

                                marker_quads.extend(
                                    scrollbar_layout
                                        .marker_quads_for_ranges(marker_row_ranges, Some(0)),
                                );
                            }

                            for (background_highlight_id, (_, background_ranges)) in
                                background_highlights.iter()
                            {
                                let is_search_highlights = *background_highlight_id
                                    == HighlightKey::Type(TypeId::of::<BufferSearchHighlights>());
                                let is_text_highlights = *background_highlight_id
                                    == HighlightKey::Type(TypeId::of::<SelectedTextHighlight>());
                                let is_symbol_occurrences = *background_highlight_id
                                    == HighlightKey::Type(TypeId::of::<DocumentHighlightRead>())
                                    || *background_highlight_id
                                        == HighlightKey::Type(
                                            TypeId::of::<DocumentHighlightWrite>(),
                                        );
                                if (is_search_highlights && scrollbar_settings.search_results)
                                    || (is_text_highlights && scrollbar_settings.selected_text)
                                    || (is_symbol_occurrences && scrollbar_settings.selected_symbol)
                                {
                                    let mut color = theme.status().info;
                                    if is_symbol_occurrences {
                                        color.fade_out(0.5);
                                    }
                                    let marker_row_ranges = background_ranges.iter().map(|range| {
                                        let display_start = range
                                            .start
                                            .to_display_point(&snapshot.display_snapshot);
                                        let display_end =
                                            range.end.to_display_point(&snapshot.display_snapshot);
                                        ColoredRange {
                                            start: display_start.row(),
                                            end: display_end.row(),
                                            color,
                                        }
                                    });
                                    marker_quads.extend(
                                        scrollbar_layout
                                            .marker_quads_for_ranges(marker_row_ranges, Some(1)),
                                    );
                                }
                            }

                            if scrollbar_settings.diagnostics != ScrollbarDiagnostics::None {
                                let diagnostics = snapshot
                                    .buffer_snapshot
                                    .diagnostics_in_range::<Point>(Point::zero()..max_point)
                                    // Don't show diagnostics the user doesn't care about
                                    .filter(|diagnostic| {
                                        match (
                                            scrollbar_settings.diagnostics,
                                            diagnostic.diagnostic.severity,
                                        ) {
                                            (ScrollbarDiagnostics::All, _) => true,
                                            (
                                                ScrollbarDiagnostics::Error,
                                                lsp::DiagnosticSeverity::ERROR,
                                            ) => true,
                                            (
                                                ScrollbarDiagnostics::Warning,
                                                lsp::DiagnosticSeverity::ERROR
                                                | lsp::DiagnosticSeverity::WARNING,
                                            ) => true,
                                            (
                                                ScrollbarDiagnostics::Information,
                                                lsp::DiagnosticSeverity::ERROR
                                                | lsp::DiagnosticSeverity::WARNING
                                                | lsp::DiagnosticSeverity::INFORMATION,
                                            ) => true,
                                            (_, _) => false,
                                        }
                                    })
                                    // We want to sort by severity, in order to paint the most severe diagnostics last.
                                    .sorted_by_key(|diagnostic| {
                                        std::cmp::Reverse(diagnostic.diagnostic.severity)
                                    });

                                let marker_row_ranges = diagnostics.into_iter().map(|diagnostic| {
                                    let start_display = diagnostic
                                        .range
                                        .start
                                        .to_display_point(&snapshot.display_snapshot);
                                    let end_display = diagnostic
                                        .range
                                        .end
                                        .to_display_point(&snapshot.display_snapshot);
                                    let color = match diagnostic.diagnostic.severity {
                                        lsp::DiagnosticSeverity::ERROR => theme.status().error,
                                        lsp::DiagnosticSeverity::WARNING => theme.status().warning,
                                        lsp::DiagnosticSeverity::INFORMATION => theme.status().info,
                                        _ => theme.status().hint,
                                    };
                                    ColoredRange {
                                        start: start_display.row(),
                                        end: end_display.row(),
                                        color,
                                    }
                                });
                                marker_quads.extend(
                                    scrollbar_layout
                                        .marker_quads_for_ranges(marker_row_ranges, Some(2)),
                                );
                            }

                            Arc::from(marker_quads)
                        })
                        .await;

                    editor.update(cx, |editor, cx| {
                        editor.scrollbar_marker_state.markers = scrollbar_markers;
                        editor.scrollbar_marker_state.scrollbar_size = scrollbar_size;
                        editor.scrollbar_marker_state.pending_refresh = None;
                        cx.notify();
                    })?;

                    Ok(())
                }));
        });
    }

    fn paint_highlighted_range(
        &self,
        range: Range<DisplayPoint>,
        fill: bool,
        color: Hsla,
        corner_radius: Pixels,
        line_end_overshoot: Pixels,
        layout: &EditorLayout,
        window: &mut Window,
    ) {
        let start_row = layout.visible_display_row_range.start;
        let end_row = layout.visible_display_row_range.end;
        if range.start != range.end {
            let row_range = if range.end.column() == 0 {
                cmp::max(range.start.row(), start_row)..cmp::min(range.end.row(), end_row)
            } else {
                cmp::max(range.start.row(), start_row)
                    ..cmp::min(range.end.row().next_row(), end_row)
            };

            let highlighted_range = HighlightedRange {
                color,
                line_height: layout.position_map.line_height,
                corner_radius,
                start_y: layout.content_origin.y
                    + row_range.start.as_f32() * layout.position_map.line_height
                    - layout.position_map.scroll_pixel_position.y,
                lines: row_range
                    .iter_rows()
                    .map(|row| {
                        let line_layout =
                            &layout.position_map.line_layouts[row.minus(start_row) as usize];
                        HighlightedRangeLine {
                            start_x: if row == range.start.row() {
                                layout.content_origin.x
                                    + line_layout.x_for_index(range.start.column() as usize)
                                    - layout.position_map.scroll_pixel_position.x
                            } else {
                                layout.content_origin.x
                                    - layout.position_map.scroll_pixel_position.x
                            },
                            end_x: if row == range.end.row() {
                                layout.content_origin.x
                                    + line_layout.x_for_index(range.end.column() as usize)
                                    - layout.position_map.scroll_pixel_position.x
                            } else {
                                layout.content_origin.x + line_layout.width + line_end_overshoot
                                    - layout.position_map.scroll_pixel_position.x
                            },
                        }
                    })
                    .collect(),
            };

            highlighted_range.paint(fill, layout.position_map.text_hitbox.bounds, window);
        }
    }

    fn paint_inline_diagnostics(
        &mut self,
        layout: &mut EditorLayout,
        window: &mut Window,
        cx: &mut App,
    ) {
        for mut inline_diagnostic in layout.inline_diagnostics.drain() {
            inline_diagnostic.1.paint(window, cx);
        }
    }

    fn paint_inline_blame(&mut self, layout: &mut EditorLayout, window: &mut Window, cx: &mut App) {
        if let Some(mut blame_layout) = layout.inline_blame_layout.take() {
            window.paint_layer(layout.position_map.text_hitbox.bounds, |window| {
                blame_layout.element.paint(window, cx);
            })
        }
    }

    fn paint_inline_code_actions(
        &mut self,
        layout: &mut EditorLayout,
        window: &mut Window,
        cx: &mut App,
    ) {
        if let Some(mut inline_code_actions) = layout.inline_code_actions.take() {
            window.paint_layer(layout.position_map.text_hitbox.bounds, |window| {
                inline_code_actions.paint(window, cx);
            })
        }
    }

    fn paint_diff_hunk_controls(
        &mut self,
        layout: &mut EditorLayout,
        window: &mut Window,
        cx: &mut App,
    ) {
        for mut diff_hunk_control in layout.diff_hunk_controls.drain(..) {
            diff_hunk_control.paint(window, cx);
        }
    }

    fn paint_minimap(&self, layout: &mut EditorLayout, window: &mut Window, cx: &mut App) {
        if let Some(mut layout) = layout.minimap.take() {
            let minimap_hitbox = layout.thumb_layout.hitbox.clone();
            let dragging_minimap = self.editor.read(cx).scroll_manager.is_dragging_minimap();

            window.paint_layer(layout.thumb_layout.hitbox.bounds, |window| {
                window.with_element_namespace("minimap", |window| {
                    layout.minimap.paint(window, cx);
                    if let Some(thumb_bounds) = layout.thumb_layout.thumb_bounds {
                        let minimap_thumb_color = match layout.thumb_layout.thumb_state {
                            ScrollbarThumbState::Idle => {
                                cx.theme().colors().minimap_thumb_background
                            }
                            ScrollbarThumbState::Hovered => {
                                cx.theme().colors().minimap_thumb_hover_background
                            }
                            ScrollbarThumbState::Dragging => {
                                cx.theme().colors().minimap_thumb_active_background
                            }
                        };
                        let minimap_thumb_border = match layout.thumb_border_style {
                            MinimapThumbBorder::Full => Edges::all(ScrollbarLayout::BORDER_WIDTH),
                            MinimapThumbBorder::LeftOnly => Edges {
                                left: ScrollbarLayout::BORDER_WIDTH,
                                ..Default::default()
                            },
                            MinimapThumbBorder::LeftOpen => Edges {
                                right: ScrollbarLayout::BORDER_WIDTH,
                                top: ScrollbarLayout::BORDER_WIDTH,
                                bottom: ScrollbarLayout::BORDER_WIDTH,
                                ..Default::default()
                            },
                            MinimapThumbBorder::RightOpen => Edges {
                                left: ScrollbarLayout::BORDER_WIDTH,
                                top: ScrollbarLayout::BORDER_WIDTH,
                                bottom: ScrollbarLayout::BORDER_WIDTH,
                                ..Default::default()
                            },
                            MinimapThumbBorder::None => Default::default(),
                        };

                        window.paint_layer(minimap_hitbox.bounds, |window| {
                            window.paint_quad(quad(
                                thumb_bounds,
                                Corners::default(),
                                minimap_thumb_color,
                                minimap_thumb_border,
                                cx.theme().colors().minimap_thumb_border,
                                BorderStyle::Solid,
                            ));
                        });
                    }
                });
            });

            if dragging_minimap {
                window.set_window_cursor_style(CursorStyle::Arrow);
            } else {
                window.set_cursor_style(CursorStyle::Arrow, &minimap_hitbox);
            }

            let minimap_axis = ScrollbarAxis::Vertical;
            let pixels_per_line = (minimap_hitbox.size.height / layout.max_scroll_top)
                .min(layout.minimap_line_height);

            let mut mouse_position = window.mouse_position();

            window.on_mouse_event({
                let editor = self.editor.clone();

                let minimap_hitbox = minimap_hitbox.clone();

                move |event: &MouseMoveEvent, phase, window, cx| {
                    if phase == DispatchPhase::Capture {
                        return;
                    }

                    editor.update(cx, |editor, cx| {
                        if event.pressed_button == Some(MouseButton::Left)
                            && editor.scroll_manager.is_dragging_minimap()
                        {
                            let old_position = mouse_position.along(minimap_axis);
                            let new_position = event.position.along(minimap_axis);
                            if (minimap_hitbox.origin.along(minimap_axis)
                                ..minimap_hitbox.bottom_right().along(minimap_axis))
                                .contains(&old_position)
                            {
                                let position =
                                    editor.scroll_position(cx).apply_along(minimap_axis, |p| {
                                        (p + (new_position - old_position) / pixels_per_line)
                                            .max(0.)
                                    });
                                editor.set_scroll_position(position, window, cx);
                            }
                            cx.stop_propagation();
                        } else if minimap_hitbox.is_hovered(window) {
                            editor.scroll_manager.set_is_hovering_minimap_thumb(
                                !event.dragging()
                                    && layout
                                        .thumb_layout
                                        .thumb_bounds
                                        .is_some_and(|bounds| bounds.contains(&event.position)),
                                cx,
                            );

                            // Stop hover events from propagating to the
                            // underlying editor if the minimap hitbox is hovered
                            if !event.dragging() {
                                cx.stop_propagation();
                            }
                        } else {
                            editor.scroll_manager.hide_minimap_thumb(cx);
                        }
                        mouse_position = event.position;
                    });
                }
            });

            if dragging_minimap {
                window.on_mouse_event({
                    let editor = self.editor.clone();
                    move |event: &MouseUpEvent, phase, window, cx| {
                        if phase == DispatchPhase::Capture {
                            return;
                        }

                        editor.update(cx, |editor, cx| {
                            if minimap_hitbox.is_hovered(window) {
                                editor.scroll_manager.set_is_hovering_minimap_thumb(
                                    layout
                                        .thumb_layout
                                        .thumb_bounds
                                        .is_some_and(|bounds| bounds.contains(&event.position)),
                                    cx,
                                );
                            } else {
                                editor.scroll_manager.hide_minimap_thumb(cx);
                            }
                            cx.stop_propagation();
                        });
                    }
                });
            } else {
                window.on_mouse_event({
                    let editor = self.editor.clone();

                    move |event: &MouseDownEvent, phase, window, cx| {
                        if phase == DispatchPhase::Capture || !minimap_hitbox.is_hovered(window) {
                            return;
                        }

                        let event_position = event.position;

                        let Some(thumb_bounds) = layout.thumb_layout.thumb_bounds else {
                            return;
                        };

                        editor.update(cx, |editor, cx| {
                            if !thumb_bounds.contains(&event_position) {
                                let click_position =
                                    event_position.relative_to(&minimap_hitbox.origin).y;

                                let top_position = (click_position
                                    - thumb_bounds.size.along(minimap_axis) / 2.0)
                                    .max(Pixels::ZERO);

                                let scroll_offset = (layout.minimap_scroll_top
                                    + top_position / layout.minimap_line_height)
                                    .min(layout.max_scroll_top);

                                let scroll_position = editor
                                    .scroll_position(cx)
                                    .apply_along(minimap_axis, |_| scroll_offset);
                                editor.set_scroll_position(scroll_position, window, cx);
                            }

                            editor.scroll_manager.set_is_dragging_minimap(cx);
                            cx.stop_propagation();
                        });
                    }
                });
            }
        }
    }

    fn paint_blocks(&mut self, layout: &mut EditorLayout, window: &mut Window, cx: &mut App) {
        for mut block in layout.blocks.drain(..) {
            if block.overlaps_gutter {
                block.element.paint(window, cx);
            } else {
                let mut bounds = layout.hitbox.bounds;
                bounds.origin.x += layout.gutter_hitbox.bounds.size.width;
                window.with_content_mask(Some(ContentMask { bounds }), |window| {
                    block.element.paint(window, cx);
                })
            }
        }
    }

    fn paint_edit_prediction_popover(
        &mut self,
        layout: &mut EditorLayout,
        window: &mut Window,
        cx: &mut App,
    ) {
        if let Some(edit_prediction_popover) = layout.edit_prediction_popover.as_mut() {
            edit_prediction_popover.paint(window, cx);
        }
    }

    fn paint_mouse_context_menu(
        &mut self,
        layout: &mut EditorLayout,
        window: &mut Window,
        cx: &mut App,
    ) {
        if let Some(mouse_context_menu) = layout.mouse_context_menu.as_mut() {
            mouse_context_menu.paint(window, cx);
        }
    }

    fn paint_scroll_wheel_listener(
        &mut self,
        layout: &EditorLayout,
        window: &mut Window,
        cx: &mut App,
    ) {
        window.on_mouse_event({
            let position_map = layout.position_map.clone();
            let editor = self.editor.clone();
            let hitbox = layout.hitbox.clone();
            let mut delta = ScrollDelta::default();

            // Set a minimum scroll_sensitivity of 0.01 to make sure the user doesn't
            // accidentally turn off their scrolling.
            let base_scroll_sensitivity =
                EditorSettings::get_global(cx).scroll_sensitivity.max(0.01);

            // Use a minimum fast_scroll_sensitivity for same reason above
            let fast_scroll_sensitivity = EditorSettings::get_global(cx)
                .fast_scroll_sensitivity
                .max(0.01);

            move |event: &ScrollWheelEvent, phase, window, cx| {
                let scroll_sensitivity = {
                    if event.modifiers.alt {
                        fast_scroll_sensitivity
                    } else {
                        base_scroll_sensitivity
                    }
                };

                if phase == DispatchPhase::Bubble && hitbox.should_handle_scroll(window) {
                    delta = delta.coalesce(event.delta);
                    editor.update(cx, |editor, cx| {
                        let position_map: &PositionMap = &position_map;

                        let line_height = position_map.line_height;
                        let max_glyph_advance = position_map.em_advance;
                        let (delta, axis) = match delta {
                            gpui::ScrollDelta::Pixels(mut pixels) => {
                                //Trackpad
                                let axis = position_map.snapshot.ongoing_scroll.filter(&mut pixels);
                                (pixels, axis)
                            }

                            gpui::ScrollDelta::Lines(lines) => {
                                //Not trackpad
                                let pixels =
                                    point(lines.x * max_glyph_advance, lines.y * line_height);
                                (pixels, None)
                            }
                        };

                        let current_scroll_position = position_map.snapshot.scroll_position();
                        let x = (current_scroll_position.x * max_glyph_advance
                            - (delta.x * scroll_sensitivity))
                            / max_glyph_advance;
                        let y = (current_scroll_position.y * line_height
                            - (delta.y * scroll_sensitivity))
                            / line_height;
                        let mut scroll_position =
                            point(x, y).clamp(&point(0., 0.), &position_map.scroll_max);
                        let forbid_vertical_scroll = editor.scroll_manager.forbid_vertical_scroll();
                        if forbid_vertical_scroll {
                            scroll_position.y = current_scroll_position.y;
                        }

                        if scroll_position != current_scroll_position {
                            editor.scroll(scroll_position, axis, window, cx);
                            cx.stop_propagation();
                        } else if y < 0. {
                            // Due to clamping, we may fail to detect cases of overscroll to the top;
                            // We want the scroll manager to get an update in such cases and detect the change of direction
                            // on the next frame.
                            cx.notify();
                        }
                    });
                }
            }
        });
    }

    fn paint_mouse_listeners(&mut self, layout: &EditorLayout, window: &mut Window, cx: &mut App) {
        if layout.mode.is_minimap() {
            return;
        }

        self.paint_scroll_wheel_listener(layout, window, cx);

        window.on_mouse_event({
            let position_map = layout.position_map.clone();
            let editor = self.editor.clone();
            let diff_hunk_range =
                layout
                    .display_hunks
                    .iter()
                    .find_map(|(hunk, hunk_hitbox)| match hunk {
                        DisplayDiffHunk::Folded { .. } => None,
                        DisplayDiffHunk::Unfolded {
                            multi_buffer_range, ..
                        } => {
                            if hunk_hitbox
                                .as_ref()
                                .map(|hitbox| hitbox.is_hovered(window))
                                .unwrap_or(false)
                            {
                                Some(multi_buffer_range.clone())
                            } else {
                                None
                            }
                        }
                    });
            let line_numbers = layout.line_numbers.clone();

            move |event: &MouseDownEvent, phase, window, cx| {
                if phase == DispatchPhase::Bubble {
                    match event.button {
                        MouseButton::Left => editor.update(cx, |editor, cx| {
                            let pending_mouse_down = editor
                                .pending_mouse_down
                                .get_or_insert_with(Default::default)
                                .clone();

                            *pending_mouse_down.borrow_mut() = Some(event.clone());

                            Self::mouse_left_down(
                                editor,
                                event,
                                diff_hunk_range.clone(),
                                &position_map,
                                line_numbers.as_ref(),
                                window,
                                cx,
                            );
                        }),
                        MouseButton::Right => editor.update(cx, |editor, cx| {
                            Self::mouse_right_down(editor, event, &position_map, window, cx);
                        }),
                        MouseButton::Middle => editor.update(cx, |editor, cx| {
                            Self::mouse_middle_down(editor, event, &position_map, window, cx);
                        }),
                        _ => {}
                    };
                }
            }
        });

        window.on_mouse_event({
            let editor = self.editor.clone();
            let position_map = layout.position_map.clone();

            move |event: &MouseUpEvent, phase, window, cx| {
                if phase == DispatchPhase::Bubble {
                    editor.update(cx, |editor, cx| {
                        Self::mouse_up(editor, event, &position_map, window, cx)
                    });
                }
            }
        });

        window.on_mouse_event({
            let editor = self.editor.clone();
            let position_map = layout.position_map.clone();
            let mut captured_mouse_down = None;

            move |event: &MouseUpEvent, phase, window, cx| match phase {
                // Clear the pending mouse down during the capture phase,
                // so that it happens even if another event handler stops
                // propagation.
                DispatchPhase::Capture => editor.update(cx, |editor, _cx| {
                    let pending_mouse_down = editor
                        .pending_mouse_down
                        .get_or_insert_with(Default::default)
                        .clone();

                    let mut pending_mouse_down = pending_mouse_down.borrow_mut();
                    if pending_mouse_down.is_some() && position_map.text_hitbox.is_hovered(window) {
                        captured_mouse_down = pending_mouse_down.take();
                        window.refresh();
                    }
                }),
                // Fire click handlers during the bubble phase.
                DispatchPhase::Bubble => editor.update(cx, |editor, cx| {
                    if let Some(mouse_down) = captured_mouse_down.take() {
                        let event = ClickEvent::Mouse(MouseClickEvent {
                            down: mouse_down,
                            up: event.clone(),
                        });
                        Self::click(editor, &event, &position_map, window, cx);
                    }
                }),
            }
        });

        window.on_mouse_event({
            let position_map = layout.position_map.clone();
            let editor = self.editor.clone();

            move |event: &MouseMoveEvent, phase, window, cx| {
                if phase == DispatchPhase::Bubble {
                    editor.update(cx, |editor, cx| {
                        if editor.hover_state.focused(window, cx) {
                            return;
                        }
                        if event.pressed_button == Some(MouseButton::Left)
                            || event.pressed_button == Some(MouseButton::Middle)
                        {
                            Self::mouse_dragged(editor, event, &position_map, window, cx)
                        }

                        Self::mouse_moved(editor, event, &position_map, window, cx)
                    });
                }
            }
        });
    }

    fn column_pixels(&self, column: usize, window: &Window) -> Pixels {
        let style = &self.style;
        let font_size = style.text.font_size.to_pixels(window.rem_size());
        let layout = window.text_system().shape_line(
            SharedString::from(" ".repeat(column)),
            font_size,
            &[TextRun {
                len: column,
                font: style.text.font(),
                color: Hsla::default(),
                background_color: None,
                underline: None,
                strikethrough: None,
            }],
            None,
        );

        layout.width
    }

    fn max_line_number_width(&self, snapshot: &EditorSnapshot, window: &mut Window) -> Pixels {
        let digit_count = snapshot.widest_line_number().ilog10() + 1;
        self.column_pixels(digit_count as usize, window)
    }

    fn shape_line_number(
        &self,
        text: SharedString,
        color: Hsla,
        window: &mut Window,
    ) -> ShapedLine {
        let run = TextRun {
            len: text.len(),
            font: self.style.text.font(),
            color,
            background_color: None,
            underline: None,
            strikethrough: None,
        };
        window.text_system().shape_line(
            text,
            self.style.text.font_size.to_pixels(window.rem_size()),
            &[run],
            None,
        )
    }

    fn diff_hunk_hollow(status: DiffHunkStatus, cx: &mut App) -> bool {
        let unstaged = status.has_secondary_hunk();
        let unstaged_hollow = ProjectSettings::get_global(cx)
            .git
            .hunk_style
            .is_some_and(|style| matches!(style, GitHunkStyleSetting::UnstagedHollow));

        unstaged == unstaged_hollow
    }
}

fn header_jump_data(
    snapshot: &EditorSnapshot,
    block_row_start: DisplayRow,
    height: u32,
    for_excerpt: &ExcerptInfo,
) -> JumpData {
    let range = &for_excerpt.range;
    let buffer = &for_excerpt.buffer;
    let jump_anchor = range.primary.start;

    let excerpt_start = range.context.start;
    let jump_position = language::ToPoint::to_point(&jump_anchor, buffer);
    let rows_from_excerpt_start = if jump_anchor == excerpt_start {
        0
    } else {
        let excerpt_start_point = language::ToPoint::to_point(&excerpt_start, buffer);
        jump_position.row.saturating_sub(excerpt_start_point.row)
    };

    let line_offset_from_top = (block_row_start.0 + height + rows_from_excerpt_start)
        .saturating_sub(
            snapshot
                .scroll_anchor
                .scroll_position(&snapshot.display_snapshot)
                .y as u32,
        );

    JumpData::MultiBufferPoint {
        excerpt_id: for_excerpt.id,
        anchor: jump_anchor,
        position: jump_position,
        line_offset_from_top,
    }
}

pub struct AcceptEditPredictionBinding(pub(crate) Option<gpui::KeyBinding>);

impl AcceptEditPredictionBinding {
    pub fn keystroke(&self) -> Option<&KeybindingKeystroke> {
        if let Some(binding) = self.0.as_ref() {
            match &binding.keystrokes() {
                [keystroke, ..] => Some(keystroke),
                _ => None,
            }
        } else {
            None
        }
    }
}

fn prepaint_gutter_button(
    button: IconButton,
    row: DisplayRow,
    line_height: Pixels,
    gutter_dimensions: &GutterDimensions,
    scroll_pixel_position: gpui::Point<Pixels>,
    gutter_hitbox: &Hitbox,
    display_hunks: &[(DisplayDiffHunk, Option<Hitbox>)],
    window: &mut Window,
    cx: &mut App,
) -> AnyElement {
    let mut button = button.into_any_element();

    let available_space = size(
        AvailableSpace::MinContent,
        AvailableSpace::Definite(line_height),
    );
    let indicator_size = button.layout_as_root(available_space, window, cx);

    let blame_width = gutter_dimensions.git_blame_entries_width;
    let gutter_width = display_hunks
        .binary_search_by(|(hunk, _)| match hunk {
            DisplayDiffHunk::Folded { display_row } => display_row.cmp(&row),
            DisplayDiffHunk::Unfolded {
                display_row_range, ..
            } => {
                if display_row_range.end <= row {
                    Ordering::Less
                } else if display_row_range.start > row {
                    Ordering::Greater
                } else {
                    Ordering::Equal
                }
            }
        })
        .ok()
        .and_then(|ix| Some(display_hunks[ix].1.as_ref()?.size.width));
    let left_offset = blame_width.max(gutter_width).unwrap_or_default();

    let mut x = left_offset;
    let available_width = gutter_dimensions.margin + gutter_dimensions.left_padding
        - indicator_size.width
        - left_offset;
    x += available_width / 2.;

    let mut y = row.as_f32() * line_height - scroll_pixel_position.y;
    y += (line_height - indicator_size.height) / 2.;

    button.prepaint_as_root(
        gutter_hitbox.origin + point(x, y),
        available_space,
        window,
        cx,
    );
    button
}

fn render_inline_blame_entry(
    blame_entry: BlameEntry,
    style: &EditorStyle,
    cx: &mut App,
) -> Option<AnyElement> {
    let renderer = cx.global::<GlobalBlameRenderer>().0.clone();
    renderer.render_inline_blame_entry(&style.text, blame_entry, cx)
}

fn render_blame_entry_popover(
    blame_entry: BlameEntry,
    scroll_handle: ScrollHandle,
    commit_message: Option<ParsedCommitMessage>,
    markdown: Entity<Markdown>,
    workspace: WeakEntity<Workspace>,
    blame: &Entity<GitBlame>,
    window: &mut Window,
    cx: &mut App,
) -> Option<AnyElement> {
    let renderer = cx.global::<GlobalBlameRenderer>().0.clone();
    let blame = blame.read(cx);
    let repository = blame.repository(cx)?;
    renderer.render_blame_entry_popover(
        blame_entry,
        scroll_handle,
        commit_message,
        markdown,
        repository,
        workspace,
        window,
        cx,
    )
}

fn render_blame_entry(
    ix: usize,
    blame: &Entity<GitBlame>,
    blame_entry: BlameEntry,
    style: &EditorStyle,
    last_used_color: &mut Option<(PlayerColor, Oid)>,
    editor: Entity<Editor>,
    workspace: Entity<Workspace>,
    renderer: Arc<dyn BlameRenderer>,
    cx: &mut App,
) -> Option<AnyElement> {
    let mut sha_color = cx
        .theme()
        .players()
        .color_for_participant(blame_entry.sha.into());

    // If the last color we used is the same as the one we get for this line, but
    // the commit SHAs are different, then we try again to get a different color.
    match *last_used_color {
        Some((color, sha)) if sha != blame_entry.sha && color.cursor == sha_color.cursor => {
            let index: u32 = blame_entry.sha.into();
            sha_color = cx.theme().players().color_for_participant(index + 1);
        }
        _ => {}
    };
    last_used_color.replace((sha_color, blame_entry.sha));

    let blame = blame.read(cx);
    let details = blame.details_for_entry(&blame_entry);
    let repository = blame.repository(cx)?;
    renderer.render_blame_entry(
        &style.text,
        blame_entry,
        details,
        repository,
        workspace.downgrade(),
        editor,
        ix,
        sha_color.cursor,
        cx,
    )
}

#[derive(Debug)]
pub(crate) struct LineWithInvisibles {
    fragments: SmallVec<[LineFragment; 1]>,
    invisibles: Vec<Invisible>,
    len: usize,
    pub(crate) width: Pixels,
    font_size: Pixels,
}

enum LineFragment {
    Text(ShapedLine),
    Element {
        id: ChunkRendererId,
        element: Option<AnyElement>,
        size: Size<Pixels>,
        len: usize,
    },
}

impl fmt::Debug for LineFragment {
    fn fmt(&self, f: &mut fmt::Formatter) -> fmt::Result {
        match self {
            LineFragment::Text(shaped_line) => f.debug_tuple("Text").field(shaped_line).finish(),
            LineFragment::Element { size, len, .. } => f
                .debug_struct("Element")
                .field("size", size)
                .field("len", len)
                .finish(),
        }
    }
}

impl LineWithInvisibles {
    fn from_chunks<'a>(
        chunks: impl Iterator<Item = HighlightedChunk<'a>>,
        editor_style: &EditorStyle,
        max_line_len: usize,
        max_line_count: usize,
        editor_mode: &EditorMode,
        text_width: Pixels,
        is_row_soft_wrapped: impl Copy + Fn(usize) -> bool,
        window: &mut Window,
        cx: &mut App,
    ) -> Vec<Self> {
        let text_style = &editor_style.text;
        let mut layouts = Vec::with_capacity(max_line_count);
        let mut fragments: SmallVec<[LineFragment; 1]> = SmallVec::new();
        let mut line = String::new();
        let mut invisibles = Vec::new();
        let mut width = Pixels::ZERO;
        let mut len = 0;
        let mut styles = Vec::new();
        let mut non_whitespace_added = false;
        let mut row = 0;
        let mut line_exceeded_max_len = false;
        let font_size = text_style.font_size.to_pixels(window.rem_size());

        let ellipsis = SharedString::from("⋯");

        for highlighted_chunk in chunks.chain([HighlightedChunk {
            text: "\n",
            style: None,
            is_tab: false,
            is_inlay: false,
            replacement: None,
        }]) {
            if let Some(replacement) = highlighted_chunk.replacement {
                if !line.is_empty() {
                    let shaped_line = window.text_system().shape_line(
                        line.clone().into(),
                        font_size,
                        &styles,
                        None,
                    );
                    width += shaped_line.width;
                    len += shaped_line.len;
                    fragments.push(LineFragment::Text(shaped_line));
                    line.clear();
                    styles.clear();
                }

                match replacement {
                    ChunkReplacement::Renderer(renderer) => {
                        let available_width = if renderer.constrain_width {
                            let chunk = if highlighted_chunk.text == ellipsis.as_ref() {
                                ellipsis.clone()
                            } else {
                                SharedString::from(Arc::from(highlighted_chunk.text))
                            };
                            let shaped_line = window.text_system().shape_line(
                                chunk,
                                font_size,
                                &[text_style.to_run(highlighted_chunk.text.len())],
                                None,
                            );
                            AvailableSpace::Definite(shaped_line.width)
                        } else {
                            AvailableSpace::MinContent
                        };

                        let mut element = (renderer.render)(&mut ChunkRendererContext {
                            context: cx,
                            window,
                            max_width: text_width,
                        });
                        let line_height = text_style.line_height_in_pixels(window.rem_size());
                        let size = element.layout_as_root(
                            size(available_width, AvailableSpace::Definite(line_height)),
                            window,
                            cx,
                        );

                        width += size.width;
                        len += highlighted_chunk.text.len();
                        fragments.push(LineFragment::Element {
                            id: renderer.id,
                            element: Some(element),
                            size,
                            len: highlighted_chunk.text.len(),
                        });
                    }
                    ChunkReplacement::Str(x) => {
                        let text_style = if let Some(style) = highlighted_chunk.style {
                            Cow::Owned(text_style.clone().highlight(style))
                        } else {
                            Cow::Borrowed(text_style)
                        };

                        let run = TextRun {
                            len: x.len(),
                            font: text_style.font(),
                            color: text_style.color,
                            background_color: text_style.background_color,
                            underline: text_style.underline,
                            strikethrough: text_style.strikethrough,
                        };
                        let line_layout = window
                            .text_system()
                            .shape_line(x, font_size, &[run], None)
                            .with_len(highlighted_chunk.text.len());

                        width += line_layout.width;
                        len += highlighted_chunk.text.len();
                        fragments.push(LineFragment::Text(line_layout))
                    }
                }
            } else {
                for (ix, mut line_chunk) in highlighted_chunk.text.split('\n').enumerate() {
                    if ix > 0 {
                        let shaped_line = window.text_system().shape_line(
                            line.clone().into(),
                            font_size,
                            &styles,
                            None,
                        );
                        width += shaped_line.width;
                        len += shaped_line.len;
                        fragments.push(LineFragment::Text(shaped_line));
                        layouts.push(Self {
                            width: mem::take(&mut width),
                            len: mem::take(&mut len),
                            fragments: mem::take(&mut fragments),
                            invisibles: std::mem::take(&mut invisibles),
                            font_size,
                        });

                        line.clear();
                        styles.clear();
                        row += 1;
                        line_exceeded_max_len = false;
                        non_whitespace_added = false;
                        if row == max_line_count {
                            return layouts;
                        }
                    }

                    if !line_chunk.is_empty() && !line_exceeded_max_len {
                        let text_style = if let Some(style) = highlighted_chunk.style {
                            Cow::Owned(text_style.clone().highlight(style))
                        } else {
                            Cow::Borrowed(text_style)
                        };

                        if line.len() + line_chunk.len() > max_line_len {
                            let mut chunk_len = max_line_len - line.len();
                            while !line_chunk.is_char_boundary(chunk_len) {
                                chunk_len -= 1;
                            }
                            line_chunk = &line_chunk[..chunk_len];
                            line_exceeded_max_len = true;
                        }

                        styles.push(TextRun {
                            len: line_chunk.len(),
                            font: text_style.font(),
                            color: text_style.color,
                            background_color: text_style.background_color,
                            underline: text_style.underline,
                            strikethrough: text_style.strikethrough,
                        });

                        if editor_mode.is_full() && !highlighted_chunk.is_inlay {
                            // Line wrap pads its contents with fake whitespaces,
                            // avoid printing them
                            let is_soft_wrapped = is_row_soft_wrapped(row);
                            if highlighted_chunk.is_tab {
                                if non_whitespace_added || !is_soft_wrapped {
                                    invisibles.push(Invisible::Tab {
                                        line_start_offset: line.len(),
                                        line_end_offset: line.len() + line_chunk.len(),
                                    });
                                }
                            } else {
                                invisibles.extend(line_chunk.char_indices().filter_map(
                                    |(index, c)| {
                                        let is_whitespace = c.is_whitespace();
                                        non_whitespace_added |= !is_whitespace;
                                        if is_whitespace
                                            && (non_whitespace_added || !is_soft_wrapped)
                                        {
                                            Some(Invisible::Whitespace {
                                                line_offset: line.len() + index,
                                            })
                                        } else {
                                            None
                                        }
                                    },
                                ))
                            }
                        }

                        line.push_str(line_chunk);
                    }
                }
            }
        }

        layouts
    }

    fn prepaint(
        &mut self,
        line_height: Pixels,
        scroll_pixel_position: gpui::Point<Pixels>,
        row: DisplayRow,
        content_origin: gpui::Point<Pixels>,
        line_elements: &mut SmallVec<[AnyElement; 1]>,
        window: &mut Window,
        cx: &mut App,
    ) {
        let line_y = line_height * (row.as_f32() - scroll_pixel_position.y / line_height);
        let mut fragment_origin = content_origin + gpui::point(-scroll_pixel_position.x, line_y);
        for fragment in &mut self.fragments {
            match fragment {
                LineFragment::Text(line) => {
                    fragment_origin.x += line.width;
                }
                LineFragment::Element { element, size, .. } => {
                    let mut element = element
                        .take()
                        .expect("you can't prepaint LineWithInvisibles twice");

                    // Center the element vertically within the line.
                    let mut element_origin = fragment_origin;
                    element_origin.y += (line_height - size.height) / 2.;
                    element.prepaint_at(element_origin, window, cx);
                    line_elements.push(element);

                    fragment_origin.x += size.width;
                }
            }
        }
    }

    fn draw(
        &self,
        layout: &EditorLayout,
        row: DisplayRow,
        content_origin: gpui::Point<Pixels>,
        whitespace_setting: ShowWhitespaceSetting,
        selection_ranges: &[Range<DisplayPoint>],
        window: &mut Window,
        cx: &mut App,
    ) {
        let line_height = layout.position_map.line_height;
        let line_y = line_height
            * (row.as_f32() - layout.position_map.scroll_pixel_position.y / line_height);

        let mut fragment_origin =
            content_origin + gpui::point(-layout.position_map.scroll_pixel_position.x, line_y);

        for fragment in &self.fragments {
            match fragment {
                LineFragment::Text(line) => {
                    line.paint(fragment_origin, line_height, window, cx)
                        .log_err();
                    fragment_origin.x += line.width;
                }
                LineFragment::Element { size, .. } => {
                    fragment_origin.x += size.width;
                }
            }
        }

        self.draw_invisibles(
            selection_ranges,
            layout,
            content_origin,
            line_y,
            row,
            line_height,
            whitespace_setting,
            window,
            cx,
        );
    }

    fn draw_background(
        &self,
        layout: &EditorLayout,
        row: DisplayRow,
        content_origin: gpui::Point<Pixels>,
        window: &mut Window,
        cx: &mut App,
    ) {
        let line_height = layout.position_map.line_height;
        let line_y = line_height
            * (row.as_f32() - layout.position_map.scroll_pixel_position.y / line_height);

        let mut fragment_origin =
            content_origin + gpui::point(-layout.position_map.scroll_pixel_position.x, line_y);

        for fragment in &self.fragments {
            match fragment {
                LineFragment::Text(line) => {
                    line.paint_background(fragment_origin, line_height, window, cx)
                        .log_err();
                    fragment_origin.x += line.width;
                }
                LineFragment::Element { size, .. } => {
                    fragment_origin.x += size.width;
                }
            }
        }
    }

    fn draw_invisibles(
        &self,
        selection_ranges: &[Range<DisplayPoint>],
        layout: &EditorLayout,
        content_origin: gpui::Point<Pixels>,
        line_y: Pixels,
        row: DisplayRow,
        line_height: Pixels,
        whitespace_setting: ShowWhitespaceSetting,
        window: &mut Window,
        cx: &mut App,
    ) {
        let extract_whitespace_info = |invisible: &Invisible| {
            let (token_offset, token_end_offset, invisible_symbol) = match invisible {
                Invisible::Tab {
                    line_start_offset,
                    line_end_offset,
                } => (*line_start_offset, *line_end_offset, &layout.tab_invisible),
                Invisible::Whitespace { line_offset } => {
                    (*line_offset, line_offset + 1, &layout.space_invisible)
                }
            };

            let x_offset = self.x_for_index(token_offset);
            let invisible_offset =
                (layout.position_map.em_width - invisible_symbol.width).max(Pixels::ZERO) / 2.0;
            let origin = content_origin
                + gpui::point(
                    x_offset + invisible_offset - layout.position_map.scroll_pixel_position.x,
                    line_y,
                );

            (
                [token_offset, token_end_offset],
                Box::new(move |window: &mut Window, cx: &mut App| {
                    invisible_symbol
                        .paint(origin, line_height, window, cx)
                        .log_err();
                }),
            )
        };

        let invisible_iter = self.invisibles.iter().map(extract_whitespace_info);
        match whitespace_setting {
            ShowWhitespaceSetting::None => (),
            ShowWhitespaceSetting::All => invisible_iter.for_each(|(_, paint)| paint(window, cx)),
            ShowWhitespaceSetting::Selection => invisible_iter.for_each(|([start, _], paint)| {
                let invisible_point = DisplayPoint::new(row, start as u32);
                if !selection_ranges
                    .iter()
                    .any(|region| region.start <= invisible_point && invisible_point < region.end)
                {
                    return;
                }

                paint(window, cx);
            }),

            ShowWhitespaceSetting::Trailing => {
                let mut previous_start = self.len;
                for ([start, end], paint) in invisible_iter.rev() {
                    if previous_start != end {
                        break;
                    }
                    previous_start = start;
                    paint(window, cx);
                }
            }

            // For a whitespace to be on a boundary, any of the following conditions need to be met:
            // - It is a tab
            // - It is adjacent to an edge (start or end)
            // - It is adjacent to a whitespace (left or right)
            ShowWhitespaceSetting::Boundary => {
                // We'll need to keep track of the last invisible we've seen and then check if we are adjacent to it for some of
                // the above cases.
                // Note: We zip in the original `invisibles` to check for tab equality
                let mut last_seen: Option<(bool, usize, Box<dyn Fn(&mut Window, &mut App)>)> = None;
                for (([start, end], paint), invisible) in
                    invisible_iter.zip_eq(self.invisibles.iter())
                {
                    let should_render = match (&last_seen, invisible) {
                        (_, Invisible::Tab { .. }) => true,
                        (Some((_, last_end, _)), _) => *last_end == start,
                        _ => false,
                    };

                    if should_render || start == 0 || end == self.len {
                        paint(window, cx);

                        // Since we are scanning from the left, we will skip over the first available whitespace that is part
                        // of a boundary between non-whitespace segments, so we correct by manually redrawing it if needed.
                        if let Some((should_render_last, last_end, paint_last)) = last_seen {
                            // Note that we need to make sure that the last one is actually adjacent
                            if !should_render_last && last_end == start {
                                paint_last(window, cx);
                            }
                        }
                    }

                    // Manually render anything within a selection
                    let invisible_point = DisplayPoint::new(row, start as u32);
                    if selection_ranges.iter().any(|region| {
                        region.start <= invisible_point && invisible_point < region.end
                    }) {
                        paint(window, cx);
                    }

                    last_seen = Some((should_render, end, paint));
                }
            }
        }
    }

    pub fn x_for_index(&self, index: usize) -> Pixels {
        let mut fragment_start_x = Pixels::ZERO;
        let mut fragment_start_index = 0;

        for fragment in &self.fragments {
            match fragment {
                LineFragment::Text(shaped_line) => {
                    let fragment_end_index = fragment_start_index + shaped_line.len;
                    if index < fragment_end_index {
                        return fragment_start_x
                            + shaped_line.x_for_index(index - fragment_start_index);
                    }
                    fragment_start_x += shaped_line.width;
                    fragment_start_index = fragment_end_index;
                }
                LineFragment::Element { len, size, .. } => {
                    let fragment_end_index = fragment_start_index + len;
                    if index < fragment_end_index {
                        return fragment_start_x;
                    }
                    fragment_start_x += size.width;
                    fragment_start_index = fragment_end_index;
                }
            }
        }

        fragment_start_x
    }

    pub fn index_for_x(&self, x: Pixels) -> Option<usize> {
        let mut fragment_start_x = Pixels::ZERO;
        let mut fragment_start_index = 0;

        for fragment in &self.fragments {
            match fragment {
                LineFragment::Text(shaped_line) => {
                    let fragment_end_x = fragment_start_x + shaped_line.width;
                    if x < fragment_end_x {
                        return Some(
                            fragment_start_index + shaped_line.index_for_x(x - fragment_start_x)?,
                        );
                    }
                    fragment_start_x = fragment_end_x;
                    fragment_start_index += shaped_line.len;
                }
                LineFragment::Element { len, size, .. } => {
                    let fragment_end_x = fragment_start_x + size.width;
                    if x < fragment_end_x {
                        return Some(fragment_start_index);
                    }
                    fragment_start_index += len;
                    fragment_start_x = fragment_end_x;
                }
            }
        }

        None
    }

    pub fn font_id_for_index(&self, index: usize) -> Option<FontId> {
        let mut fragment_start_index = 0;

        for fragment in &self.fragments {
            match fragment {
                LineFragment::Text(shaped_line) => {
                    let fragment_end_index = fragment_start_index + shaped_line.len;
                    if index < fragment_end_index {
                        return shaped_line.font_id_for_index(index - fragment_start_index);
                    }
                    fragment_start_index = fragment_end_index;
                }
                LineFragment::Element { len, .. } => {
                    let fragment_end_index = fragment_start_index + len;
                    if index < fragment_end_index {
                        return None;
                    }
                    fragment_start_index = fragment_end_index;
                }
            }
        }

        None
    }
}

#[derive(Debug, Clone, Copy, PartialEq, Eq)]
enum Invisible {
    /// A tab character
    ///
    /// A tab character is internally represented by spaces (configured by the user's tab width)
    /// aligned to the nearest column, so it's necessary to store the start and end offset for
    /// adjacency checks.
    Tab {
        line_start_offset: usize,
        line_end_offset: usize,
    },
    Whitespace {
        line_offset: usize,
    },
}

impl EditorElement {
    /// Returns the rem size to use when rendering the [`EditorElement`].
    ///
    /// This allows UI elements to scale based on the `buffer_font_size`.
    fn rem_size(&self, cx: &mut App) -> Option<Pixels> {
        match self.editor.read(cx).mode {
            EditorMode::Full {
                scale_ui_elements_with_buffer_font_size: true,
                ..
            }
            | EditorMode::Minimap { .. } => {
                let buffer_font_size = self.style.text.font_size;
                match buffer_font_size {
                    AbsoluteLength::Pixels(pixels) => {
                        let rem_size_scale = {
                            // Our default UI font size is 14px on a 16px base scale.
                            // This means the default UI font size is 0.875rems.
                            let default_font_size_scale = 14. / ui::BASE_REM_SIZE_IN_PX;

                            // We then determine the delta between a single rem and the default font
                            // size scale.
                            let default_font_size_delta = 1. - default_font_size_scale;

                            // Finally, we add this delta to 1rem to get the scale factor that
                            // should be used to scale up the UI.
                            1. + default_font_size_delta
                        };

                        Some(pixels * rem_size_scale)
                    }
                    AbsoluteLength::Rems(rems) => {
                        Some(rems.to_pixels(ui::BASE_REM_SIZE_IN_PX.into()))
                    }
                }
            }
            // We currently use single-line and auto-height editors in UI contexts,
            // so we don't want to scale everything with the buffer font size, as it
            // ends up looking off.
            _ => None,
        }
    }

    fn editor_with_selections(&self, cx: &App) -> Option<Entity<Editor>> {
        if let EditorMode::Minimap { parent } = self.editor.read(cx).mode() {
            parent.upgrade()
        } else {
            Some(self.editor.clone())
        }
    }
}

impl Element for EditorElement {
    type RequestLayoutState = ();
    type PrepaintState = EditorLayout;

    fn id(&self) -> Option<ElementId> {
        None
    }

    fn source_location(&self) -> Option<&'static core::panic::Location<'static>> {
        None
    }

    fn request_layout(
        &mut self,
        _: Option<&GlobalElementId>,
        _inspector_id: Option<&gpui::InspectorElementId>,
        window: &mut Window,
        cx: &mut App,
    ) -> (gpui::LayoutId, ()) {
        let rem_size = self.rem_size(cx);
        window.with_rem_size(rem_size, |window| {
            self.editor.update(cx, |editor, cx| {
                editor.set_style(self.style.clone(), window, cx);

                let layout_id = match editor.mode {
                    EditorMode::SingleLine => {
                        let rem_size = window.rem_size();
                        let height = self.style.text.line_height_in_pixels(rem_size);
                        let mut style = Style::default();
                        style.size.height = height.into();
                        style.size.width = relative(1.).into();
                        window.request_layout(style, None, cx)
                    }
                    EditorMode::AutoHeight {
                        min_lines,
                        max_lines,
                    } => {
                        let editor_handle = cx.entity();
                        let max_line_number_width =
                            self.max_line_number_width(&editor.snapshot(window, cx), window);
                        window.request_measured_layout(
                            Style::default(),
                            move |known_dimensions, available_space, window, cx| {
                                editor_handle
                                    .update(cx, |editor, cx| {
                                        compute_auto_height_layout(
                                            editor,
                                            min_lines,
                                            max_lines,
                                            max_line_number_width,
                                            known_dimensions,
                                            available_space.width,
                                            window,
                                            cx,
                                        )
                                    })
                                    .unwrap_or_default()
                            },
                        )
                    }
                    EditorMode::Minimap { .. } => {
                        let mut style = Style::default();
                        style.size.width = relative(1.).into();
                        style.size.height = relative(1.).into();
                        window.request_layout(style, None, cx)
                    }
                    EditorMode::Full {
                        sized_by_content, ..
                    } => {
                        let mut style = Style::default();
                        style.size.width = relative(1.).into();
                        if sized_by_content {
                            let snapshot = editor.snapshot(window, cx);
                            let line_height =
                                self.style.text.line_height_in_pixels(window.rem_size());
                            let scroll_height =
                                (snapshot.max_point().row().next_row().0 as f32) * line_height;
                            style.size.height = scroll_height.into();
                        } else {
                            style.size.height = relative(1.).into();
                        }
                        window.request_layout(style, None, cx)
                    }
                };

                (layout_id, ())
            })
        })
    }

    fn prepaint(
        &mut self,
        _: Option<&GlobalElementId>,
        _inspector_id: Option<&gpui::InspectorElementId>,
        bounds: Bounds<Pixels>,
        _: &mut Self::RequestLayoutState,
        window: &mut Window,
        cx: &mut App,
    ) -> Self::PrepaintState {
        let text_style = TextStyleRefinement {
            font_size: Some(self.style.text.font_size),
            line_height: Some(self.style.text.line_height),
            ..Default::default()
        };

        let is_minimap = self.editor.read(cx).mode.is_minimap();

        if !is_minimap {
            let focus_handle = self.editor.focus_handle(cx);
            window.set_view_id(self.editor.entity_id());
            window.set_focus_handle(&focus_handle, cx);
        }

        let rem_size = self.rem_size(cx);
        window.with_rem_size(rem_size, |window| {
            window.with_text_style(Some(text_style), |window| {
                window.with_content_mask(Some(ContentMask { bounds }), |window| {
                    let (mut snapshot, is_read_only) = self.editor.update(cx, |editor, cx| {
                        (editor.snapshot(window, cx), editor.read_only(cx))
                    });
                    let style = self.style.clone();

                    let rem_size = window.rem_size();
                    let font_id = window.text_system().resolve_font(&style.text.font());
                    let font_size = style.text.font_size.to_pixels(rem_size);
                    let line_height = style.text.line_height_in_pixels(rem_size);
                    let em_width = window.text_system().em_width(font_id, font_size).unwrap();
                    let em_advance = window.text_system().em_advance(font_id, font_size).unwrap();
                    let glyph_grid_cell = size(em_advance, line_height);

                    let gutter_dimensions = snapshot
                        .gutter_dimensions(
                            font_id,
                            font_size,
                            self.max_line_number_width(&snapshot, window),
                            cx,
                        )
                        .or_else(|| {
                            self.editor.read(cx).offset_content.then(|| {
                                GutterDimensions::default_with_margin(font_id, font_size, cx)
                            })
                        })
                        .unwrap_or_default();
                    let text_width = bounds.size.width - gutter_dimensions.width;

                    let settings = EditorSettings::get_global(cx);
                    let scrollbars_shown = settings.scrollbar.show != ShowScrollbar::Never;
                    let vertical_scrollbar_width = (scrollbars_shown
                        && settings.scrollbar.axes.vertical
                        && self.editor.read(cx).show_scrollbars.vertical)
                        .then_some(style.scrollbar_width)
                        .unwrap_or_default();
                    let minimap_width = self
                        .get_minimap_width(
                            &settings.minimap,
                            scrollbars_shown,
                            text_width,
                            em_width,
                            font_size,
                            rem_size,
                            cx,
                        )
                        .unwrap_or_default();

                    let right_margin = minimap_width + vertical_scrollbar_width;

                    let editor_width =
                        text_width - gutter_dimensions.margin - 2 * em_width - right_margin;
                    let editor_margins = EditorMargins {
                        gutter: gutter_dimensions,
                        right: right_margin,
                    };

                    snapshot = self.editor.update(cx, |editor, cx| {
                        editor.last_bounds = Some(bounds);
                        editor.gutter_dimensions = gutter_dimensions;
                        editor.set_visible_line_count(bounds.size.height / line_height, window, cx);
                        editor.set_visible_column_count(editor_width / em_advance);

                        if matches!(
                            editor.mode,
                            EditorMode::AutoHeight { .. } | EditorMode::Minimap { .. }
                        ) {
                            snapshot
                        } else {
                            let wrap_width_for = |column: u32| (column as f32 * em_advance).ceil();
                            let wrap_width = match editor.soft_wrap_mode(cx) {
                                SoftWrap::GitDiff => None,
                                SoftWrap::None => Some(wrap_width_for(MAX_LINE_LEN as u32 / 2)),
                                SoftWrap::EditorWidth => Some(editor_width),
                                SoftWrap::Column(column) => Some(wrap_width_for(column)),
                                SoftWrap::Bounded(column) => {
                                    Some(editor_width.min(wrap_width_for(column)))
                                }
                            };

                            if editor.set_wrap_width(wrap_width, cx) {
                                editor.snapshot(window, cx)
                            } else {
                                snapshot
                            }
                        }
                    });

                    let hitbox = window.insert_hitbox(bounds, HitboxBehavior::Normal);
                    let gutter_hitbox = window.insert_hitbox(
                        gutter_bounds(bounds, gutter_dimensions),
                        HitboxBehavior::Normal,
                    );
                    let text_hitbox = window.insert_hitbox(
                        Bounds {
                            origin: gutter_hitbox.top_right(),
                            size: size(text_width, bounds.size.height),
                        },
                        HitboxBehavior::Normal,
                    );

                    // Offset the content_bounds from the text_bounds by the gutter margin (which
                    // is roughly half a character wide) to make hit testing work more like how we want.
                    let content_offset = point(editor_margins.gutter.margin, Pixels::ZERO);
                    let content_origin = text_hitbox.origin + content_offset;

                    let height_in_lines = bounds.size.height / line_height;
                    let max_row = snapshot.max_point().row().as_f32();

                    // The max scroll position for the top of the window
                    let max_scroll_top = if matches!(
                        snapshot.mode,
                        EditorMode::SingleLine
                            | EditorMode::AutoHeight { .. }
                            | EditorMode::Full {
                                sized_by_content: true,
                                ..
                            }
                    ) {
                        (max_row - height_in_lines + 1.).max(0.)
                    } else {
                        let settings = EditorSettings::get_global(cx);
                        match settings.scroll_beyond_last_line {
                            ScrollBeyondLastLine::OnePage => max_row,
                            ScrollBeyondLastLine::Off => (max_row - height_in_lines + 1.).max(0.),
                            ScrollBeyondLastLine::VerticalScrollMargin => {
                                (max_row - height_in_lines + 1. + settings.vertical_scroll_margin)
                                    .max(0.)
                            }
                        }
                    };

                    let (
                        autoscroll_request,
                        autoscroll_containing_element,
                        needs_horizontal_autoscroll,
                    ) = self.editor.update(cx, |editor, cx| {
                        let autoscroll_request = editor.scroll_manager.take_autoscroll_request();

                        let autoscroll_containing_element =
                            autoscroll_request.is_some() || editor.has_pending_selection();

                        let (needs_horizontal_autoscroll, was_scrolled) = editor
                            .autoscroll_vertically(
                                bounds,
                                line_height,
                                max_scroll_top,
                                autoscroll_request,
                                window,
                                cx,
                            );
                        if was_scrolled.0 {
                            snapshot = editor.snapshot(window, cx);
                        }
                        (
                            autoscroll_request,
                            autoscroll_containing_element,
                            needs_horizontal_autoscroll,
                        )
                    });

                    let mut scroll_position = snapshot.scroll_position();
                    // The scroll position is a fractional point, the whole number of which represents
                    // the top of the window in terms of display rows.
                    let start_row = DisplayRow(scroll_position.y as u32);
                    let max_row = snapshot.max_point().row();
                    let end_row = cmp::min(
                        (scroll_position.y + height_in_lines).ceil() as u32,
                        max_row.next_row().0,
                    );
                    let end_row = DisplayRow(end_row);

                    let row_infos = snapshot
                        .row_infos(start_row)
                        .take((start_row..end_row).len())
                        .collect::<Vec<RowInfo>>();
                    let is_row_soft_wrapped = |row: usize| {
                        row_infos
                            .get(row)
                            .is_none_or(|info| info.buffer_row.is_none())
                    };

                    let start_anchor = if start_row == Default::default() {
                        Anchor::min()
                    } else {
                        snapshot.buffer_snapshot.anchor_before(
                            DisplayPoint::new(start_row, 0).to_offset(&snapshot, Bias::Left),
                        )
                    };
                    let end_anchor = if end_row > max_row {
                        Anchor::max()
                    } else {
                        snapshot.buffer_snapshot.anchor_before(
                            DisplayPoint::new(end_row, 0).to_offset(&snapshot, Bias::Right),
                        )
                    };

                    let mut highlighted_rows = self
                        .editor
                        .update(cx, |editor, cx| editor.highlighted_display_rows(window, cx));

                    let is_light = cx.theme().appearance().is_light();

                    for (ix, row_info) in row_infos.iter().enumerate() {
                        let Some(diff_status) = row_info.diff_status else {
                            continue;
                        };

                        let background_color = match diff_status.kind {
                            DiffHunkStatusKind::Added => cx.theme().colors().version_control_added,
                            DiffHunkStatusKind::Deleted => {
                                cx.theme().colors().version_control_deleted
                            }
                            DiffHunkStatusKind::Modified => {
                                debug_panic!("modified diff status for row info");
                                continue;
                            }
                        };

                        let hunk_opacity = if is_light { 0.16 } else { 0.12 };

                        let hollow_highlight = LineHighlight {
                            background: (background_color.opacity(if is_light {
                                0.08
                            } else {
                                0.06
                            }))
                            .into(),
                            border: Some(if is_light {
                                background_color.opacity(0.48)
                            } else {
                                background_color.opacity(0.36)
                            }),
                            include_gutter: true,
                            type_id: None,
                        };

                        let filled_highlight = LineHighlight {
                            background: solid_background(background_color.opacity(hunk_opacity)),
                            border: None,
                            include_gutter: true,
                            type_id: None,
                        };

                        let background = if Self::diff_hunk_hollow(diff_status, cx) {
                            hollow_highlight
                        } else {
                            filled_highlight
                        };

                        highlighted_rows
                            .entry(start_row + DisplayRow(ix as u32))
                            .or_insert(background);
                    }

                    let highlighted_ranges = self
                        .editor_with_selections(cx)
                        .map(|editor| {
                            editor.read(cx).background_highlights_in_range(
                                start_anchor..end_anchor,
                                &snapshot.display_snapshot,
                                cx.theme(),
                            )
                        })
                        .unwrap_or_default();
                    let highlighted_gutter_ranges =
                        self.editor.read(cx).gutter_highlights_in_range(
                            start_anchor..end_anchor,
                            &snapshot.display_snapshot,
                            cx,
                        );

                    let document_colors = self
                        .editor
                        .read(cx)
                        .colors
                        .as_ref()
                        .map(|colors| colors.editor_display_highlights(&snapshot));
                    let redacted_ranges = self.editor.read(cx).redacted_ranges(
                        start_anchor..end_anchor,
                        &snapshot.display_snapshot,
                        cx,
                    );

                    let (local_selections, selected_buffer_ids): (
                        Vec<Selection<Point>>,
                        Vec<BufferId>,
                    ) = self
                        .editor_with_selections(cx)
                        .map(|editor| {
                            editor.update(cx, |editor, cx| {
                                let all_selections = editor.selections.all::<Point>(cx);
                                let selected_buffer_ids = if editor.is_singleton(cx) {
                                    Vec::new()
                                } else {
                                    let mut selected_buffer_ids =
                                        Vec::with_capacity(all_selections.len());

                                    for selection in all_selections {
                                        for buffer_id in snapshot
                                            .buffer_snapshot
                                            .buffer_ids_for_range(selection.range())
                                        {
                                            if selected_buffer_ids.last() != Some(&buffer_id) {
                                                selected_buffer_ids.push(buffer_id);
                                            }
                                        }
                                    }

                                    selected_buffer_ids
                                };

                                let mut selections = editor
                                    .selections
                                    .disjoint_in_range(start_anchor..end_anchor, cx);
                                selections.extend(editor.selections.pending(cx));

                                (selections, selected_buffer_ids)
                            })
                        })
                        .unwrap_or_default();

                    let (selections, mut active_rows, newest_selection_head) = self
                        .layout_selections(
                            start_anchor,
                            end_anchor,
                            &local_selections,
                            &snapshot,
                            start_row,
                            end_row,
                            window,
                            cx,
                        );
                    let mut breakpoint_rows = self.editor.update(cx, |editor, cx| {
                        editor.active_breakpoints(start_row..end_row, window, cx)
                    });
                    for (display_row, (_, bp, state)) in &breakpoint_rows {
                        if bp.is_enabled() && state.is_none_or(|s| s.verified) {
                            active_rows.entry(*display_row).or_default().breakpoint = true;
                        }
                    }

                    let line_numbers = self.layout_line_numbers(
                        Some(&gutter_hitbox),
                        gutter_dimensions,
                        line_height,
                        scroll_position,
                        start_row..end_row,
                        &row_infos,
                        &active_rows,
                        newest_selection_head,
                        &snapshot,
                        window,
                        cx,
                    );

                    // We add the gutter breakpoint indicator to breakpoint_rows after painting
                    // line numbers so we don't paint a line number debug accent color if a user
                    // has their mouse over that line when a breakpoint isn't there
                    self.editor.update(cx, |editor, _| {
                        if let Some(phantom_breakpoint) = &mut editor
                            .gutter_breakpoint_indicator
                            .0
                            .filter(|phantom_breakpoint| phantom_breakpoint.is_active)
                        {
                            // Is there a non-phantom breakpoint on this line?
                            phantom_breakpoint.collides_with_existing_breakpoint = true;
                            breakpoint_rows
                                .entry(phantom_breakpoint.display_row)
                                .or_insert_with(|| {
                                    let position = snapshot.display_point_to_anchor(
                                        DisplayPoint::new(phantom_breakpoint.display_row, 0),
                                        Bias::Right,
                                    );
                                    let breakpoint = Breakpoint::new_standard();
                                    phantom_breakpoint.collides_with_existing_breakpoint = false;
                                    (position, breakpoint, None)
                                });
                        }
                    });

                    let mut expand_toggles =
                        window.with_element_namespace("expand_toggles", |window| {
                            self.layout_expand_toggles(
                                &gutter_hitbox,
                                gutter_dimensions,
                                em_width,
                                line_height,
                                scroll_position,
                                &row_infos,
                                window,
                                cx,
                            )
                        });

                    let mut crease_toggles =
                        window.with_element_namespace("crease_toggles", |window| {
                            self.layout_crease_toggles(
                                start_row..end_row,
                                &row_infos,
                                &active_rows,
                                &snapshot,
                                window,
                                cx,
                            )
                        });
                    let crease_trailers =
                        window.with_element_namespace("crease_trailers", |window| {
                            self.layout_crease_trailers(
                                row_infos.iter().copied(),
                                &snapshot,
                                window,
                                cx,
                            )
                        });

                    let display_hunks = self.layout_gutter_diff_hunks(
                        line_height,
                        &gutter_hitbox,
                        start_row..end_row,
                        &snapshot,
                        window,
                        cx,
                    );

                    let mut line_layouts = Self::layout_lines(
                        start_row..end_row,
                        &snapshot,
                        &self.style,
                        editor_width,
                        is_row_soft_wrapped,
                        window,
                        cx,
                    );
                    let new_renderer_widths = (!is_minimap).then(|| {
                        line_layouts
                            .iter()
                            .flat_map(|layout| &layout.fragments)
                            .filter_map(|fragment| {
                                if let LineFragment::Element { id, size, .. } = fragment {
                                    Some((*id, size.width))
                                } else {
                                    None
                                }
                            })
                    });
                    if new_renderer_widths.is_some_and(|new_renderer_widths| {
                        self.editor.update(cx, |editor, cx| {
                            editor.update_renderer_widths(new_renderer_widths, cx)
                        })
                    }) {
                        // If the fold widths have changed, we need to prepaint
                        // the element again to account for any changes in
                        // wrapping.
                        return self.prepaint(None, _inspector_id, bounds, &mut (), window, cx);
                    }

                    let longest_line_blame_width = self
                        .editor
                        .update(cx, |editor, cx| {
                            if !editor.show_git_blame_inline {
                                return None;
                            }
                            let blame = editor.blame.as_ref()?;
                            let blame_entry = blame
                                .update(cx, |blame, cx| {
                                    let row_infos =
                                        snapshot.row_infos(snapshot.longest_row()).next()?;
                                    blame.blame_for_rows(&[row_infos], cx).next()
                                })
                                .flatten()?;
                            let mut element = render_inline_blame_entry(blame_entry, &style, cx)?;
                            let inline_blame_padding = ProjectSettings::get_global(cx)
                                .git
                                .inline_blame
                                .unwrap_or_default()
                                .padding
                                as f32
                                * em_advance;
                            Some(
                                element
                                    .layout_as_root(AvailableSpace::min_size(), window, cx)
                                    .width
                                    + inline_blame_padding,
                            )
                        })
                        .unwrap_or(Pixels::ZERO);

                    let longest_line_width = layout_line(
                        snapshot.longest_row(),
                        &snapshot,
                        &style,
                        editor_width,
                        is_row_soft_wrapped,
                        window,
                        cx,
                    )
                    .width;

                    let scrollbar_layout_information = ScrollbarLayoutInformation::new(
                        text_hitbox.bounds,
                        glyph_grid_cell,
                        size(longest_line_width, max_row.as_f32() * line_height),
                        longest_line_blame_width,
                        EditorSettings::get_global(cx),
                    );

                    let mut scroll_width = scrollbar_layout_information.scroll_range.width;

                    let sticky_header_excerpt = if snapshot.buffer_snapshot.show_headers() {
                        snapshot.sticky_header_excerpt(scroll_position.y)
                    } else {
                        None
                    };
                    let sticky_header_excerpt_id =
                        sticky_header_excerpt.as_ref().map(|top| top.excerpt.id);

                    let blocks = (!is_minimap)
                        .then(|| {
                            window.with_element_namespace("blocks", |window| {
                                self.render_blocks(
                                    start_row..end_row,
                                    &snapshot,
                                    &hitbox,
                                    &text_hitbox,
                                    editor_width,
                                    &mut scroll_width,
                                    &editor_margins,
                                    em_width,
                                    gutter_dimensions.full_width(),
                                    line_height,
                                    &mut line_layouts,
                                    &local_selections,
                                    &selected_buffer_ids,
                                    is_row_soft_wrapped,
                                    sticky_header_excerpt_id,
                                    window,
                                    cx,
                                )
                            })
                        })
                        .unwrap_or_else(|| Ok((Vec::default(), HashMap::default())));
                    let (mut blocks, row_block_types) = match blocks {
                        Ok(blocks) => blocks,
                        Err(resized_blocks) => {
                            self.editor.update(cx, |editor, cx| {
                                editor.resize_blocks(
                                    resized_blocks,
                                    autoscroll_request.map(|(autoscroll, _)| autoscroll),
                                    cx,
                                )
                            });
                            return self.prepaint(None, _inspector_id, bounds, &mut (), window, cx);
                        }
                    };

                    let sticky_buffer_header = sticky_header_excerpt.map(|sticky_header_excerpt| {
                        window.with_element_namespace("blocks", |window| {
                            self.layout_sticky_buffer_header(
                                sticky_header_excerpt,
                                scroll_position.y,
                                line_height,
                                right_margin,
                                &snapshot,
                                &hitbox,
                                &selected_buffer_ids,
                                &blocks,
                                window,
                                cx,
                            )
                        })
                    });

                    let start_buffer_row =
                        MultiBufferRow(start_anchor.to_point(&snapshot.buffer_snapshot).row);
                    let end_buffer_row =
                        MultiBufferRow(end_anchor.to_point(&snapshot.buffer_snapshot).row);

                    let scroll_max = point(
                        ((scroll_width - editor_width) / em_advance).max(0.0),
                        max_scroll_top,
                    );

                    self.editor.update(cx, |editor, cx| {
                        if editor.scroll_manager.clamp_scroll_left(scroll_max.x) {
                            scroll_position.x = scroll_position.x.min(scroll_max.x);
                        }

                        if needs_horizontal_autoscroll.0
                            && let Some(new_scroll_position) = editor.autoscroll_horizontally(
                                start_row,
                                editor_width,
                                scroll_width,
                                em_advance,
                                &line_layouts,
                                autoscroll_request,
                                window,
                                cx,
                            )
                        {
                            scroll_position = new_scroll_position;
                        }
                    });

                    let scroll_pixel_position = point(
                        scroll_position.x * em_advance,
                        scroll_position.y * line_height,
                    );
                    let indent_guides = self.layout_indent_guides(
                        content_origin,
                        text_hitbox.origin,
                        start_buffer_row..end_buffer_row,
                        scroll_pixel_position,
                        line_height,
                        &snapshot,
                        window,
                        cx,
                    );

                    let crease_trailers =
                        window.with_element_namespace("crease_trailers", |window| {
                            self.prepaint_crease_trailers(
                                crease_trailers,
                                &line_layouts,
                                line_height,
                                content_origin,
                                scroll_pixel_position,
                                em_width,
                                window,
                                cx,
                            )
                        });

                    let (edit_prediction_popover, edit_prediction_popover_origin) = self
                        .editor
                        .update(cx, |editor, cx| {
                            editor.render_edit_prediction_popover(
                                &text_hitbox.bounds,
                                content_origin,
                                right_margin,
                                &snapshot,
                                start_row..end_row,
                                scroll_position.y,
                                scroll_position.y + height_in_lines,
                                &line_layouts,
                                line_height,
                                scroll_pixel_position,
                                newest_selection_head,
                                editor_width,
                                &style,
                                window,
                                cx,
                            )
                        })
                        .unzip();

                    let mut inline_diagnostics = self.layout_inline_diagnostics(
                        &line_layouts,
                        &crease_trailers,
                        &row_block_types,
                        content_origin,
                        scroll_pixel_position,
                        edit_prediction_popover_origin,
                        start_row,
                        end_row,
                        line_height,
                        em_width,
                        &style,
                        window,
                        cx,
                    );

                    let mut inline_blame_layout = None;
                    let mut inline_code_actions = None;
                    if let Some(newest_selection_head) = newest_selection_head {
                        let display_row = newest_selection_head.row();
                        if (start_row..end_row).contains(&display_row)
                            && !row_block_types.contains_key(&display_row)
                        {
                            inline_code_actions = self.layout_inline_code_actions(
                                newest_selection_head,
                                content_origin,
                                scroll_pixel_position,
                                line_height,
                                &snapshot,
                                window,
                                cx,
                            );

                            let line_ix = display_row.minus(start_row) as usize;
                            if let (Some(row_info), Some(line_layout), Some(crease_trailer)) = (
                                row_infos.get(line_ix),
                                line_layouts.get(line_ix),
                                crease_trailers.get(line_ix),
                            ) {
                                let crease_trailer_layout = crease_trailer.as_ref();
                                if let Some(layout) = self.layout_inline_blame(
                                    display_row,
                                    row_info,
                                    line_layout,
                                    crease_trailer_layout,
                                    em_width,
                                    content_origin,
                                    scroll_pixel_position,
                                    line_height,
                                    &text_hitbox,
                                    window,
                                    cx,
                                ) {
                                    inline_blame_layout = Some(layout);
                                    // Blame overrides inline diagnostics
                                    inline_diagnostics.remove(&display_row);
                                }
                            } else {
                                log::error!(
                                    "bug: line_ix {} is out of bounds - row_infos.len(): {}, \
                                    line_layouts.len(): {}, \
                                    crease_trailers.len(): {}",
                                    line_ix,
                                    row_infos.len(),
                                    line_layouts.len(),
                                    crease_trailers.len(),
                                );
                            }
                        }
                    }

                    let blamed_display_rows = self.layout_blame_entries(
                        &row_infos,
                        em_width,
                        scroll_position,
                        line_height,
                        &gutter_hitbox,
                        gutter_dimensions.git_blame_entries_width,
                        window,
                        cx,
                    );

                    let line_elements = self.prepaint_lines(
                        start_row,
                        &mut line_layouts,
                        line_height,
                        scroll_pixel_position,
                        content_origin,
                        window,
                        cx,
                    );

                    window.with_element_namespace("blocks", |window| {
                        self.layout_blocks(
                            &mut blocks,
                            &hitbox,
                            line_height,
                            scroll_pixel_position,
                            window,
                            cx,
                        );
                    });

                    let cursors = self.collect_cursors(&snapshot, cx);
                    let visible_row_range = start_row..end_row;
                    let non_visible_cursors = cursors
                        .iter()
                        .any(|c| !visible_row_range.contains(&c.0.row()));

                    let visible_cursors = self.layout_visible_cursors(
                        &snapshot,
                        &selections,
                        &row_block_types,
                        start_row..end_row,
                        &line_layouts,
                        &text_hitbox,
                        content_origin,
                        scroll_position,
                        scroll_pixel_position,
                        line_height,
                        em_width,
                        em_advance,
                        autoscroll_containing_element,
                        window,
                        cx,
                    );

                    let scrollbars_layout = self.layout_scrollbars(
                        &snapshot,
                        &scrollbar_layout_information,
                        content_offset,
                        scroll_position,
                        non_visible_cursors,
                        right_margin,
                        editor_width,
                        window,
                        cx,
                    );

                    let gutter_settings = EditorSettings::get_global(cx).gutter;

                    let context_menu_layout =
                        if let Some(newest_selection_head) = newest_selection_head {
                            let newest_selection_point =
                                newest_selection_head.to_point(&snapshot.display_snapshot);
                            if (start_row..end_row).contains(&newest_selection_head.row()) {
                                self.layout_cursor_popovers(
                                    line_height,
                                    &text_hitbox,
                                    content_origin,
                                    right_margin,
                                    start_row,
                                    scroll_pixel_position,
                                    &line_layouts,
                                    newest_selection_head,
                                    newest_selection_point,
                                    &style,
                                    window,
                                    cx,
                                )
                            } else {
                                None
                            }
                        } else {
                            None
                        };

                    self.layout_gutter_menu(
                        line_height,
                        &text_hitbox,
                        content_origin,
                        right_margin,
                        scroll_pixel_position,
                        gutter_dimensions.width - gutter_dimensions.left_padding,
                        window,
                        cx,
                    );

                    let test_indicators = if gutter_settings.runnables {
                        self.layout_run_indicators(
                            line_height,
                            start_row..end_row,
                            &row_infos,
                            scroll_pixel_position,
                            &gutter_dimensions,
                            &gutter_hitbox,
                            &display_hunks,
                            &snapshot,
                            &mut breakpoint_rows,
                            window,
                            cx,
                        )
                    } else {
                        Vec::new()
                    };

                    let show_breakpoints = snapshot
                        .show_breakpoints
                        .unwrap_or(gutter_settings.breakpoints);
                    let breakpoints = if show_breakpoints {
                        self.layout_breakpoints(
                            line_height,
                            start_row..end_row,
                            scroll_pixel_position,
                            &gutter_dimensions,
                            &gutter_hitbox,
                            &display_hunks,
                            &snapshot,
                            breakpoint_rows,
                            &row_infos,
                            window,
                            cx,
                        )
                    } else {
                        Vec::new()
                    };

                    self.layout_signature_help(
                        &hitbox,
                        content_origin,
                        scroll_pixel_position,
                        newest_selection_head,
                        start_row,
                        &line_layouts,
                        line_height,
                        em_width,
                        context_menu_layout,
                        window,
                        cx,
                    );

                    if !cx.has_active_drag() {
                        self.layout_hover_popovers(
                            &snapshot,
                            &hitbox,
                            start_row..end_row,
                            content_origin,
                            scroll_pixel_position,
                            &line_layouts,
                            line_height,
                            em_width,
                            context_menu_layout,
                            window,
                            cx,
                        );
                    }

                    let overlays = self.prepaint_overlays(
                        content_origin,
                        line_height,
                        start_row..end_row,
                        scroll_pixel_position,
                        &line_layouts,
                        &style.text,
                        window,
                        cx,
                    );

                    let mouse_context_menu = self.layout_mouse_context_menu(
                        &snapshot,
                        start_row..end_row,
                        content_origin,
                        window,
                        cx,
                    );

                    window.with_element_namespace("crease_toggles", |window| {
                        self.prepaint_crease_toggles(
                            &mut crease_toggles,
                            line_height,
                            &gutter_dimensions,
                            gutter_settings,
                            scroll_pixel_position,
                            &gutter_hitbox,
                            window,
                            cx,
                        )
                    });

                    window.with_element_namespace("expand_toggles", |window| {
                        self.prepaint_expand_toggles(&mut expand_toggles, window, cx)
                    });

                    let wrap_guides = self.layout_wrap_guides(
                        em_advance,
                        scroll_position,
                        content_origin,
                        scrollbars_layout.as_ref(),
                        vertical_scrollbar_width,
                        &hitbox,
                        window,
                        cx,
                    );

                    let minimap = window.with_element_namespace("minimap", |window| {
                        self.layout_minimap(
                            &snapshot,
                            minimap_width,
                            scroll_position,
                            &scrollbar_layout_information,
                            scrollbars_layout.as_ref(),
                            window,
                            cx,
                        )
                    });

                    let invisible_symbol_font_size = font_size / 2.;
                    let tab_invisible = window.text_system().shape_line(
                        "→".into(),
                        invisible_symbol_font_size,
                        &[TextRun {
                            len: "→".len(),
                            font: self.style.text.font(),
                            color: cx.theme().colors().editor_invisible,
                            background_color: None,
                            underline: None,
                            strikethrough: None,
                        }],
                        None,
                    );
                    let space_invisible = window.text_system().shape_line(
                        "•".into(),
                        invisible_symbol_font_size,
                        &[TextRun {
                            len: "•".len(),
                            font: self.style.text.font(),
                            color: cx.theme().colors().editor_invisible,
                            background_color: None,
                            underline: None,
                            strikethrough: None,
                        }],
                        None,
                    );

                    let mode = snapshot.mode.clone();

                    let (diff_hunk_controls, diff_hunk_control_bounds) = if is_read_only {
                        (vec![], vec![])
                    } else {
                        self.layout_diff_hunk_controls(
                            start_row..end_row,
                            &row_infos,
                            &text_hitbox,
                            newest_selection_head,
                            line_height,
                            right_margin,
                            scroll_pixel_position,
                            &display_hunks,
                            &highlighted_rows,
                            self.editor.clone(),
                            window,
                            cx,
                        )
                    };

                    let position_map = Rc::new(PositionMap {
                        size: bounds.size,
                        visible_row_range,
                        scroll_pixel_position,
                        scroll_max,
                        line_layouts,
                        line_height,
                        em_width,
                        em_advance,
                        snapshot,
                        gutter_hitbox: gutter_hitbox.clone(),
                        text_hitbox: text_hitbox.clone(),
                        inline_blame_bounds: inline_blame_layout
                            .as_ref()
                            .map(|layout| (layout.bounds, layout.entry.clone())),
                        display_hunks: display_hunks.clone(),
                        diff_hunk_control_bounds,
                    });

                    self.editor.update(cx, |editor, _| {
                        editor.last_position_map = Some(position_map.clone())
                    });

                    EditorLayout {
                        mode,
                        position_map,
                        visible_display_row_range: start_row..end_row,
                        wrap_guides,
                        indent_guides,
                        hitbox,
                        gutter_hitbox,
                        display_hunks,
                        content_origin,
                        scrollbars_layout,
                        minimap,
                        active_rows,
                        highlighted_rows,
                        highlighted_ranges,
                        highlighted_gutter_ranges,
                        redacted_ranges,
                        document_colors,
                        line_elements,
                        line_numbers,
                        blamed_display_rows,
                        inline_diagnostics,
                        inline_blame_layout,
                        inline_code_actions,
                        blocks,
                        cursors,
                        visible_cursors,
                        selections,
                        edit_prediction_popover,
                        diff_hunk_controls,
                        mouse_context_menu,
                        test_indicators,
                        breakpoints,
                        crease_toggles,
                        crease_trailers,
                        tab_invisible,
                        space_invisible,
                        sticky_buffer_header,
                        expand_toggles,
                        overlays,
                    }
                })
            })
        })
    }

    fn paint(
        &mut self,
        _: Option<&GlobalElementId>,
        _inspector_id: Option<&gpui::InspectorElementId>,
        bounds: Bounds<gpui::Pixels>,
        _: &mut Self::RequestLayoutState,
        layout: &mut Self::PrepaintState,
        window: &mut Window,
        cx: &mut App,
    ) {
        if !layout.mode.is_minimap() {
            let focus_handle = self.editor.focus_handle(cx);
            let key_context = self
                .editor
                .update(cx, |editor, cx| editor.key_context(window, cx));

            window.set_key_context(key_context);
            window.handle_input(
                &focus_handle,
                ElementInputHandler::new(bounds, self.editor.clone()),
                cx,
            );
            self.register_actions(window, cx);
            self.register_key_listeners(window, cx, layout);
        }

        let text_style = TextStyleRefinement {
            font_size: Some(self.style.text.font_size),
            line_height: Some(self.style.text.line_height),
            ..Default::default()
        };
        let rem_size = self.rem_size(cx);
        window.with_rem_size(rem_size, |window| {
            window.with_text_style(Some(text_style), |window| {
                window.with_content_mask(Some(ContentMask { bounds }), |window| {
                    self.paint_mouse_listeners(layout, window, cx);
                    self.paint_background(layout, window, cx);
                    self.paint_indent_guides(layout, window, cx);

                    if layout.gutter_hitbox.size.width > Pixels::ZERO {
                        self.paint_blamed_display_rows(layout, window, cx);
                        self.paint_line_numbers(layout, window, cx);
                    }

                    self.paint_text(layout, window, cx);

                    for overlay in layout.overlays.iter_mut() {
                        overlay.paint(window, cx);
                    }

                    if layout.gutter_hitbox.size.width > Pixels::ZERO {
                        self.paint_gutter_highlights(layout, window, cx);
                        self.paint_gutter_indicators(layout, window, cx);
                    }

                    if !layout.blocks.is_empty() {
                        window.with_element_namespace("blocks", |window| {
                            self.paint_blocks(layout, window, cx);
                        });
                    }

                    window.with_element_namespace("blocks", |window| {
                        if let Some(mut sticky_header) = layout.sticky_buffer_header.take() {
                            sticky_header.paint(window, cx)
                        }
                    });

                    self.paint_minimap(layout, window, cx);
                    self.paint_scrollbars(layout, window, cx);
                    self.paint_edit_prediction_popover(layout, window, cx);
                    self.paint_mouse_context_menu(layout, window, cx);
                });
            })
        })
    }
}

pub(super) fn gutter_bounds(
    editor_bounds: Bounds<Pixels>,
    gutter_dimensions: GutterDimensions,
) -> Bounds<Pixels> {
    Bounds {
        origin: editor_bounds.origin,
        size: size(gutter_dimensions.width, editor_bounds.size.height),
    }
}

#[derive(Clone, Copy)]
struct ContextMenuLayout {
    y_flipped: bool,
    bounds: Bounds<Pixels>,
}

/// Holds information required for layouting the editor scrollbars.
struct ScrollbarLayoutInformation {
    /// The bounds of the editor area (excluding the content offset).
    editor_bounds: Bounds<Pixels>,
    /// The available range to scroll within the document.
    scroll_range: Size<Pixels>,
    /// The space available for one glyph in the editor.
    glyph_grid_cell: Size<Pixels>,
}

impl ScrollbarLayoutInformation {
    pub fn new(
        editor_bounds: Bounds<Pixels>,
        glyph_grid_cell: Size<Pixels>,
        document_size: Size<Pixels>,
        longest_line_blame_width: Pixels,
        settings: &EditorSettings,
    ) -> Self {
        let vertical_overscroll = match settings.scroll_beyond_last_line {
            ScrollBeyondLastLine::OnePage => editor_bounds.size.height,
            ScrollBeyondLastLine::Off => glyph_grid_cell.height,
            ScrollBeyondLastLine::VerticalScrollMargin => {
                (1.0 + settings.vertical_scroll_margin) * glyph_grid_cell.height
            }
        };

        let overscroll = size(longest_line_blame_width, vertical_overscroll);

        ScrollbarLayoutInformation {
            editor_bounds,
            scroll_range: document_size + overscroll,
            glyph_grid_cell,
        }
    }
}

impl IntoElement for EditorElement {
    type Element = Self;

    fn into_element(self) -> Self::Element {
        self
    }
}

pub struct EditorLayout {
    position_map: Rc<PositionMap>,
    hitbox: Hitbox,
    gutter_hitbox: Hitbox,
    content_origin: gpui::Point<Pixels>,
    scrollbars_layout: Option<EditorScrollbars>,
    minimap: Option<MinimapLayout>,
    mode: EditorMode,
    wrap_guides: SmallVec<[(Pixels, bool); 2]>,
    indent_guides: Option<Vec<IndentGuideLayout>>,
    visible_display_row_range: Range<DisplayRow>,
    active_rows: BTreeMap<DisplayRow, LineHighlightSpec>,
    highlighted_rows: BTreeMap<DisplayRow, LineHighlight>,
    line_elements: SmallVec<[AnyElement; 1]>,
    line_numbers: Arc<HashMap<MultiBufferRow, LineNumberLayout>>,
    display_hunks: Vec<(DisplayDiffHunk, Option<Hitbox>)>,
    blamed_display_rows: Option<Vec<AnyElement>>,
    inline_diagnostics: HashMap<DisplayRow, AnyElement>,
    inline_blame_layout: Option<InlineBlameLayout>,
    inline_code_actions: Option<AnyElement>,
    blocks: Vec<BlockLayout>,
    highlighted_ranges: Vec<(Range<DisplayPoint>, Hsla)>,
    highlighted_gutter_ranges: Vec<(Range<DisplayPoint>, Hsla)>,
    redacted_ranges: Vec<Range<DisplayPoint>>,
    cursors: Vec<(DisplayPoint, Hsla)>,
    visible_cursors: Vec<CursorLayout>,
    selections: Vec<(PlayerColor, Vec<SelectionLayout>)>,
    test_indicators: Vec<AnyElement>,
    breakpoints: Vec<AnyElement>,
    crease_toggles: Vec<Option<AnyElement>>,
    expand_toggles: Vec<Option<(AnyElement, gpui::Point<Pixels>)>>,
    diff_hunk_controls: Vec<AnyElement>,
    crease_trailers: Vec<Option<CreaseTrailerLayout>>,
    edit_prediction_popover: Option<AnyElement>,
    mouse_context_menu: Option<AnyElement>,
    tab_invisible: ShapedLine,
    space_invisible: ShapedLine,
    sticky_buffer_header: Option<AnyElement>,
    overlays: Vec<AnyElement>,
    document_colors: Option<(DocumentColorsRenderMode, Vec<(Range<DisplayPoint>, Hsla)>)>,
}

impl EditorLayout {
    fn line_end_overshoot(&self) -> Pixels {
        0.15 * self.position_map.line_height
    }
}

struct LineNumberLayout {
    shaped_line: ShapedLine,
    hitbox: Option<Hitbox>,
}

struct ColoredRange<T> {
    start: T,
    end: T,
    color: Hsla,
}

impl Along for ScrollbarAxes {
    type Unit = bool;

    fn along(&self, axis: ScrollbarAxis) -> Self::Unit {
        match axis {
            ScrollbarAxis::Horizontal => self.horizontal,
            ScrollbarAxis::Vertical => self.vertical,
        }
    }

    fn apply_along(&self, axis: ScrollbarAxis, f: impl FnOnce(Self::Unit) -> Self::Unit) -> Self {
        match axis {
            ScrollbarAxis::Horizontal => ScrollbarAxes {
                horizontal: f(self.horizontal),
                vertical: self.vertical,
            },
            ScrollbarAxis::Vertical => ScrollbarAxes {
                horizontal: self.horizontal,
                vertical: f(self.vertical),
            },
        }
    }
}

#[derive(Clone)]
struct EditorScrollbars {
    pub vertical: Option<ScrollbarLayout>,
    pub horizontal: Option<ScrollbarLayout>,
    pub visible: bool,
}

impl EditorScrollbars {
    pub fn from_scrollbar_axes(
        show_scrollbar: ScrollbarAxes,
        layout_information: &ScrollbarLayoutInformation,
        content_offset: gpui::Point<Pixels>,
        scroll_position: gpui::Point<f32>,
        scrollbar_width: Pixels,
        right_margin: Pixels,
        editor_width: Pixels,
        show_scrollbars: bool,
        scrollbar_state: Option<&ActiveScrollbarState>,
        window: &mut Window,
    ) -> Self {
        let ScrollbarLayoutInformation {
            editor_bounds,
            scroll_range,
            glyph_grid_cell,
        } = layout_information;

        let viewport_size = size(editor_width, editor_bounds.size.height);

        let scrollbar_bounds_for = |axis: ScrollbarAxis| match axis {
            ScrollbarAxis::Horizontal => Bounds::from_corner_and_size(
                Corner::BottomLeft,
                editor_bounds.bottom_left(),
                size(
                    // The horizontal viewport size differs from the space available for the
                    // horizontal scrollbar, so we have to manually stich it together here.
                    editor_bounds.size.width - right_margin,
                    scrollbar_width,
                ),
            ),
            ScrollbarAxis::Vertical => Bounds::from_corner_and_size(
                Corner::TopRight,
                editor_bounds.top_right(),
                size(scrollbar_width, viewport_size.height),
            ),
        };

        let mut create_scrollbar_layout = |axis| {
            let viewport_size = viewport_size.along(axis);
            let scroll_range = scroll_range.along(axis);

            // We always want a vertical scrollbar track for scrollbar diagnostic visibility.
            (show_scrollbar.along(axis)
                && (axis == ScrollbarAxis::Vertical || scroll_range > viewport_size))
                .then(|| {
                    ScrollbarLayout::new(
                        window.insert_hitbox(scrollbar_bounds_for(axis), HitboxBehavior::Normal),
                        viewport_size,
                        scroll_range,
                        glyph_grid_cell.along(axis),
                        content_offset.along(axis),
                        scroll_position.along(axis),
                        show_scrollbars,
                        axis,
                    )
                    .with_thumb_state(
                        scrollbar_state.and_then(|state| state.thumb_state_for_axis(axis)),
                    )
                })
        };

        Self {
            vertical: create_scrollbar_layout(ScrollbarAxis::Vertical),
            horizontal: create_scrollbar_layout(ScrollbarAxis::Horizontal),
            visible: show_scrollbars,
        }
    }

    pub fn iter_scrollbars(&self) -> impl Iterator<Item = (&ScrollbarLayout, ScrollbarAxis)> + '_ {
        [
            (&self.vertical, ScrollbarAxis::Vertical),
            (&self.horizontal, ScrollbarAxis::Horizontal),
        ]
        .into_iter()
        .filter_map(|(scrollbar, axis)| scrollbar.as_ref().map(|s| (s, axis)))
    }

    /// Returns the currently hovered scrollbar axis, if any.
    pub fn get_hovered_axis(&self, window: &Window) -> Option<(&ScrollbarLayout, ScrollbarAxis)> {
        self.iter_scrollbars()
            .find(|s| s.0.hitbox.is_hovered(window))
    }
}

#[derive(Clone)]
struct ScrollbarLayout {
    hitbox: Hitbox,
    visible_range: Range<f32>,
    text_unit_size: Pixels,
    thumb_bounds: Option<Bounds<Pixels>>,
    thumb_state: ScrollbarThumbState,
}

impl ScrollbarLayout {
    const BORDER_WIDTH: Pixels = px(1.0);
    const LINE_MARKER_HEIGHT: Pixels = px(2.0);
    const MIN_MARKER_HEIGHT: Pixels = px(5.0);
    const MIN_THUMB_SIZE: Pixels = px(25.0);

    fn new(
        scrollbar_track_hitbox: Hitbox,
        viewport_size: Pixels,
        scroll_range: Pixels,
        glyph_space: Pixels,
        content_offset: Pixels,
        scroll_position: f32,
        show_thumb: bool,
        axis: ScrollbarAxis,
    ) -> Self {
        let track_bounds = scrollbar_track_hitbox.bounds;
        // The length of the track available to the scrollbar thumb. We deliberately
        // exclude the content size here so that the thumb aligns with the content.
        let track_length = track_bounds.size.along(axis) - content_offset;

        Self::new_with_hitbox_and_track_length(
            scrollbar_track_hitbox,
            track_length,
            viewport_size,
            scroll_range,
            glyph_space,
            content_offset,
            scroll_position,
            show_thumb,
            axis,
        )
    }

    fn for_minimap(
        minimap_track_hitbox: Hitbox,
        visible_lines: f32,
        total_editor_lines: f32,
        minimap_line_height: Pixels,
        scroll_position: f32,
        minimap_scroll_top: f32,
        show_thumb: bool,
    ) -> Self {
        // The scrollbar thumb size is calculated as
        // (visible_content/total_content) × scrollbar_track_length.
        //
        // For the minimap's thumb layout, we leverage this by setting the
        // scrollbar track length to the entire document size (using minimap line
        // height). This creates a thumb that exactly represents the editor
        // viewport scaled to minimap proportions.
        //
        // We adjust the thumb position relative to `minimap_scroll_top` to
        // accommodate for the deliberately oversized track.
        //
        // This approach ensures that the minimap thumb accurately reflects the
        // editor's current scroll position whilst nicely synchronizing the minimap
        // thumb and scrollbar thumb.
        let scroll_range = total_editor_lines * minimap_line_height;
        let viewport_size = visible_lines * minimap_line_height;

        let track_top_offset = -minimap_scroll_top * minimap_line_height;

        Self::new_with_hitbox_and_track_length(
            minimap_track_hitbox,
            scroll_range,
            viewport_size,
            scroll_range,
            minimap_line_height,
            track_top_offset,
            scroll_position,
            show_thumb,
            ScrollbarAxis::Vertical,
        )
    }

    fn new_with_hitbox_and_track_length(
        scrollbar_track_hitbox: Hitbox,
        track_length: Pixels,
        viewport_size: Pixels,
        scroll_range: Pixels,
        glyph_space: Pixels,
        content_offset: Pixels,
        scroll_position: f32,
        show_thumb: bool,
        axis: ScrollbarAxis,
    ) -> Self {
        let text_units_per_page = viewport_size / glyph_space;
        let visible_range = scroll_position..scroll_position + text_units_per_page;
        let total_text_units = scroll_range / glyph_space;

        let thumb_percentage = text_units_per_page / total_text_units;
        let thumb_size = (track_length * thumb_percentage)
            .max(ScrollbarLayout::MIN_THUMB_SIZE)
            .min(track_length);

        let text_unit_divisor = (total_text_units - text_units_per_page).max(0.);

        let content_larger_than_viewport = text_unit_divisor > 0.;

        let text_unit_size = if content_larger_than_viewport {
            (track_length - thumb_size) / text_unit_divisor
        } else {
            glyph_space
        };

        let thumb_bounds = (show_thumb && content_larger_than_viewport).then(|| {
            Self::thumb_bounds(
                &scrollbar_track_hitbox,
                content_offset,
                visible_range.start,
                text_unit_size,
                thumb_size,
                axis,
            )
        });

        ScrollbarLayout {
            hitbox: scrollbar_track_hitbox,
            visible_range,
            text_unit_size,
            thumb_bounds,
            thumb_state: Default::default(),
        }
    }

    fn with_thumb_state(self, thumb_state: Option<ScrollbarThumbState>) -> Self {
        if let Some(thumb_state) = thumb_state {
            Self {
                thumb_state,
                ..self
            }
        } else {
            self
        }
    }

    fn thumb_bounds(
        scrollbar_track: &Hitbox,
        content_offset: Pixels,
        visible_range_start: f32,
        text_unit_size: Pixels,
        thumb_size: Pixels,
        axis: ScrollbarAxis,
    ) -> Bounds<Pixels> {
        let thumb_origin = scrollbar_track.origin.apply_along(axis, |origin| {
            origin + content_offset + visible_range_start * text_unit_size
        });
        Bounds::new(
            thumb_origin,
            scrollbar_track.size.apply_along(axis, |_| thumb_size),
        )
    }

    fn thumb_hovered(&self, position: &gpui::Point<Pixels>) -> bool {
        self.thumb_bounds
            .is_some_and(|bounds| bounds.contains(position))
    }

    fn marker_quads_for_ranges(
        &self,
        row_ranges: impl IntoIterator<Item = ColoredRange<DisplayRow>>,
        column: Option<usize>,
    ) -> Vec<PaintQuad> {
        struct MinMax {
            min: Pixels,
            max: Pixels,
        }
        let (x_range, height_limit) = if let Some(column) = column {
            let column_width = px(((self.hitbox.size.width - Self::BORDER_WIDTH).0 / 3.0).floor());
            let start = Self::BORDER_WIDTH + (column as f32 * column_width);
            let end = start + column_width;
            (
                Range { start, end },
                MinMax {
                    min: Self::MIN_MARKER_HEIGHT,
                    max: px(f32::MAX),
                },
            )
        } else {
            (
                Range {
                    start: Self::BORDER_WIDTH,
                    end: self.hitbox.size.width,
                },
                MinMax {
                    min: Self::LINE_MARKER_HEIGHT,
                    max: Self::LINE_MARKER_HEIGHT,
                },
            )
        };

        let row_to_y = |row: DisplayRow| row.as_f32() * self.text_unit_size;
        let mut pixel_ranges = row_ranges
            .into_iter()
            .map(|range| {
                let start_y = row_to_y(range.start);
                let end_y = row_to_y(range.end)
                    + self
                        .text_unit_size
                        .max(height_limit.min)
                        .min(height_limit.max);
                ColoredRange {
                    start: start_y,
                    end: end_y,
                    color: range.color,
                }
            })
            .peekable();

        let mut quads = Vec::new();
        while let Some(mut pixel_range) = pixel_ranges.next() {
            while let Some(next_pixel_range) = pixel_ranges.peek() {
                if pixel_range.end >= next_pixel_range.start - px(1.0)
                    && pixel_range.color == next_pixel_range.color
                {
                    pixel_range.end = next_pixel_range.end.max(pixel_range.end);
                    pixel_ranges.next();
                } else {
                    break;
                }
            }

            let bounds = Bounds::from_corners(
                point(x_range.start, pixel_range.start),
                point(x_range.end, pixel_range.end),
            );
            quads.push(quad(
                bounds,
                Corners::default(),
                pixel_range.color,
                Edges::default(),
                Hsla::transparent_black(),
                BorderStyle::default(),
            ));
        }

        quads
    }
}

struct MinimapLayout {
    pub minimap: AnyElement,
    pub thumb_layout: ScrollbarLayout,
    pub minimap_scroll_top: f32,
    pub minimap_line_height: Pixels,
    pub thumb_border_style: MinimapThumbBorder,
    pub max_scroll_top: f32,
}

impl MinimapLayout {
    /// The minimum width of the minimap in columns. If the minimap is smaller than this, it will be hidden.
    const MINIMAP_MIN_WIDTH_COLUMNS: f32 = 20.;
    /// The minimap width as a percentage of the editor width.
    const MINIMAP_WIDTH_PCT: f32 = 0.15;
    /// Calculates the scroll top offset the minimap editor has to have based on the
    /// current scroll progress.
    fn calculate_minimap_top_offset(
        document_lines: f32,
        visible_editor_lines: f32,
        visible_minimap_lines: f32,
        scroll_position: f32,
    ) -> f32 {
        let non_visible_document_lines = (document_lines - visible_editor_lines).max(0.);
        if non_visible_document_lines == 0. {
            0.
        } else {
            let scroll_percentage = (scroll_position / non_visible_document_lines).clamp(0., 1.);
            scroll_percentage * (document_lines - visible_minimap_lines).max(0.)
        }
    }
}

struct CreaseTrailerLayout {
    element: AnyElement,
    bounds: Bounds<Pixels>,
}

pub(crate) struct PositionMap {
    pub size: Size<Pixels>,
    pub line_height: Pixels,
    pub scroll_pixel_position: gpui::Point<Pixels>,
    pub scroll_max: gpui::Point<f32>,
    pub em_width: Pixels,
    pub em_advance: Pixels,
    pub visible_row_range: Range<DisplayRow>,
    pub line_layouts: Vec<LineWithInvisibles>,
    pub snapshot: EditorSnapshot,
    pub text_hitbox: Hitbox,
    pub gutter_hitbox: Hitbox,
    pub inline_blame_bounds: Option<(Bounds<Pixels>, BlameEntry)>,
    pub display_hunks: Vec<(DisplayDiffHunk, Option<Hitbox>)>,
    pub diff_hunk_control_bounds: Vec<(DisplayRow, Bounds<Pixels>)>,
}

#[derive(Debug, Copy, Clone)]
pub struct PointForPosition {
    pub previous_valid: DisplayPoint,
    pub next_valid: DisplayPoint,
    pub exact_unclipped: DisplayPoint,
    pub column_overshoot_after_line_end: u32,
}

impl PointForPosition {
    pub fn as_valid(&self) -> Option<DisplayPoint> {
        if self.previous_valid == self.exact_unclipped && self.next_valid == self.exact_unclipped {
            Some(self.previous_valid)
        } else {
            None
        }
    }

    pub fn intersects_selection(&self, selection: &Selection<DisplayPoint>) -> bool {
        let Some(valid_point) = self.as_valid() else {
            return false;
        };
        let range = selection.range();

        let candidate_row = valid_point.row();
        let candidate_col = valid_point.column();

        let start_row = range.start.row();
        let start_col = range.start.column();
        let end_row = range.end.row();
        let end_col = range.end.column();

        if candidate_row < start_row || candidate_row > end_row {
            false
        } else if start_row == end_row {
            candidate_col >= start_col && candidate_col < end_col
        } else if candidate_row == start_row {
            candidate_col >= start_col
        } else if candidate_row == end_row {
            candidate_col < end_col
        } else {
            true
        }
    }
}

impl PositionMap {
    pub(crate) fn point_for_position(&self, position: gpui::Point<Pixels>) -> PointForPosition {
        let text_bounds = self.text_hitbox.bounds;
        let scroll_position = self.snapshot.scroll_position();
        let position = position - text_bounds.origin;
        let y = position.y.max(px(0.)).min(self.size.height);
        let x = position.x + (scroll_position.x * self.em_advance);
        let row = ((y / self.line_height) + scroll_position.y) as u32;

        let (column, x_overshoot_after_line_end) = if let Some(line) = self
            .line_layouts
            .get(row as usize - scroll_position.y as usize)
        {
            if let Some(ix) = line.index_for_x(x) {
                (ix as u32, px(0.))
            } else {
                (line.len as u32, px(0.).max(x - line.width))
            }
        } else {
            (0, x)
        };

        let mut exact_unclipped = DisplayPoint::new(DisplayRow(row), column);
        let previous_valid = self.snapshot.clip_point(exact_unclipped, Bias::Left);
        let next_valid = self.snapshot.clip_point(exact_unclipped, Bias::Right);

        let column_overshoot_after_line_end = (x_overshoot_after_line_end / self.em_advance) as u32;
        *exact_unclipped.column_mut() += column_overshoot_after_line_end;
        PointForPosition {
            previous_valid,
            next_valid,
            exact_unclipped,
            column_overshoot_after_line_end,
        }
    }
}

struct BlockLayout {
    id: BlockId,
    x_offset: Pixels,
    row: Option<DisplayRow>,
    element: AnyElement,
    available_space: Size<AvailableSpace>,
    style: BlockStyle,
    overlaps_gutter: bool,
    is_buffer_header: bool,
}

pub fn layout_line(
    row: DisplayRow,
    snapshot: &EditorSnapshot,
    style: &EditorStyle,
    text_width: Pixels,
    is_row_soft_wrapped: impl Copy + Fn(usize) -> bool,
    window: &mut Window,
    cx: &mut App,
) -> LineWithInvisibles {
    let chunks = snapshot.highlighted_chunks(row..row + DisplayRow(1), true, style);
    LineWithInvisibles::from_chunks(
        chunks,
        style,
        MAX_LINE_LEN,
        1,
        &snapshot.mode,
        text_width,
        is_row_soft_wrapped,
        window,
        cx,
    )
    .pop()
    .unwrap()
}

#[derive(Debug)]
pub struct IndentGuideLayout {
    origin: gpui::Point<Pixels>,
    length: Pixels,
    single_indent_width: Pixels,
    depth: u32,
    active: bool,
    settings: IndentGuideSettings,
}

pub struct CursorLayout {
    origin: gpui::Point<Pixels>,
    block_width: Pixels,
    line_height: Pixels,
    color: Hsla,
    shape: CursorShape,
    block_text: Option<ShapedLine>,
    cursor_name: Option<AnyElement>,
}

#[derive(Debug)]
pub struct CursorName {
    string: SharedString,
    color: Hsla,
    is_top_row: bool,
}

impl CursorLayout {
    pub fn new(
        origin: gpui::Point<Pixels>,
        block_width: Pixels,
        line_height: Pixels,
        color: Hsla,
        shape: CursorShape,
        block_text: Option<ShapedLine>,
    ) -> CursorLayout {
        CursorLayout {
            origin,
            block_width,
            line_height,
            color,
            shape,
            block_text,
            cursor_name: None,
        }
    }

    pub fn bounding_rect(&self, origin: gpui::Point<Pixels>) -> Bounds<Pixels> {
        Bounds {
            origin: self.origin + origin,
            size: size(self.block_width, self.line_height),
        }
    }

    fn bounds(&self, origin: gpui::Point<Pixels>) -> Bounds<Pixels> {
        match self.shape {
            CursorShape::Bar => Bounds {
                origin: self.origin + origin,
                size: size(px(2.0), self.line_height),
            },
            CursorShape::Block | CursorShape::Hollow => Bounds {
                origin: self.origin + origin,
                size: size(self.block_width, self.line_height),
            },
            CursorShape::Underline => Bounds {
                origin: self.origin
                    + origin
                    + gpui::Point::new(Pixels::ZERO, self.line_height - px(2.0)),
                size: size(self.block_width, px(2.0)),
            },
        }
    }

    pub fn layout(
        &mut self,
        origin: gpui::Point<Pixels>,
        cursor_name: Option<CursorName>,
        window: &mut Window,
        cx: &mut App,
    ) {
        if let Some(cursor_name) = cursor_name {
            let bounds = self.bounds(origin);
            let text_size = self.line_height / 1.5;

            let name_origin = if cursor_name.is_top_row {
                point(bounds.right() - px(1.), bounds.top())
            } else {
                match self.shape {
                    CursorShape::Bar => point(
                        bounds.right() - px(2.),
                        bounds.top() - text_size / 2. - px(1.),
                    ),
                    _ => point(
                        bounds.right() - px(1.),
                        bounds.top() - text_size / 2. - px(1.),
                    ),
                }
            };
            let mut name_element = div()
                .bg(self.color)
                .text_size(text_size)
                .px_0p5()
                .line_height(text_size + px(2.))
                .text_color(cursor_name.color)
                .child(cursor_name.string)
                .into_any_element();

            name_element.prepaint_as_root(name_origin, AvailableSpace::min_size(), window, cx);

            self.cursor_name = Some(name_element);
        }
    }

    pub fn paint(&mut self, origin: gpui::Point<Pixels>, window: &mut Window, cx: &mut App) {
        let bounds = self.bounds(origin);

        //Draw background or border quad
        let cursor = if matches!(self.shape, CursorShape::Hollow) {
            outline(bounds, self.color, BorderStyle::Solid)
        } else {
            fill(bounds, self.color)
        };

        if let Some(name) = &mut self.cursor_name {
            name.paint(window, cx);
        }

        window.paint_quad(cursor);

        if let Some(block_text) = &self.block_text {
            block_text
                .paint(self.origin + origin, self.line_height, window, cx)
                .log_err();
        }
    }

    pub fn shape(&self) -> CursorShape {
        self.shape
    }
}

#[derive(Debug)]
pub struct HighlightedRange {
    pub start_y: Pixels,
    pub line_height: Pixels,
    pub lines: Vec<HighlightedRangeLine>,
    pub color: Hsla,
    pub corner_radius: Pixels,
}

#[derive(Debug)]
pub struct HighlightedRangeLine {
    pub start_x: Pixels,
    pub end_x: Pixels,
}

impl HighlightedRange {
    pub fn paint(&self, fill: bool, bounds: Bounds<Pixels>, window: &mut Window) {
        if self.lines.len() >= 2 && self.lines[0].start_x > self.lines[1].end_x {
            self.paint_lines(self.start_y, &self.lines[0..1], fill, bounds, window);
            self.paint_lines(
                self.start_y + self.line_height,
                &self.lines[1..],
                fill,
                bounds,
                window,
            );
        } else {
            self.paint_lines(self.start_y, &self.lines, fill, bounds, window);
        }
    }

    fn paint_lines(
        &self,
        start_y: Pixels,
        lines: &[HighlightedRangeLine],
        fill: bool,
        _bounds: Bounds<Pixels>,
        window: &mut Window,
    ) {
        if lines.is_empty() {
            return;
        }

        let first_line = lines.first().unwrap();
        let last_line = lines.last().unwrap();

        let first_top_left = point(first_line.start_x, start_y);
        let first_top_right = point(first_line.end_x, start_y);

        let curve_height = point(Pixels::ZERO, self.corner_radius);
        let curve_width = |start_x: Pixels, end_x: Pixels| {
            let max = (end_x - start_x) / 2.;
            let width = if max < self.corner_radius {
                max
            } else {
                self.corner_radius
            };

            point(width, Pixels::ZERO)
        };

        let top_curve_width = curve_width(first_line.start_x, first_line.end_x);
        let mut builder = if fill {
            gpui::PathBuilder::fill()
        } else {
            gpui::PathBuilder::stroke(px(1.))
        };
        builder.move_to(first_top_right - top_curve_width);
        builder.curve_to(first_top_right + curve_height, first_top_right);

        let mut iter = lines.iter().enumerate().peekable();
        while let Some((ix, line)) = iter.next() {
            let bottom_right = point(line.end_x, start_y + (ix + 1) as f32 * self.line_height);

            if let Some((_, next_line)) = iter.peek() {
                let next_top_right = point(next_line.end_x, bottom_right.y);

                match next_top_right.x.partial_cmp(&bottom_right.x).unwrap() {
                    Ordering::Equal => {
                        builder.line_to(bottom_right);
                    }
                    Ordering::Less => {
                        let curve_width = curve_width(next_top_right.x, bottom_right.x);
                        builder.line_to(bottom_right - curve_height);
                        if self.corner_radius > Pixels::ZERO {
                            builder.curve_to(bottom_right - curve_width, bottom_right);
                        }
                        builder.line_to(next_top_right + curve_width);
                        if self.corner_radius > Pixels::ZERO {
                            builder.curve_to(next_top_right + curve_height, next_top_right);
                        }
                    }
                    Ordering::Greater => {
                        let curve_width = curve_width(bottom_right.x, next_top_right.x);
                        builder.line_to(bottom_right - curve_height);
                        if self.corner_radius > Pixels::ZERO {
                            builder.curve_to(bottom_right + curve_width, bottom_right);
                        }
                        builder.line_to(next_top_right - curve_width);
                        if self.corner_radius > Pixels::ZERO {
                            builder.curve_to(next_top_right + curve_height, next_top_right);
                        }
                    }
                }
            } else {
                let curve_width = curve_width(line.start_x, line.end_x);
                builder.line_to(bottom_right - curve_height);
                if self.corner_radius > Pixels::ZERO {
                    builder.curve_to(bottom_right - curve_width, bottom_right);
                }

                let bottom_left = point(line.start_x, bottom_right.y);
                builder.line_to(bottom_left + curve_width);
                if self.corner_radius > Pixels::ZERO {
                    builder.curve_to(bottom_left - curve_height, bottom_left);
                }
            }
        }

        if first_line.start_x > last_line.start_x {
            let curve_width = curve_width(last_line.start_x, first_line.start_x);
            let second_top_left = point(last_line.start_x, start_y + self.line_height);
            builder.line_to(second_top_left + curve_height);
            if self.corner_radius > Pixels::ZERO {
                builder.curve_to(second_top_left + curve_width, second_top_left);
            }
            let first_bottom_left = point(first_line.start_x, second_top_left.y);
            builder.line_to(first_bottom_left - curve_width);
            if self.corner_radius > Pixels::ZERO {
                builder.curve_to(first_bottom_left - curve_height, first_bottom_left);
            }
        }

        builder.line_to(first_top_left + curve_height);
        if self.corner_radius > Pixels::ZERO {
            builder.curve_to(first_top_left + top_curve_width, first_top_left);
        }
        builder.line_to(first_top_right - top_curve_width);

        if let Ok(path) = builder.build() {
            window.paint_path(path, self.color);
        }
    }
}

enum CursorPopoverType {
    CodeContextMenu,
    EditPrediction,
}

pub fn scale_vertical_mouse_autoscroll_delta(delta: Pixels) -> f32 {
    (delta.pow(1.2) / 100.0).min(px(3.0)).into()
}

fn scale_horizontal_mouse_autoscroll_delta(delta: Pixels) -> f32 {
    (delta.pow(1.2) / 300.0).into()
}

pub fn register_action<T: Action>(
    editor: &Entity<Editor>,
    window: &mut Window,
    listener: impl Fn(&mut Editor, &T, &mut Window, &mut Context<Editor>) + 'static,
) {
    let editor = editor.clone();
    window.on_action(TypeId::of::<T>(), move |action, phase, window, cx| {
        let action = action.downcast_ref().unwrap();
        if phase == DispatchPhase::Bubble {
            editor.update(cx, |editor, cx| {
                listener(editor, action, window, cx);
            })
        }
    })
}

fn compute_auto_height_layout(
    editor: &mut Editor,
    min_lines: usize,
    max_lines: Option<usize>,
    max_line_number_width: Pixels,
    known_dimensions: Size<Option<Pixels>>,
    available_width: AvailableSpace,
    window: &mut Window,
    cx: &mut Context<Editor>,
) -> Option<Size<Pixels>> {
    let width = known_dimensions.width.or({
        if let AvailableSpace::Definite(available_width) = available_width {
            Some(available_width)
        } else {
            None
        }
    })?;
    if let Some(height) = known_dimensions.height {
        return Some(size(width, height));
    }

    let style = editor.style.as_ref().unwrap();
    let font_id = window.text_system().resolve_font(&style.text.font());
    let font_size = style.text.font_size.to_pixels(window.rem_size());
    let line_height = style.text.line_height_in_pixels(window.rem_size());
    let em_width = window.text_system().em_width(font_id, font_size).unwrap();

    let mut snapshot = editor.snapshot(window, cx);
    let gutter_dimensions = snapshot
        .gutter_dimensions(font_id, font_size, max_line_number_width, cx)
        .or_else(|| {
            editor
                .offset_content
                .then(|| GutterDimensions::default_with_margin(font_id, font_size, cx))
        })
        .unwrap_or_default();

    editor.gutter_dimensions = gutter_dimensions;
    let text_width = width - gutter_dimensions.width;
    let overscroll = size(em_width, px(0.));

    let editor_width = text_width - gutter_dimensions.margin - overscroll.width - em_width;
    if !matches!(editor.soft_wrap_mode(cx), SoftWrap::None)
        && editor.set_wrap_width(Some(editor_width), cx)
    {
        snapshot = editor.snapshot(window, cx);
    }

    let scroll_height = (snapshot.max_point().row().next_row().0 as f32) * line_height;

    let min_height = line_height * min_lines as f32;
    let content_height = scroll_height.max(min_height);

    let final_height = if let Some(max_lines) = max_lines {
        let max_height = line_height * max_lines as f32;
        content_height.min(max_height)
    } else {
        content_height
    };

    Some(size(width, final_height))
}

#[cfg(test)]
mod tests {
    use super::*;
    use crate::{
        Editor, MultiBuffer, SelectionEffects,
        display_map::{BlockPlacement, BlockProperties},
        editor_tests::{init_test, update_test_language_settings},
    };
    use gpui::{TestAppContext, VisualTestContext};
    use language::language_settings;
    use log::info;
    use std::num::NonZeroU32;
    use util::test::sample_text;

    #[gpui::test]
    async fn test_soft_wrap_editor_width_auto_height_editor(cx: &mut TestAppContext) {
        init_test(cx, |_| {});

        let window = cx.add_window(|window, cx| {
            let buffer = MultiBuffer::build_simple(&"a ".to_string().repeat(100), cx);
            let mut editor = Editor::new(
                EditorMode::AutoHeight {
                    min_lines: 1,
                    max_lines: None,
                },
                buffer,
                None,
                window,
                cx,
            );
            editor.set_soft_wrap_mode(language_settings::SoftWrap::EditorWidth, cx);
            editor
        });
        let cx = &mut VisualTestContext::from_window(*window, cx);
        let editor = window.root(cx).unwrap();
        let style = cx.update(|_, cx| editor.read(cx).style().unwrap().clone());

        for x in 1..=100 {
            let (_, state) = cx.draw(
                Default::default(),
                size(px(200. + 0.13 * x as f32), px(500.)),
                |_, _| EditorElement::new(&editor, style.clone()),
            );

            assert!(
                state.position_map.scroll_max.x == 0.,
                "Soft wrapped editor should have no horizontal scrolling!"
            );
        }
    }

    #[gpui::test]
    async fn test_soft_wrap_editor_width_full_editor(cx: &mut TestAppContext) {
        init_test(cx, |_| {});

        let window = cx.add_window(|window, cx| {
            let buffer = MultiBuffer::build_simple(&"a ".to_string().repeat(100), cx);
            let mut editor = Editor::new(EditorMode::full(), buffer, None, window, cx);
            editor.set_soft_wrap_mode(language_settings::SoftWrap::EditorWidth, cx);
            editor
        });
        let cx = &mut VisualTestContext::from_window(*window, cx);
        let editor = window.root(cx).unwrap();
        let style = cx.update(|_, cx| editor.read(cx).style().unwrap().clone());

        for x in 1..=100 {
            let (_, state) = cx.draw(
                Default::default(),
                size(px(200. + 0.13 * x as f32), px(500.)),
                |_, _| EditorElement::new(&editor, style.clone()),
            );

            assert!(
                state.position_map.scroll_max.x == 0.,
                "Soft wrapped editor should have no horizontal scrolling!"
            );
        }
    }

    #[gpui::test]
    fn test_shape_line_numbers(cx: &mut TestAppContext) {
        init_test(cx, |_| {});
        let window = cx.add_window(|window, cx| {
            let buffer = MultiBuffer::build_simple(&sample_text(6, 6, 'a'), cx);
            Editor::new(EditorMode::full(), buffer, None, window, cx)
        });

        let editor = window.root(cx).unwrap();
        let style = cx.update(|cx| editor.read(cx).style().unwrap().clone());
        let line_height = window
            .update(cx, |_, window, _| {
                style.text.line_height_in_pixels(window.rem_size())
            })
            .unwrap();
        let element = EditorElement::new(&editor, style);
        let snapshot = window
            .update(cx, |editor, window, cx| editor.snapshot(window, cx))
            .unwrap();

        let layouts = cx
            .update_window(*window, |_, window, cx| {
                element.layout_line_numbers(
                    None,
                    GutterDimensions {
                        left_padding: Pixels::ZERO,
                        right_padding: Pixels::ZERO,
                        width: px(30.0),
                        margin: Pixels::ZERO,
                        git_blame_entries_width: None,
                    },
                    line_height,
                    gpui::Point::default(),
                    DisplayRow(0)..DisplayRow(6),
                    &(0..6)
                        .map(|row| RowInfo {
                            buffer_row: Some(row),
                            ..Default::default()
                        })
                        .collect::<Vec<_>>(),
                    &BTreeMap::default(),
                    Some(DisplayPoint::new(DisplayRow(0), 0)),
                    &snapshot,
                    window,
                    cx,
                )
            })
            .unwrap();
        assert_eq!(layouts.len(), 6);

        let relative_rows = window
            .update(cx, |editor, window, cx| {
                let snapshot = editor.snapshot(window, cx);
                element.calculate_relative_line_numbers(
                    &snapshot,
                    &(DisplayRow(0)..DisplayRow(6)),
                    Some(DisplayRow(3)),
                )
            })
            .unwrap();
        assert_eq!(relative_rows[&DisplayRow(0)], 3);
        assert_eq!(relative_rows[&DisplayRow(1)], 2);
        assert_eq!(relative_rows[&DisplayRow(2)], 1);
        // current line has no relative number
        assert_eq!(relative_rows[&DisplayRow(4)], 1);
        assert_eq!(relative_rows[&DisplayRow(5)], 2);

        // works if cursor is before screen
        let relative_rows = window
            .update(cx, |editor, window, cx| {
                let snapshot = editor.snapshot(window, cx);
                element.calculate_relative_line_numbers(
                    &snapshot,
                    &(DisplayRow(3)..DisplayRow(6)),
                    Some(DisplayRow(1)),
                )
            })
            .unwrap();
        assert_eq!(relative_rows.len(), 3);
        assert_eq!(relative_rows[&DisplayRow(3)], 2);
        assert_eq!(relative_rows[&DisplayRow(4)], 3);
        assert_eq!(relative_rows[&DisplayRow(5)], 4);

        // works if cursor is after screen
        let relative_rows = window
            .update(cx, |editor, window, cx| {
                let snapshot = editor.snapshot(window, cx);
                element.calculate_relative_line_numbers(
                    &snapshot,
                    &(DisplayRow(0)..DisplayRow(3)),
                    Some(DisplayRow(6)),
                )
            })
            .unwrap();
        assert_eq!(relative_rows.len(), 3);
        assert_eq!(relative_rows[&DisplayRow(0)], 5);
        assert_eq!(relative_rows[&DisplayRow(1)], 4);
        assert_eq!(relative_rows[&DisplayRow(2)], 3);
    }

    #[gpui::test]
    async fn test_vim_visual_selections(cx: &mut TestAppContext) {
        init_test(cx, |_| {});

        let window = cx.add_window(|window, cx| {
            let buffer = MultiBuffer::build_simple(&(sample_text(6, 6, 'a') + "\n"), cx);
            Editor::new(EditorMode::full(), buffer, None, window, cx)
        });
        let cx = &mut VisualTestContext::from_window(*window, cx);
        let editor = window.root(cx).unwrap();
        let style = cx.update(|_, cx| editor.read(cx).style().unwrap().clone());

        window
            .update(cx, |editor, window, cx| {
                editor.cursor_shape = CursorShape::Block;
                editor.change_selections(SelectionEffects::no_scroll(), window, cx, |s| {
                    s.select_ranges([
                        Point::new(0, 0)..Point::new(1, 0),
                        Point::new(3, 2)..Point::new(3, 3),
                        Point::new(5, 6)..Point::new(6, 0),
                    ]);
                });
            })
            .unwrap();

        let (_, state) = cx.draw(
            point(px(500.), px(500.)),
            size(px(500.), px(500.)),
            |_, _| EditorElement::new(&editor, style),
        );

        assert_eq!(state.selections.len(), 1);
        let local_selections = &state.selections[0].1;
        assert_eq!(local_selections.len(), 3);
        // moves cursor back one line
        assert_eq!(
            local_selections[0].head,
            DisplayPoint::new(DisplayRow(0), 6)
        );
        assert_eq!(
            local_selections[0].range,
            DisplayPoint::new(DisplayRow(0), 0)..DisplayPoint::new(DisplayRow(1), 0)
        );

        // moves cursor back one column
        assert_eq!(
            local_selections[1].range,
            DisplayPoint::new(DisplayRow(3), 2)..DisplayPoint::new(DisplayRow(3), 3)
        );
        assert_eq!(
            local_selections[1].head,
            DisplayPoint::new(DisplayRow(3), 2)
        );

        // leaves cursor on the max point
        assert_eq!(
            local_selections[2].range,
            DisplayPoint::new(DisplayRow(5), 6)..DisplayPoint::new(DisplayRow(6), 0)
        );
        assert_eq!(
            local_selections[2].head,
            DisplayPoint::new(DisplayRow(6), 0)
        );

        // active lines does not include 1 (even though the range of the selection does)
        assert_eq!(
            state.active_rows.keys().cloned().collect::<Vec<_>>(),
            vec![DisplayRow(0), DisplayRow(3), DisplayRow(5), DisplayRow(6)]
        );
    }

    #[gpui::test]
    fn test_layout_with_placeholder_text_and_blocks(cx: &mut TestAppContext) {
        init_test(cx, |_| {});

        let window = cx.add_window(|window, cx| {
            let buffer = MultiBuffer::build_simple("", cx);
            Editor::new(EditorMode::full(), buffer, None, window, cx)
        });
        let cx = &mut VisualTestContext::from_window(*window, cx);
        let editor = window.root(cx).unwrap();
        let style = cx.update(|_, cx| editor.read(cx).style().unwrap().clone());
        window
            .update(cx, |editor, window, cx| {
                editor.set_placeholder_text("hello", cx);
                editor.insert_blocks(
                    [BlockProperties {
                        style: BlockStyle::Fixed,
                        placement: BlockPlacement::Above(Anchor::min()),
                        height: Some(3),
                        render: Arc::new(|cx| div().h(3. * cx.window.line_height()).into_any()),
                        priority: 0,
                    }],
                    None,
                    cx,
                );

                // Blur the editor so that it displays placeholder text.
                window.blur();
            })
            .unwrap();

        let (_, state) = cx.draw(
            point(px(500.), px(500.)),
            size(px(500.), px(500.)),
            |_, _| EditorElement::new(&editor, style),
        );
        assert_eq!(state.position_map.line_layouts.len(), 4);
        assert_eq!(state.line_numbers.len(), 1);
        assert_eq!(
            state
                .line_numbers
                .get(&MultiBufferRow(0))
                .map(|line_number| line_number.shaped_line.text.as_ref()),
            Some("1")
        );
    }

    #[gpui::test]
    fn test_all_invisibles_drawing(cx: &mut TestAppContext) {
        const TAB_SIZE: u32 = 4;

        let input_text = "\t \t|\t| a b";
        let expected_invisibles = vec![
            Invisible::Tab {
                line_start_offset: 0,
                line_end_offset: TAB_SIZE as usize,
            },
            Invisible::Whitespace {
                line_offset: TAB_SIZE as usize,
            },
            Invisible::Tab {
                line_start_offset: TAB_SIZE as usize + 1,
                line_end_offset: TAB_SIZE as usize * 2,
            },
            Invisible::Tab {
                line_start_offset: TAB_SIZE as usize * 2 + 1,
                line_end_offset: TAB_SIZE as usize * 3,
            },
            Invisible::Whitespace {
                line_offset: TAB_SIZE as usize * 3 + 1,
            },
            Invisible::Whitespace {
                line_offset: TAB_SIZE as usize * 3 + 3,
            },
        ];
        assert_eq!(
            expected_invisibles.len(),
            input_text
                .chars()
                .filter(|initial_char| initial_char.is_whitespace())
                .count(),
            "Hardcoded expected invisibles differ from the actual ones in '{input_text}'"
        );

        for show_line_numbers in [true, false] {
            init_test(cx, |s| {
                s.defaults.show_whitespaces = Some(ShowWhitespaceSetting::All);
                s.defaults.tab_size = NonZeroU32::new(TAB_SIZE);
            });

            let actual_invisibles = collect_invisibles_from_new_editor(
                cx,
                EditorMode::full(),
                input_text,
                px(500.0),
                show_line_numbers,
            );

            assert_eq!(expected_invisibles, actual_invisibles);
        }
    }

    #[gpui::test]
    fn test_invisibles_dont_appear_in_certain_editors(cx: &mut TestAppContext) {
        init_test(cx, |s| {
            s.defaults.show_whitespaces = Some(ShowWhitespaceSetting::All);
            s.defaults.tab_size = NonZeroU32::new(4);
        });

        for editor_mode_without_invisibles in [
            EditorMode::SingleLine,
            EditorMode::AutoHeight {
                min_lines: 1,
                max_lines: Some(100),
            },
        ] {
            for show_line_numbers in [true, false] {
                let invisibles = collect_invisibles_from_new_editor(
                    cx,
                    editor_mode_without_invisibles.clone(),
                    "\t\t\t| | a b",
                    px(500.0),
                    show_line_numbers,
                );
                assert!(
                    invisibles.is_empty(),
                    "For editor mode {editor_mode_without_invisibles:?} no invisibles was expected but got {invisibles:?}"
                );
            }
        }
    }

    #[gpui::test]
    fn test_wrapped_invisibles_drawing(cx: &mut TestAppContext) {
        let tab_size = 4;
        let input_text = "a\tbcd     ".repeat(9);
        let repeated_invisibles = [
            Invisible::Tab {
                line_start_offset: 1,
                line_end_offset: tab_size as usize,
            },
            Invisible::Whitespace {
                line_offset: tab_size as usize + 3,
            },
            Invisible::Whitespace {
                line_offset: tab_size as usize + 4,
            },
            Invisible::Whitespace {
                line_offset: tab_size as usize + 5,
            },
            Invisible::Whitespace {
                line_offset: tab_size as usize + 6,
            },
            Invisible::Whitespace {
                line_offset: tab_size as usize + 7,
            },
        ];
        let expected_invisibles = std::iter::once(repeated_invisibles)
            .cycle()
            .take(9)
            .flatten()
            .collect::<Vec<_>>();
        assert_eq!(
            expected_invisibles.len(),
            input_text
                .chars()
                .filter(|initial_char| initial_char.is_whitespace())
                .count(),
            "Hardcoded expected invisibles differ from the actual ones in '{input_text}'"
        );
        info!("Expected invisibles: {expected_invisibles:?}");

        init_test(cx, |_| {});

        // Put the same string with repeating whitespace pattern into editors of various size,
        // take deliberately small steps during resizing, to put all whitespace kinds near the wrap point.
        let resize_step = 10.0;
        let mut editor_width = 200.0;
        while editor_width <= 1000.0 {
            for show_line_numbers in [true, false] {
                update_test_language_settings(cx, |s| {
                    s.defaults.tab_size = NonZeroU32::new(tab_size);
                    s.defaults.show_whitespaces = Some(ShowWhitespaceSetting::All);
                    s.defaults.preferred_line_length = Some(editor_width as u32);
                    s.defaults.soft_wrap = Some(language_settings::SoftWrap::PreferredLineLength);
                });

                let actual_invisibles = collect_invisibles_from_new_editor(
                    cx,
                    EditorMode::full(),
                    &input_text,
                    px(editor_width),
                    show_line_numbers,
                );

                // Whatever the editor size is, ensure it has the same invisible kinds in the same order
                // (no good guarantees about the offsets: wrapping could trigger padding and its tests should check the offsets).
                let mut i = 0;
                for (actual_index, actual_invisible) in actual_invisibles.iter().enumerate() {
                    i = actual_index;
                    match expected_invisibles.get(i) {
                        Some(expected_invisible) => match (expected_invisible, actual_invisible) {
                            (Invisible::Whitespace { .. }, Invisible::Whitespace { .. })
                            | (Invisible::Tab { .. }, Invisible::Tab { .. }) => {}
                            _ => {
                                panic!(
                                    "At index {i}, expected invisible {expected_invisible:?} does not match actual {actual_invisible:?} by kind. Actual invisibles: {actual_invisibles:?}"
                                )
                            }
                        },
                        None => {
                            panic!("Unexpected extra invisible {actual_invisible:?} at index {i}")
                        }
                    }
                }
                let missing_expected_invisibles = &expected_invisibles[i + 1..];
                assert!(
                    missing_expected_invisibles.is_empty(),
                    "Missing expected invisibles after index {i}: {missing_expected_invisibles:?}"
                );

                editor_width += resize_step;
            }
        }
    }

    fn collect_invisibles_from_new_editor(
        cx: &mut TestAppContext,
        editor_mode: EditorMode,
        input_text: &str,
        editor_width: Pixels,
        show_line_numbers: bool,
    ) -> Vec<Invisible> {
        info!(
            "Creating editor with mode {editor_mode:?}, width {}px and text '{input_text}'",
            editor_width.0
        );
        let window = cx.add_window(|window, cx| {
            let buffer = MultiBuffer::build_simple(input_text, cx);
            Editor::new(editor_mode, buffer, None, window, cx)
        });
        let cx = &mut VisualTestContext::from_window(*window, cx);
        let editor = window.root(cx).unwrap();

        let style = cx.update(|_, cx| editor.read(cx).style().unwrap().clone());
        window
            .update(cx, |editor, _, cx| {
                editor.set_soft_wrap_mode(language_settings::SoftWrap::EditorWidth, cx);
                editor.set_wrap_width(Some(editor_width), cx);
                editor.set_show_line_numbers(show_line_numbers, cx);
            })
            .unwrap();
        let (_, state) = cx.draw(
            point(px(500.), px(500.)),
            size(px(500.), px(500.)),
            |_, _| EditorElement::new(&editor, style),
        );
        state
            .position_map
            .line_layouts
            .iter()
            .flat_map(|line_with_invisibles| &line_with_invisibles.invisibles)
            .cloned()
            .collect()
    }
}<|MERGE_RESOLUTION|>--- conflicted
+++ resolved
@@ -43,19 +43,12 @@
     Bounds, ClickEvent, ClipboardItem, ContentMask, Context, Corner, Corners, CursorStyle,
     DispatchPhase, Edges, Element, ElementInputHandler, Entity, Focusable as _, FontId,
     GlobalElementId, Hitbox, HitboxBehavior, Hsla, InteractiveElement, IntoElement, IsZero,
-<<<<<<< HEAD
-    Keystroke, Length, ModifiersChangedEvent, MouseButton, MouseClickEvent, MouseDownEvent,
-    MouseMoveEvent, MouseUpEvent, PaintQuad, ParentElement, Pixels, ScrollDelta, ScrollHandle,
-    ScrollWheelEvent, ShapedLine, SharedString, Size, StatefulInteractiveElement, Style, Styled,
-    TextRun, TextStyle, TextStyleRefinement, WeakEntity, Window, anchored, deferred, div, fill,
-=======
     KeybindingKeystroke, Length, ModifiersChangedEvent, MouseButton, MouseClickEvent,
     MouseDownEvent, MouseMoveEvent, MouseUpEvent, PaintQuad, ParentElement, Pixels, ScrollDelta,
     ScrollHandle, ScrollWheelEvent, ShapedLine, SharedString, Size, StatefulInteractiveElement,
-    Style, Styled, TextRun, TextStyleRefinement, WeakEntity, Window, anchored, deferred, div, fill,
->>>>>>> 38e5c8fb
-    linear_color_stop, linear_gradient, outline, point, px, quad, relative, size, solid_background,
-    transparent_black,
+    Style, Styled, TextRun, TextStyle, TextStyleRefinement, WeakEntity, Window, anchored, deferred,
+    div, fill, linear_color_stop, linear_gradient, outline, point, px, quad, relative, size,
+    solid_background, transparent_black,
 };
 use itertools::Itertools;
 use language::language_settings::{
