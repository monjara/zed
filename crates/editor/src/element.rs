use crate::{
    ActiveDiagnostic, BlockId, COLUMNAR_SELECTION_MODIFIERS, CURSORS_VISIBLE_FOR,
    ChunkRendererContext, ChunkReplacement, ConflictsOurs, ConflictsOursMarker, ConflictsOuter,
    ConflictsTheirs, ConflictsTheirsMarker, ContextMenuPlacement, CursorShape, CustomBlockId,
    DisplayDiffHunk, DisplayPoint, DisplayRow, DocumentHighlightRead, DocumentHighlightWrite,
    EditDisplayMode, Editor, EditorMode, EditorSettings, EditorSnapshot, EditorStyle,
    FILE_HEADER_HEIGHT, FocusedBlock, GutterDimensions, HalfPageDown, HalfPageUp, HandleInput,
    HoveredCursor, InlayHintRefreshReason, InlineCompletion, JumpData, LineDown, LineHighlight,
    LineUp, MAX_LINE_LEN, MIN_LINE_NUMBER_DIGITS, MULTI_BUFFER_EXCERPT_HEADER_HEIGHT, OpenExcerpts,
    PageDown, PageUp, Point, RowExt, RowRangeExt, SelectPhase, SelectedTextHighlight, Selection,
    SoftWrap, StickyHeaderExcerpt, ToPoint, ToggleFold,
    code_context_menus::{CodeActionsMenu, MENU_ASIDE_MAX_WIDTH, MENU_ASIDE_MIN_WIDTH, MENU_GAP},
    display_map::{
        Block, BlockContext, BlockStyle, DisplaySnapshot, FoldId, HighlightedChunk, ToDisplayPoint,
    },
    editor_settings::{
        CurrentLineHighlight, DoubleClickInMultibuffer, MultiCursorModifier, ScrollBeyondLastLine,
        ScrollbarAxes, ScrollbarDiagnostics, ShowScrollbar,
    },
    git::blame::{BlameRenderer, GitBlame, GlobalBlameRenderer},
    hover_popover::{
        self, HOVER_POPOVER_GAP, MIN_POPOVER_CHARACTER_WIDTH, MIN_POPOVER_LINE_HEIGHT,
        POPOVER_RIGHT_OFFSET, hover_at,
    },
    inlay_hint_settings,
    items::BufferSearchHighlights,
    mouse_context_menu::{self, MenuPosition},
    scroll::scroll_amount::ScrollAmount,
};
use buffer_diff::{DiffHunkStatus, DiffHunkStatusKind};
use client::ParticipantIndex;
use collections::{BTreeMap, HashMap};
use feature_flags::{DebuggerFeatureFlag, FeatureFlagAppExt};
use file_icons::FileIcons;
use git::{
    Oid,
    blame::{BlameEntry, ParsedCommitMessage},
    status::FileStatus,
};
use gpui::{
    Action, Along, AnyElement, App, AppContext, AvailableSpace, Axis as ScrollbarAxis, BorderStyle,
    Bounds, ClickEvent, ContentMask, Context, Corner, Corners, CursorStyle, DispatchPhase, Edges,
    Element, ElementInputHandler, Entity, Focusable as _, FontId, GlobalElementId, Hitbox, Hsla,
    InteractiveElement, IntoElement, Keystroke, Length, ModifiersChangedEvent, MouseButton,
    MouseDownEvent, MouseMoveEvent, MouseUpEvent, PaintQuad, ParentElement, Pixels, ScrollDelta,
<<<<<<< HEAD
    ScrollWheelEvent, ShapedLine, SharedString, Size, StatefulInteractiveElement, Style, Styled,
    TextRun, TextStyle, TextStyleRefinement, WeakEntity, Window, anchored, deferred, div, fill,
=======
    ScrollHandle, ScrollWheelEvent, ShapedLine, SharedString, Size, StatefulInteractiveElement,
    Style, Styled, TextRun, TextStyleRefinement, WeakEntity, Window, anchored, deferred, div, fill,
>>>>>>> 9a325a23
    linear_color_stop, linear_gradient, outline, point, px, quad, relative, size, solid_background,
    transparent_black,
};
use itertools::Itertools;
use language::language_settings::{
    IndentGuideBackgroundColoring, IndentGuideColoring, IndentGuideSettings, ShowWhitespaceSetting,
};
use lsp::DiagnosticSeverity;
use markdown::Markdown;
use multi_buffer::{
    Anchor, ExcerptId, ExcerptInfo, ExpandExcerptDirection, ExpandInfo, MultiBufferPoint,
    MultiBufferRow, RowInfo,
};
use project::{
    debugger::breakpoint_store::Breakpoint,
    project_settings::{self, GitGutterSetting, GitHunkStyleSetting, ProjectSettings},
};
use settings::Settings;
use smallvec::{SmallVec, smallvec};
use std::{
    any::TypeId,
    borrow::Cow,
    cmp::{self, Ordering},
    fmt::{self, Write},
    iter, mem,
    ops::{Deref, Range},
    rc::Rc,
    sync::Arc,
    time::Duration,
};
use sum_tree::Bias;
use text::BufferId;
use theme::{ActiveTheme, Appearance, BufferLineHeight, PlayerColor};
use ui::{ButtonLike, KeyBinding, POPOVER_Y_PADDING, Tooltip, h_flex, prelude::*};
use unicode_segmentation::UnicodeSegmentation;
use util::{RangeExt, ResultExt, debug_panic};
use workspace::{Workspace, item::Item, notifications::NotifyTaskExt};

const INLINE_BLAME_PADDING_EM_WIDTHS: f32 = 7.;

/// Determines what kinds of highlights should be applied to a lines background.
#[derive(Clone, Copy, Default)]
struct LineHighlightSpec {
    selection: bool,
    breakpoint: bool,
    _active_stack_frame: bool,
}

struct SelectionLayout {
    head: DisplayPoint,
    cursor_shape: CursorShape,
    is_newest: bool,
    is_local: bool,
    range: Range<DisplayPoint>,
    active_rows: Range<DisplayRow>,
    user_name: Option<SharedString>,
}

impl SelectionLayout {
    fn new<T: ToPoint + ToDisplayPoint + Clone>(
        selection: Selection<T>,
        line_mode: bool,
        cursor_shape: CursorShape,
        map: &DisplaySnapshot,
        is_newest: bool,
        is_local: bool,
        user_name: Option<SharedString>,
    ) -> Self {
        let point_selection = selection.map(|p| p.to_point(&map.buffer_snapshot));
        let display_selection = point_selection.map(|p| p.to_display_point(map));
        let mut range = display_selection.range();
        let mut head = display_selection.head();
        let mut active_rows = map.prev_line_boundary(point_selection.start).1.row()
            ..map.next_line_boundary(point_selection.end).1.row();

        // vim visual line mode
        if line_mode {
            let point_range = map.expand_to_line(point_selection.range());
            range = point_range.start.to_display_point(map)..point_range.end.to_display_point(map);
        }

        // any vim visual mode (including line mode)
        if (cursor_shape == CursorShape::Block || cursor_shape == CursorShape::Hollow)
            && !range.is_empty()
            && !selection.reversed
        {
            if head.column() > 0 {
                head = map.clip_point(DisplayPoint::new(head.row(), head.column() - 1), Bias::Left)
            } else if head.row().0 > 0 && head != map.max_point() {
                head = map.clip_point(
                    DisplayPoint::new(
                        head.row().previous_row(),
                        map.line_len(head.row().previous_row()),
                    ),
                    Bias::Left,
                );
                // updating range.end is a no-op unless you're cursor is
                // on the newline containing a multi-buffer divider
                // in which case the clip_point may have moved the head up
                // an additional row.
                range.end = DisplayPoint::new(head.row().next_row(), 0);
                active_rows.end = head.row();
            }
        }

        Self {
            head,
            cursor_shape,
            is_newest,
            is_local,
            range,
            active_rows,
            user_name,
        }
    }
}

pub struct EditorElement {
    editor: Entity<Editor>,
    style: EditorStyle,
}

type DisplayRowDelta = u32;

impl EditorElement {
    pub(crate) const SCROLLBAR_WIDTH: Pixels = px(15.);

    pub fn new(editor: &Entity<Editor>, style: EditorStyle) -> Self {
        Self {
            editor: editor.clone(),
            style,
        }
    }

    fn register_actions(&self, window: &mut Window, cx: &mut App) {
        let editor = &self.editor;
        editor.update(cx, |editor, cx| {
            for action in editor.editor_actions.borrow().values() {
                (action)(window, cx)
            }
        });

        crate::rust_analyzer_ext::apply_related_actions(editor, window, cx);
        crate::clangd_ext::apply_related_actions(editor, window, cx);

        register_action(editor, window, Editor::open_context_menu);
        register_action(editor, window, Editor::move_left);
        register_action(editor, window, Editor::move_right);
        register_action(editor, window, Editor::move_down);
        register_action(editor, window, Editor::move_down_by_lines);
        register_action(editor, window, Editor::select_down_by_lines);
        register_action(editor, window, Editor::move_up);
        register_action(editor, window, Editor::move_up_by_lines);
        register_action(editor, window, Editor::select_up_by_lines);
        register_action(editor, window, Editor::select_page_down);
        register_action(editor, window, Editor::select_page_up);
        register_action(editor, window, Editor::cancel);
        register_action(editor, window, Editor::newline);
        register_action(editor, window, Editor::newline_above);
        register_action(editor, window, Editor::newline_below);
        register_action(editor, window, Editor::backspace);
        register_action(editor, window, Editor::delete);
        register_action(editor, window, Editor::tab);
        register_action(editor, window, Editor::backtab);
        register_action(editor, window, Editor::indent);
        register_action(editor, window, Editor::outdent);
        register_action(editor, window, Editor::autoindent);
        register_action(editor, window, Editor::delete_line);
        register_action(editor, window, Editor::join_lines);
        register_action(editor, window, Editor::sort_lines_case_sensitive);
        register_action(editor, window, Editor::sort_lines_case_insensitive);
        register_action(editor, window, Editor::reverse_lines);
        register_action(editor, window, Editor::shuffle_lines);
        register_action(editor, window, Editor::toggle_case);
        register_action(editor, window, Editor::convert_to_upper_case);
        register_action(editor, window, Editor::convert_to_lower_case);
        register_action(editor, window, Editor::convert_to_title_case);
        register_action(editor, window, Editor::convert_to_snake_case);
        register_action(editor, window, Editor::convert_to_kebab_case);
        register_action(editor, window, Editor::convert_to_upper_camel_case);
        register_action(editor, window, Editor::convert_to_lower_camel_case);
        register_action(editor, window, Editor::convert_to_opposite_case);
        register_action(editor, window, Editor::convert_to_rot13);
        register_action(editor, window, Editor::convert_to_rot47);
        register_action(editor, window, Editor::delete_to_previous_word_start);
        register_action(editor, window, Editor::delete_to_previous_subword_start);
        register_action(editor, window, Editor::delete_to_next_word_end);
        register_action(editor, window, Editor::delete_to_next_subword_end);
        register_action(editor, window, Editor::delete_to_beginning_of_line);
        register_action(editor, window, Editor::delete_to_end_of_line);
        register_action(editor, window, Editor::cut_to_end_of_line);
        register_action(editor, window, Editor::duplicate_line_up);
        register_action(editor, window, Editor::duplicate_line_down);
        register_action(editor, window, Editor::duplicate_selection);
        register_action(editor, window, Editor::move_line_up);
        register_action(editor, window, Editor::move_line_down);
        register_action(editor, window, Editor::transpose);
        register_action(editor, window, Editor::rewrap);
        register_action(editor, window, Editor::cut);
        register_action(editor, window, Editor::kill_ring_cut);
        register_action(editor, window, Editor::kill_ring_yank);
        register_action(editor, window, Editor::copy);
        register_action(editor, window, Editor::copy_and_trim);
        register_action(editor, window, Editor::paste);
        register_action(editor, window, Editor::undo);
        register_action(editor, window, Editor::redo);
        register_action(editor, window, Editor::move_page_up);
        register_action(editor, window, Editor::move_page_down);
        register_action(editor, window, Editor::next_screen);
        register_action(editor, window, Editor::scroll_cursor_top);
        register_action(editor, window, Editor::scroll_cursor_center);
        register_action(editor, window, Editor::scroll_cursor_bottom);
        register_action(editor, window, Editor::scroll_cursor_center_top_bottom);
        register_action(editor, window, |editor, _: &LineDown, window, cx| {
            editor.scroll_screen(&ScrollAmount::Line(1.), window, cx)
        });
        register_action(editor, window, |editor, _: &LineUp, window, cx| {
            editor.scroll_screen(&ScrollAmount::Line(-1.), window, cx)
        });
        register_action(editor, window, |editor, _: &HalfPageDown, window, cx| {
            editor.scroll_screen(&ScrollAmount::Page(0.5), window, cx)
        });
        register_action(
            editor,
            window,
            |editor, HandleInput(text): &HandleInput, window, cx| {
                if text.is_empty() {
                    return;
                }
                editor.handle_input(text, window, cx);
            },
        );
        register_action(editor, window, |editor, _: &HalfPageUp, window, cx| {
            editor.scroll_screen(&ScrollAmount::Page(-0.5), window, cx)
        });
        register_action(editor, window, |editor, _: &PageDown, window, cx| {
            editor.scroll_screen(&ScrollAmount::Page(1.), window, cx)
        });
        register_action(editor, window, |editor, _: &PageUp, window, cx| {
            editor.scroll_screen(&ScrollAmount::Page(-1.), window, cx)
        });
        register_action(editor, window, Editor::move_to_previous_word_start);
        register_action(editor, window, Editor::move_to_previous_subword_start);
        register_action(editor, window, Editor::move_to_next_word_end);
        register_action(editor, window, Editor::move_to_next_subword_end);
        register_action(editor, window, Editor::move_to_beginning_of_line);
        register_action(editor, window, Editor::move_to_end_of_line);
        register_action(editor, window, Editor::move_to_start_of_paragraph);
        register_action(editor, window, Editor::move_to_end_of_paragraph);
        register_action(editor, window, Editor::move_to_beginning);
        register_action(editor, window, Editor::move_to_end);
        register_action(editor, window, Editor::move_to_start_of_excerpt);
        register_action(editor, window, Editor::move_to_start_of_next_excerpt);
        register_action(editor, window, Editor::move_to_end_of_excerpt);
        register_action(editor, window, Editor::move_to_end_of_previous_excerpt);
        register_action(editor, window, Editor::select_up);
        register_action(editor, window, Editor::select_down);
        register_action(editor, window, Editor::select_left);
        register_action(editor, window, Editor::select_right);
        register_action(editor, window, Editor::select_to_previous_word_start);
        register_action(editor, window, Editor::select_to_previous_subword_start);
        register_action(editor, window, Editor::select_to_next_word_end);
        register_action(editor, window, Editor::select_to_next_subword_end);
        register_action(editor, window, Editor::select_to_beginning_of_line);
        register_action(editor, window, Editor::select_to_end_of_line);
        register_action(editor, window, Editor::select_to_start_of_paragraph);
        register_action(editor, window, Editor::select_to_end_of_paragraph);
        register_action(editor, window, Editor::select_to_start_of_excerpt);
        register_action(editor, window, Editor::select_to_start_of_next_excerpt);
        register_action(editor, window, Editor::select_to_end_of_excerpt);
        register_action(editor, window, Editor::select_to_end_of_previous_excerpt);
        register_action(editor, window, Editor::select_to_beginning);
        register_action(editor, window, Editor::select_to_end);
        register_action(editor, window, Editor::select_all);
        register_action(editor, window, |editor, action, window, cx| {
            editor.select_all_matches(action, window, cx).log_err();
        });
        register_action(editor, window, Editor::select_line);
        register_action(editor, window, Editor::split_selection_into_lines);
        register_action(editor, window, Editor::add_selection_above);
        register_action(editor, window, Editor::add_selection_below);
        register_action(editor, window, |editor, action, window, cx| {
            editor.select_next(action, window, cx).log_err();
        });
        register_action(editor, window, |editor, action, window, cx| {
            editor.select_previous(action, window, cx).log_err();
        });
        register_action(editor, window, |editor, action, window, cx| {
            editor.find_next_match(action, window, cx).log_err();
        });
        register_action(editor, window, |editor, action, window, cx| {
            editor.find_previous_match(action, window, cx).log_err();
        });
        register_action(editor, window, Editor::toggle_comments);
        register_action(editor, window, Editor::select_larger_syntax_node);
        register_action(editor, window, Editor::select_smaller_syntax_node);
        register_action(editor, window, Editor::select_enclosing_symbol);
        register_action(editor, window, Editor::move_to_enclosing_bracket);
        register_action(editor, window, Editor::undo_selection);
        register_action(editor, window, Editor::redo_selection);
        if !editor.read(cx).is_singleton(cx) {
            register_action(editor, window, Editor::expand_excerpts);
            register_action(editor, window, Editor::expand_excerpts_up);
            register_action(editor, window, Editor::expand_excerpts_down);
        }
        register_action(editor, window, Editor::go_to_diagnostic);
        register_action(editor, window, Editor::go_to_prev_diagnostic);
        register_action(editor, window, Editor::go_to_next_hunk);
        register_action(editor, window, Editor::go_to_prev_hunk);
        register_action(editor, window, |editor, action, window, cx| {
            editor
                .go_to_definition(action, window, cx)
                .detach_and_log_err(cx);
        });
        register_action(editor, window, |editor, action, window, cx| {
            editor
                .go_to_definition_split(action, window, cx)
                .detach_and_log_err(cx);
        });
        register_action(editor, window, |editor, action, window, cx| {
            editor
                .go_to_declaration(action, window, cx)
                .detach_and_log_err(cx);
        });
        register_action(editor, window, |editor, action, window, cx| {
            editor
                .go_to_declaration_split(action, window, cx)
                .detach_and_log_err(cx);
        });
        register_action(editor, window, |editor, action, window, cx| {
            editor
                .go_to_implementation(action, window, cx)
                .detach_and_log_err(cx);
        });
        register_action(editor, window, |editor, action, window, cx| {
            editor
                .go_to_implementation_split(action, window, cx)
                .detach_and_log_err(cx);
        });
        register_action(editor, window, |editor, action, window, cx| {
            editor
                .go_to_type_definition(action, window, cx)
                .detach_and_log_err(cx);
        });
        register_action(editor, window, |editor, action, window, cx| {
            editor
                .go_to_type_definition_split(action, window, cx)
                .detach_and_log_err(cx);
        });
        register_action(editor, window, Editor::open_url);
        register_action(editor, window, Editor::open_selected_filename);
        register_action(editor, window, Editor::fold);
        register_action(editor, window, Editor::fold_at_level);
        register_action(editor, window, Editor::fold_all);
        register_action(editor, window, Editor::fold_function_bodies);
        register_action(editor, window, Editor::fold_recursive);
        register_action(editor, window, Editor::toggle_fold);
        register_action(editor, window, Editor::toggle_fold_recursive);
        register_action(editor, window, Editor::unfold_lines);
        register_action(editor, window, Editor::unfold_recursive);
        register_action(editor, window, Editor::unfold_all);
        register_action(editor, window, Editor::fold_selected_ranges);
        register_action(editor, window, Editor::set_mark);
        register_action(editor, window, Editor::swap_selection_ends);
        register_action(editor, window, Editor::show_completions);
        register_action(editor, window, Editor::show_word_completions);
        register_action(editor, window, Editor::toggle_code_actions);
        register_action(editor, window, Editor::open_excerpts);
        register_action(editor, window, Editor::open_excerpts_in_split);
        register_action(editor, window, Editor::open_proposed_changes_editor);
        register_action(editor, window, Editor::toggle_soft_wrap);
        register_action(editor, window, Editor::toggle_tab_bar);
        register_action(editor, window, Editor::toggle_line_numbers);
        register_action(editor, window, Editor::toggle_relative_line_numbers);
        register_action(editor, window, Editor::toggle_indent_guides);
        register_action(editor, window, Editor::toggle_inlay_hints);
        register_action(editor, window, Editor::toggle_edit_predictions);
        register_action(editor, window, Editor::toggle_inline_diagnostics);
        register_action(editor, window, hover_popover::hover);
        register_action(editor, window, Editor::reveal_in_finder);
        register_action(editor, window, Editor::copy_path);
        register_action(editor, window, Editor::copy_relative_path);
        register_action(editor, window, Editor::copy_file_name);
        register_action(editor, window, Editor::copy_file_name_without_extension);
        register_action(editor, window, Editor::copy_highlight_json);
        register_action(editor, window, Editor::copy_permalink_to_line);
        register_action(editor, window, Editor::open_permalink_to_line);
        register_action(editor, window, Editor::copy_file_location);
        register_action(editor, window, Editor::toggle_git_blame);
        register_action(editor, window, Editor::toggle_git_blame_inline);
        register_action(editor, window, Editor::open_git_blame_commit);
        register_action(editor, window, Editor::toggle_selected_diff_hunks);
        register_action(editor, window, Editor::toggle_staged_selected_diff_hunks);
        register_action(editor, window, Editor::stage_and_next);
        register_action(editor, window, Editor::unstage_and_next);
        register_action(editor, window, Editor::expand_all_diff_hunks);
        register_action(editor, window, Editor::go_to_previous_change);
        register_action(editor, window, Editor::go_to_next_change);

        register_action(editor, window, |editor, action, window, cx| {
            if let Some(task) = editor.format(action, window, cx) {
                task.detach_and_notify_err(window, cx);
            } else {
                cx.propagate();
            }
        });
        register_action(editor, window, |editor, action, window, cx| {
            if let Some(task) = editor.format_selections(action, window, cx) {
                task.detach_and_notify_err(window, cx);
            } else {
                cx.propagate();
            }
        });
        register_action(editor, window, |editor, action, window, cx| {
            if let Some(task) = editor.organize_imports(action, window, cx) {
                task.detach_and_notify_err(window, cx);
            } else {
                cx.propagate();
            }
        });
        register_action(editor, window, Editor::restart_language_server);
        register_action(editor, window, Editor::stop_language_server);
        register_action(editor, window, Editor::show_character_palette);
        register_action(editor, window, |editor, action, window, cx| {
            if let Some(task) = editor.confirm_completion(action, window, cx) {
                task.detach_and_notify_err(window, cx);
            } else {
                cx.propagate();
            }
        });
        register_action(editor, window, |editor, action, window, cx| {
            if let Some(task) = editor.confirm_completion_replace(action, window, cx) {
                task.detach_and_notify_err(window, cx);
            } else {
                cx.propagate();
            }
        });
        register_action(editor, window, |editor, action, window, cx| {
            if let Some(task) = editor.confirm_completion_insert(action, window, cx) {
                task.detach_and_notify_err(window, cx);
            } else {
                cx.propagate();
            }
        });
        register_action(editor, window, |editor, action, window, cx| {
            if let Some(task) = editor.compose_completion(action, window, cx) {
                task.detach_and_notify_err(window, cx);
            } else {
                cx.propagate();
            }
        });
        register_action(editor, window, |editor, action, window, cx| {
            if let Some(task) = editor.confirm_code_action(action, window, cx) {
                task.detach_and_notify_err(window, cx);
            } else {
                cx.propagate();
            }
        });
        register_action(editor, window, |editor, action, window, cx| {
            if let Some(task) = editor.rename(action, window, cx) {
                task.detach_and_notify_err(window, cx);
            } else {
                cx.propagate();
            }
        });
        register_action(editor, window, |editor, action, window, cx| {
            if let Some(task) = editor.confirm_rename(action, window, cx) {
                task.detach_and_notify_err(window, cx);
            } else {
                cx.propagate();
            }
        });
        register_action(editor, window, |editor, action, window, cx| {
            if let Some(task) = editor.find_all_references(action, window, cx) {
                task.detach_and_log_err(cx);
            } else {
                cx.propagate();
            }
        });
        register_action(editor, window, Editor::show_signature_help);
        register_action(editor, window, Editor::next_edit_prediction);
        register_action(editor, window, Editor::previous_edit_prediction);
        register_action(editor, window, Editor::show_inline_completion);
        register_action(editor, window, Editor::context_menu_first);
        register_action(editor, window, Editor::context_menu_prev);
        register_action(editor, window, Editor::context_menu_next);
        register_action(editor, window, Editor::context_menu_last);
        register_action(editor, window, Editor::display_cursor_names);
        register_action(editor, window, Editor::unique_lines_case_insensitive);
        register_action(editor, window, Editor::unique_lines_case_sensitive);
        register_action(editor, window, Editor::accept_partial_inline_completion);
        register_action(editor, window, Editor::accept_edit_prediction);
        register_action(editor, window, Editor::restore_file);
        register_action(editor, window, Editor::git_restore);
        register_action(editor, window, Editor::apply_all_diff_hunks);
        register_action(editor, window, Editor::apply_selected_diff_hunks);
        register_action(editor, window, Editor::open_active_item_in_terminal);
        register_action(editor, window, Editor::reload_file);
        register_action(editor, window, Editor::spawn_nearest_task);
        register_action(editor, window, Editor::insert_uuid_v4);
        register_action(editor, window, Editor::insert_uuid_v7);
        register_action(editor, window, Editor::open_selections_in_multibuffer);
        if cx.has_flag::<DebuggerFeatureFlag>() {
            register_action(editor, window, Editor::toggle_breakpoint);
            register_action(editor, window, Editor::edit_log_breakpoint);
            register_action(editor, window, Editor::enable_breakpoint);
            register_action(editor, window, Editor::disable_breakpoint);
        }
    }

    fn register_key_listeners(&self, window: &mut Window, _: &mut App, layout: &EditorLayout) {
        let position_map = layout.position_map.clone();
        window.on_key_event({
            let editor = self.editor.clone();
            move |event: &ModifiersChangedEvent, phase, window, cx| {
                if phase != DispatchPhase::Bubble {
                    return;
                }
                editor.update(cx, |editor, cx| {
                    let inlay_hint_settings = inlay_hint_settings(
                        editor.selections.newest_anchor().head(),
                        &editor.buffer.read(cx).snapshot(cx),
                        cx,
                    );

                    if let Some(inlay_modifiers) = inlay_hint_settings
                        .toggle_on_modifiers_press
                        .as_ref()
                        .filter(|modifiers| modifiers.modified())
                    {
                        editor.refresh_inlay_hints(
                            InlayHintRefreshReason::ModifiersChanged(
                                inlay_modifiers == &event.modifiers,
                            ),
                            cx,
                        );
                    }

                    if editor.hover_state.focused(window, cx) {
                        return;
                    }

                    editor.handle_modifiers_changed(event.modifiers, &position_map, window, cx);
                })
            }
        });
    }

    fn mouse_left_down(
        editor: &mut Editor,
        event: &MouseDownEvent,
        hovered_hunk: Option<Range<Anchor>>,
        position_map: &PositionMap,
        line_numbers: &HashMap<MultiBufferRow, LineNumberLayout>,
        window: &mut Window,
        cx: &mut Context<Editor>,
    ) {
        if window.default_prevented() {
            return;
        }

        let text_hitbox = &position_map.text_hitbox;
        let gutter_hitbox = &position_map.gutter_hitbox;
        let mut click_count = event.click_count;
        let mut modifiers = event.modifiers;

        if let Some(hovered_hunk) = hovered_hunk {
            editor.toggle_single_diff_hunk(hovered_hunk, cx);
            cx.notify();
            return;
        } else if gutter_hitbox.is_hovered(window) {
            click_count = 3; // Simulate triple-click when clicking the gutter to select lines
        } else if !text_hitbox.is_hovered(window) {
            return;
        }

        let is_singleton = editor.buffer().read(cx).is_singleton();

        if click_count == 2 && !is_singleton {
            match EditorSettings::get_global(cx).double_click_in_multibuffer {
                DoubleClickInMultibuffer::Select => {
                    // do nothing special on double click, all selection logic is below
                }
                DoubleClickInMultibuffer::Open => {
                    if modifiers.alt {
                        // if double click is made with alt, pretend it's a regular double click without opening and alt,
                        // and run the selection logic.
                        modifiers.alt = false;
                    } else {
                        let scroll_position_row =
                            position_map.scroll_pixel_position.y / position_map.line_height;
                        let display_row = (((event.position - gutter_hitbox.bounds.origin).y
                            + position_map.scroll_pixel_position.y)
                            / position_map.line_height)
                            as u32;
                        let multi_buffer_row = position_map
                            .snapshot
                            .display_point_to_point(
                                DisplayPoint::new(DisplayRow(display_row), 0),
                                Bias::Right,
                            )
                            .row;
                        let line_offset_from_top = display_row - scroll_position_row as u32;
                        // if double click is made without alt, open the corresponding excerp
                        editor.open_excerpts_common(
                            Some(JumpData::MultiBufferRow {
                                row: MultiBufferRow(multi_buffer_row),
                                line_offset_from_top,
                            }),
                            false,
                            window,
                            cx,
                        );
                        return;
                    }
                }
            }
        }

        let point_for_position = position_map.point_for_position(event.position);
        let position = point_for_position.previous_valid;
        if modifiers == COLUMNAR_SELECTION_MODIFIERS {
            editor.select(
                SelectPhase::BeginColumnar {
                    position,
                    reset: false,
                    goal_column: point_for_position.exact_unclipped.column(),
                },
                window,
                cx,
            );
        } else if modifiers.shift && !modifiers.control && !modifiers.alt && !modifiers.secondary()
        {
            editor.select(
                SelectPhase::Extend {
                    position,
                    click_count,
                },
                window,
                cx,
            );
        } else {
            let multi_cursor_setting = EditorSettings::get_global(cx).multi_cursor_modifier;
            let multi_cursor_modifier = match multi_cursor_setting {
                MultiCursorModifier::Alt => modifiers.alt,
                MultiCursorModifier::CmdOrCtrl => modifiers.secondary(),
            };
            editor.select(
                SelectPhase::Begin {
                    position,
                    add: multi_cursor_modifier,
                    click_count,
                },
                window,
                cx,
            );
        }
        cx.stop_propagation();

        if !is_singleton {
            let display_row = (((event.position - gutter_hitbox.bounds.origin).y
                + position_map.scroll_pixel_position.y)
                / position_map.line_height) as u32;
            let multi_buffer_row = position_map
                .snapshot
                .display_point_to_point(DisplayPoint::new(DisplayRow(display_row), 0), Bias::Right)
                .row;
            if line_numbers
                .get(&MultiBufferRow(multi_buffer_row))
                .and_then(|line_number| line_number.hitbox.as_ref())
                .is_some_and(|hitbox| hitbox.contains(&event.position))
            {
                let scroll_position_row =
                    position_map.scroll_pixel_position.y / position_map.line_height;
                let line_offset_from_top = display_row - scroll_position_row as u32;

                editor.open_excerpts_common(
                    Some(JumpData::MultiBufferRow {
                        row: MultiBufferRow(multi_buffer_row),
                        line_offset_from_top,
                    }),
                    modifiers.alt,
                    window,
                    cx,
                );
                cx.stop_propagation();
            }
        }
    }

    fn mouse_right_down(
        editor: &mut Editor,
        event: &MouseDownEvent,
        position_map: &PositionMap,
        window: &mut Window,
        cx: &mut Context<Editor>,
    ) {
        if position_map.gutter_hitbox.is_hovered(window) {
            let gutter_right_padding = editor.gutter_dimensions.right_padding;
            let hitbox = &position_map.gutter_hitbox;

            if event.position.x <= hitbox.bounds.right() - gutter_right_padding {
                let point_for_position = position_map.point_for_position(event.position);
                editor.set_breakpoint_context_menu(
                    point_for_position.previous_valid.row(),
                    None,
                    event.position,
                    window,
                    cx,
                );
            }
            return;
        }

        if !position_map.text_hitbox.is_hovered(window) {
            return;
        }

        let point_for_position = position_map.point_for_position(event.position);
        mouse_context_menu::deploy_context_menu(
            editor,
            Some(event.position),
            point_for_position.previous_valid,
            window,
            cx,
        );
        cx.stop_propagation();
    }

    fn mouse_middle_down(
        editor: &mut Editor,
        event: &MouseDownEvent,
        position_map: &PositionMap,
        window: &mut Window,
        cx: &mut Context<Editor>,
    ) {
        if !position_map.text_hitbox.is_hovered(window) || window.default_prevented() {
            return;
        }

        let point_for_position = position_map.point_for_position(event.position);
        let position = point_for_position.previous_valid;

        editor.select(
            SelectPhase::BeginColumnar {
                position,
                reset: true,
                goal_column: point_for_position.exact_unclipped.column(),
            },
            window,
            cx,
        );
    }

    fn mouse_up(
        editor: &mut Editor,
        event: &MouseUpEvent,
        position_map: &PositionMap,
        window: &mut Window,
        cx: &mut Context<Editor>,
    ) {
        let text_hitbox = &position_map.text_hitbox;
        let end_selection = editor.has_pending_selection();
        let pending_nonempty_selections = editor.has_pending_nonempty_selection();

        if end_selection {
            editor.select(SelectPhase::End, window, cx);
        }

        if end_selection && pending_nonempty_selections {
            cx.stop_propagation();
        } else if cfg!(any(target_os = "linux", target_os = "freebsd"))
            && event.button == MouseButton::Middle
        {
            if !text_hitbox.is_hovered(window) || editor.read_only(cx) {
                return;
            }

            #[cfg(any(target_os = "linux", target_os = "freebsd"))]
            if EditorSettings::get_global(cx).middle_click_paste {
                if let Some(text) = cx.read_from_primary().and_then(|item| item.text()) {
                    let point_for_position = position_map.point_for_position(event.position);
                    let position = point_for_position.previous_valid;

                    editor.select(
                        SelectPhase::Begin {
                            position,
                            add: false,
                            click_count: 1,
                        },
                        window,
                        cx,
                    );
                    editor.insert(&text, window, cx);
                }
                cx.stop_propagation()
            }
        }
    }

    fn click(
        editor: &mut Editor,
        event: &ClickEvent,
        position_map: &PositionMap,
        window: &mut Window,
        cx: &mut Context<Editor>,
    ) {
        let text_hitbox = &position_map.text_hitbox;
        let pending_nonempty_selections = editor.has_pending_nonempty_selection();

        let multi_cursor_setting = EditorSettings::get_global(cx).multi_cursor_modifier;
        let multi_cursor_modifier = match multi_cursor_setting {
            MultiCursorModifier::Alt => event.modifiers().secondary(),
            MultiCursorModifier::CmdOrCtrl => event.modifiers().alt,
        };

        if !pending_nonempty_selections && multi_cursor_modifier && text_hitbox.is_hovered(window) {
            let point = position_map.point_for_position(event.up.position);
            editor.handle_click_hovered_link(point, event.modifiers(), window, cx);

            cx.stop_propagation();
        }
    }

    fn mouse_dragged(
        editor: &mut Editor,
        event: &MouseMoveEvent,
        position_map: &PositionMap,
        window: &mut Window,
        cx: &mut Context<Editor>,
    ) {
        if !editor.has_pending_selection() {
            return;
        }

        let text_bounds = position_map.text_hitbox.bounds;
        let point_for_position = position_map.point_for_position(event.position);
        let mut scroll_delta = gpui::Point::<f32>::default();
        let vertical_margin = position_map.line_height.min(text_bounds.size.height / 3.0);
        let top = text_bounds.origin.y + vertical_margin;
        let bottom = text_bounds.bottom_left().y - vertical_margin;
        if event.position.y < top {
            scroll_delta.y = -scale_vertical_mouse_autoscroll_delta(top - event.position.y);
        }
        if event.position.y > bottom {
            scroll_delta.y = scale_vertical_mouse_autoscroll_delta(event.position.y - bottom);
        }

        // We need horizontal width of text
        let style = editor.style.clone().unwrap_or_default();
        let font_id = window.text_system().resolve_font(&style.text.font());
        let font_size = style.text.font_size.to_pixels(window.rem_size());
        let em_width = window.text_system().em_width(font_id, font_size).unwrap();

        let scroll_margin_x = EditorSettings::get_global(cx).horizontal_scroll_margin;

        let scroll_space: Pixels = scroll_margin_x * em_width;

        let left = text_bounds.origin.x + scroll_space;
        let right = text_bounds.top_right().x - scroll_space;

        if event.position.x < left {
            scroll_delta.x = -scale_horizontal_mouse_autoscroll_delta(left - event.position.x);
        }
        if event.position.x > right {
            scroll_delta.x = scale_horizontal_mouse_autoscroll_delta(event.position.x - right);
        }

        editor.select(
            SelectPhase::Update {
                position: point_for_position.previous_valid,
                goal_column: point_for_position.exact_unclipped.column(),
                scroll_delta,
            },
            window,
            cx,
        );
    }

    fn mouse_moved(
        editor: &mut Editor,
        event: &MouseMoveEvent,
        position_map: &PositionMap,
        window: &mut Window,
        cx: &mut Context<Editor>,
    ) {
        let text_hitbox = &position_map.text_hitbox;
        let gutter_hitbox = &position_map.gutter_hitbox;
        let modifiers = event.modifiers;
        let gutter_hovered = gutter_hitbox.is_hovered(window);
        editor.set_gutter_hovered(gutter_hovered, cx);
        editor.mouse_cursor_hidden = false;

        if gutter_hovered {
            let new_point = position_map
                .point_for_position(event.position)
                .previous_valid;
            let buffer_anchor = position_map
                .snapshot
                .display_point_to_anchor(new_point, Bias::Left);

            if position_map
                .snapshot
                .buffer_snapshot
                .buffer_for_excerpt(buffer_anchor.excerpt_id)
                .is_some_and(|buffer| buffer.file().is_some())
            {
                let was_hovered = editor.gutter_breakpoint_indicator.0.is_some();
                let is_visible = editor
                    .gutter_breakpoint_indicator
                    .0
                    .map_or(false, |(_, is_active)| is_active);
                editor.gutter_breakpoint_indicator.0 = Some((new_point, is_visible));

                editor.gutter_breakpoint_indicator.1.get_or_insert_with(|| {
                    cx.spawn(async move |this, cx| {
                        if !was_hovered {
                            cx.background_executor()
                                .timer(Duration::from_millis(200))
                                .await;
                        }

                        this.update(cx, |this, cx| {
                            if let Some((_, is_active)) =
                                this.gutter_breakpoint_indicator.0.as_mut()
                            {
                                *is_active = true;
                            }

                            cx.notify();
                        })
                        .ok();
                    })
                });
            } else {
                editor.gutter_breakpoint_indicator = (None, None);
            }
        } else {
            editor.gutter_breakpoint_indicator = (None, None);
        }

        cx.notify();

        // Don't trigger hover popover if mouse is hovering over context menu
        if text_hitbox.is_hovered(window) {
            let point_for_position = position_map.point_for_position(event.position);

            editor.update_hovered_link(
                point_for_position,
                &position_map.snapshot,
                modifiers,
                window,
                cx,
            );

            if let Some(point) = point_for_position.as_valid() {
                let anchor = position_map
                    .snapshot
                    .buffer_snapshot
                    .anchor_before(point.to_offset(&position_map.snapshot, Bias::Left));
                hover_at(editor, Some(anchor), window, cx);
                Self::update_visible_cursor(editor, point, position_map, window, cx);
            } else {
                hover_at(editor, None, window, cx);
            }
        } else {
            editor.hide_hovered_link(cx);
            hover_at(editor, None, window, cx);
        }
    }

    fn update_visible_cursor(
        editor: &mut Editor,
        point: DisplayPoint,
        position_map: &PositionMap,
        window: &mut Window,
        cx: &mut Context<Editor>,
    ) {
        let snapshot = &position_map.snapshot;
        let Some(hub) = editor.collaboration_hub() else {
            return;
        };
        let start = snapshot.display_snapshot.clip_point(
            DisplayPoint::new(point.row(), point.column().saturating_sub(1)),
            Bias::Left,
        );
        let end = snapshot.display_snapshot.clip_point(
            DisplayPoint::new(
                point.row(),
                (point.column() + 1).min(snapshot.line_len(point.row())),
            ),
            Bias::Right,
        );

        let range = snapshot
            .buffer_snapshot
            .anchor_at(start.to_point(&snapshot.display_snapshot), Bias::Left)
            ..snapshot
                .buffer_snapshot
                .anchor_at(end.to_point(&snapshot.display_snapshot), Bias::Right);

        let Some(selection) = snapshot.remote_selections_in_range(&range, hub, cx).next() else {
            return;
        };
        let key = crate::HoveredCursor {
            replica_id: selection.replica_id,
            selection_id: selection.selection.id,
        };
        editor.hovered_cursors.insert(
            key.clone(),
            cx.spawn_in(window, async move |editor, cx| {
                cx.background_executor().timer(CURSORS_VISIBLE_FOR).await;
                editor
                    .update(cx, |editor, cx| {
                        editor.hovered_cursors.remove(&key);
                        cx.notify();
                    })
                    .ok();
            }),
        );
        cx.notify()
    }

    fn layout_selections(
        &self,
        start_anchor: Anchor,
        end_anchor: Anchor,
        local_selections: &[Selection<Point>],
        snapshot: &EditorSnapshot,
        start_row: DisplayRow,
        end_row: DisplayRow,
        window: &mut Window,
        cx: &mut App,
    ) -> (
        Vec<(PlayerColor, Vec<SelectionLayout>)>,
        BTreeMap<DisplayRow, LineHighlightSpec>,
        Option<DisplayPoint>,
    ) {
        let mut selections: Vec<(PlayerColor, Vec<SelectionLayout>)> = Vec::new();
        let mut active_rows = BTreeMap::new();
        let mut newest_selection_head = None;
        self.editor.update(cx, |editor, cx| {
            if editor.show_local_selections {
                let mut layouts = Vec::new();
                let newest = editor.selections.newest(cx);
                for selection in local_selections.iter().cloned() {
                    let is_empty = selection.start == selection.end;
                    let is_newest = selection == newest;

                    let layout = SelectionLayout::new(
                        selection,
                        editor.selections.line_mode,
                        editor.cursor_shape,
                        &snapshot.display_snapshot,
                        is_newest,
                        editor.leader_peer_id.is_none(),
                        None,
                    );
                    if is_newest {
                        newest_selection_head = Some(layout.head);
                    }

                    for row in cmp::max(layout.active_rows.start.0, start_row.0)
                        ..=cmp::min(layout.active_rows.end.0, end_row.0)
                    {
                        let contains_non_empty_selection = active_rows
                            .entry(DisplayRow(row))
                            .or_insert_with(LineHighlightSpec::default);
                        contains_non_empty_selection.selection |= !is_empty;
                    }
                    layouts.push(layout);
                }

                let player = editor.current_user_player_color(cx);
                selections.push((player, layouts));
            }

            if let Some(collaboration_hub) = &editor.collaboration_hub {
                // When following someone, render the local selections in their color.
                if let Some(leader_id) = editor.leader_peer_id {
                    if let Some(collaborator) = collaboration_hub.collaborators(cx).get(&leader_id)
                    {
                        if let Some(participant_index) = collaboration_hub
                            .user_participant_indices(cx)
                            .get(&collaborator.user_id)
                        {
                            if let Some((local_selection_style, _)) = selections.first_mut() {
                                *local_selection_style = cx
                                    .theme()
                                    .players()
                                    .color_for_participant(participant_index.0);
                            }
                        }
                    }
                }

                let mut remote_selections = HashMap::default();
                for selection in snapshot.remote_selections_in_range(
                    &(start_anchor..end_anchor),
                    collaboration_hub.as_ref(),
                    cx,
                ) {
                    let selection_style =
                        Self::get_participant_color(selection.participant_index, cx);

                    // Don't re-render the leader's selections, since the local selections
                    // match theirs.
                    if Some(selection.peer_id) == editor.leader_peer_id {
                        continue;
                    }
                    let key = HoveredCursor {
                        replica_id: selection.replica_id,
                        selection_id: selection.selection.id,
                    };

                    let is_shown =
                        editor.show_cursor_names || editor.hovered_cursors.contains_key(&key);

                    remote_selections
                        .entry(selection.replica_id)
                        .or_insert((selection_style, Vec::new()))
                        .1
                        .push(SelectionLayout::new(
                            selection.selection,
                            selection.line_mode,
                            selection.cursor_shape,
                            &snapshot.display_snapshot,
                            false,
                            false,
                            if is_shown { selection.user_name } else { None },
                        ));
                }

                selections.extend(remote_selections.into_values());
            } else if !editor.is_focused(window) && editor.show_cursor_when_unfocused {
                let layouts = snapshot
                    .buffer_snapshot
                    .selections_in_range(&(start_anchor..end_anchor), true)
                    .map(move |(_, line_mode, cursor_shape, selection)| {
                        SelectionLayout::new(
                            selection,
                            line_mode,
                            cursor_shape,
                            &snapshot.display_snapshot,
                            false,
                            false,
                            None,
                        )
                    })
                    .collect::<Vec<_>>();
                let player = editor.current_user_player_color(cx);
                selections.push((player, layouts));
            }
        });
        (selections, active_rows, newest_selection_head)
    }

    fn collect_cursors(
        &self,
        snapshot: &EditorSnapshot,
        cx: &mut App,
    ) -> Vec<(DisplayPoint, Hsla)> {
        let editor = self.editor.read(cx);
        let mut cursors = Vec::new();
        let mut skip_local = false;
        let mut add_cursor = |anchor: Anchor, color| {
            cursors.push((anchor.to_display_point(&snapshot.display_snapshot), color));
        };
        // Remote cursors
        if let Some(collaboration_hub) = &editor.collaboration_hub {
            for remote_selection in snapshot.remote_selections_in_range(
                &(Anchor::min()..Anchor::max()),
                collaboration_hub.deref(),
                cx,
            ) {
                let color = Self::get_participant_color(remote_selection.participant_index, cx);
                add_cursor(remote_selection.selection.head(), color.cursor);
                if Some(remote_selection.peer_id) == editor.leader_peer_id {
                    skip_local = true;
                }
            }
        }
        // Local cursors
        if !skip_local {
            let color = cx.theme().players().local().cursor;
            editor.selections.disjoint.iter().for_each(|selection| {
                add_cursor(selection.head(), color);
            });
            if let Some(ref selection) = editor.selections.pending_anchor() {
                add_cursor(selection.head(), color);
            }
        }
        cursors
    }

    fn layout_visible_cursors(
        &self,
        snapshot: &EditorSnapshot,
        selections: &[(PlayerColor, Vec<SelectionLayout>)],
        row_block_types: &HashMap<DisplayRow, bool>,
        visible_display_row_range: Range<DisplayRow>,
        line_layouts: &[LineWithInvisibles],
        text_hitbox: &Hitbox,
        content_origin: gpui::Point<Pixels>,
        scroll_position: gpui::Point<f32>,
        scroll_pixel_position: gpui::Point<Pixels>,
        line_height: Pixels,
        em_width: Pixels,
        em_advance: Pixels,
        autoscroll_containing_element: bool,
        window: &mut Window,
        cx: &mut App,
    ) -> Vec<CursorLayout> {
        let mut autoscroll_bounds = None;
        let cursor_layouts = self.editor.update(cx, |editor, cx| {
            let mut cursors = Vec::new();

            let show_local_cursors = editor.show_local_cursors(window, cx);

            for (player_color, selections) in selections {
                for selection in selections {
                    let cursor_position = selection.head;

                    let in_range = visible_display_row_range.contains(&cursor_position.row());
                    if (selection.is_local && !show_local_cursors)
                        || !in_range
                        || row_block_types.get(&cursor_position.row()) == Some(&true)
                    {
                        continue;
                    }

                    let cursor_row_layout = &line_layouts
                        [cursor_position.row().minus(visible_display_row_range.start) as usize];
                    let cursor_column = cursor_position.column() as usize;

                    let cursor_character_x = cursor_row_layout.x_for_index(cursor_column);
                    let mut block_width =
                        cursor_row_layout.x_for_index(cursor_column + 1) - cursor_character_x;
                    if block_width == Pixels::ZERO {
                        block_width = em_advance;
                    }
                    let block_text = if let CursorShape::Block = selection.cursor_shape {
                        snapshot
                            .grapheme_at(cursor_position)
                            .or_else(|| {
                                if cursor_column == 0 {
                                    snapshot.placeholder_text().and_then(|s| {
                                        s.graphemes(true).next().map(|s| s.to_string().into())
                                    })
                                } else {
                                    None
                                }
                            })
                            .and_then(|text| {
                                let len = text.len();

                                let font = cursor_row_layout
                                    .font_id_for_index(cursor_column)
                                    .and_then(|cursor_font_id| {
                                        window.text_system().get_font_for_id(cursor_font_id)
                                    })
                                    .unwrap_or(self.style.text.font());

                                // Invert the text color for the block cursor. Ensure that the text
                                // color is opaque enough to be visible against the background color.
                                //
                                // 0.75 is an arbitrary threshold to determine if the background color is
                                // opaque enough to use as a text color.
                                //
                                // TODO: In the future we should ensure themes have a `text_inverse` color.
                                let color = if cx.theme().colors().editor_background.a < 0.75 {
                                    match cx.theme().appearance {
                                        Appearance::Dark => Hsla::black(),
                                        Appearance::Light => Hsla::white(),
                                    }
                                } else {
                                    cx.theme().colors().editor_background
                                };

                                window
                                    .text_system()
                                    .shape_line(
                                        text,
                                        cursor_row_layout.font_size,
                                        &[TextRun {
                                            len,
                                            font,
                                            color,
                                            background_color: None,
                                            strikethrough: None,
                                            underline: None,
                                        }],
                                    )
                                    .log_err()
                            })
                    } else {
                        None
                    };

                    let x = cursor_character_x - scroll_pixel_position.x;
                    let y = (cursor_position.row().as_f32()
                        - scroll_pixel_position.y / line_height)
                        * line_height;
                    if selection.is_newest {
                        editor.pixel_position_of_newest_cursor = Some(point(
                            text_hitbox.origin.x + x + block_width / 2.,
                            text_hitbox.origin.y + y + line_height / 2.,
                        ));

                        if autoscroll_containing_element {
                            let top = text_hitbox.origin.y
                                + (cursor_position.row().as_f32() - scroll_position.y - 3.).max(0.)
                                    * line_height;
                            let left = text_hitbox.origin.x
                                + (cursor_position.column() as f32 - scroll_position.x - 3.)
                                    .max(0.)
                                    * em_width;

                            let bottom = text_hitbox.origin.y
                                + (cursor_position.row().as_f32() - scroll_position.y + 4.)
                                    * line_height;
                            let right = text_hitbox.origin.x
                                + (cursor_position.column() as f32 - scroll_position.x + 4.)
                                    * em_width;

                            autoscroll_bounds =
                                Some(Bounds::from_corners(point(left, top), point(right, bottom)))
                        }
                    }

                    let mut cursor = CursorLayout {
                        color: player_color.cursor,
                        block_width,
                        origin: point(x, y),
                        line_height,
                        shape: selection.cursor_shape,
                        block_text,
                        cursor_name: None,
                    };
                    let cursor_name = selection.user_name.clone().map(|name| CursorName {
                        string: name,
                        color: self.style.background,
                        is_top_row: cursor_position.row().0 == 0,
                    });
                    cursor.layout(content_origin, cursor_name, window, cx);
                    cursors.push(cursor);
                }
            }

            cursors
        });

        if let Some(bounds) = autoscroll_bounds {
            window.request_autoscroll(bounds);
        }

        cursor_layouts
    }

    fn layout_scrollbars(
        &self,
        snapshot: &EditorSnapshot,
        scrollbar_layout_information: ScrollbarLayoutInformation,
        content_offset: gpui::Point<Pixels>,
        scroll_position: gpui::Point<f32>,
        non_visible_cursors: bool,
        window: &mut Window,
        cx: &mut App,
    ) -> Option<EditorScrollbars> {
        if !snapshot.mode.is_full() {
            return None;
        }

        // If a drag took place after we started dragging the scrollbar,
        // cancel the scrollbar drag.
        if cx.has_active_drag() {
            self.editor.update(cx, |editor, cx| {
                editor.scroll_manager.reset_scrollbar_dragging_state(cx)
            });
        }

        let scrollbar_settings = EditorSettings::get_global(cx).scrollbar;
        let show_scrollbars = self.editor.read(cx).show_scrollbars
            && match scrollbar_settings.show {
                ShowScrollbar::Auto => {
                    let editor = self.editor.read(cx);
                    let is_singleton = editor.is_singleton(cx);
                    // Git
                    (is_singleton && scrollbar_settings.git_diff && snapshot.buffer_snapshot.has_diff_hunks())
                    ||
                    // Buffer Search Results
                    (is_singleton && scrollbar_settings.search_results && editor.has_background_highlights::<BufferSearchHighlights>())
                    ||
                    // Selected Text Occurrences
                    (is_singleton && scrollbar_settings.selected_text && editor.has_background_highlights::<SelectedTextHighlight>())
                    ||
                    // Selected Symbol Occurrences
                    (is_singleton && scrollbar_settings.selected_symbol && (editor.has_background_highlights::<DocumentHighlightRead>() || editor.has_background_highlights::<DocumentHighlightWrite>()))
                    ||
                    // Diagnostics
                    (is_singleton && scrollbar_settings.diagnostics != ScrollbarDiagnostics::None && snapshot.buffer_snapshot.has_diagnostics())
                    ||
                    // Cursors out of sight
                    non_visible_cursors
                    ||
                    // Scrollmanager
                    editor.scroll_manager.scrollbars_visible()
                }
                ShowScrollbar::System => self.editor.read(cx).scroll_manager.scrollbars_visible(),
                ShowScrollbar::Always => true,
                ShowScrollbar::Never => return None,
            };

        Some(EditorScrollbars::from_scrollbar_axes(
            scrollbar_settings.axes,
            &scrollbar_layout_information,
            content_offset,
            scroll_position,
            self.style.scrollbar_width,
            show_scrollbars,
            window,
        ))
    }

    fn prepaint_overlays(
        &self,
        content_origin: gpui::Point<Pixels>,
        line_height: Pixels,
        visible_display_row_range: Range<DisplayRow>,
        scroll_pixel_position: gpui::Point<Pixels>,
        line_layouts: &[LineWithInvisibles],
        text_style: &TextStyle,
        window: &mut Window,
        cx: &mut App,
    ) -> Vec<AnyElement> {
        let overlay_map = self
            .editor
            .update(cx, |editor, _| mem::take(&mut editor.overlay_map));
        let overlays = overlay_map
            .iter()
            .flat_map(|(_, list)| list.iter())
            .filter_map(|overlay| overlay.render(text_style, visible_display_row_range.clone()));
        let available_space = size(AvailableSpace::MinContent, AvailableSpace::MinContent);

        let overlays = overlays
            .map(|(anchor, mut overlay)| {
                let _overlay_size = overlay.layout_as_root(available_space, window, cx);

                let hovered_row_layout =
                    &line_layouts[anchor.row().minus(visible_display_row_range.start) as usize];

                let x = hovered_row_layout.x_for_index(anchor.column() as usize)
                    - scroll_pixel_position.x;
                let y = anchor.row().as_f32() * line_height - scroll_pixel_position.y;
                let origin = content_origin + point(x, y);

                overlay.prepaint_at(origin, window, cx);
                overlay
            })
            .collect_vec();

        self.editor
            .update(cx, move |editor, _| editor.overlay_map = overlay_map);
        overlays
    }

    fn prepaint_crease_toggles(
        &self,
        crease_toggles: &mut [Option<AnyElement>],
        line_height: Pixels,
        gutter_dimensions: &GutterDimensions,
        gutter_settings: crate::editor_settings::Gutter,
        scroll_pixel_position: gpui::Point<Pixels>,
        gutter_hitbox: &Hitbox,
        window: &mut Window,
        cx: &mut App,
    ) {
        for (ix, crease_toggle) in crease_toggles.iter_mut().enumerate() {
            if let Some(crease_toggle) = crease_toggle {
                debug_assert!(gutter_settings.folds);
                let available_space = size(
                    AvailableSpace::MinContent,
                    AvailableSpace::Definite(line_height * 0.55),
                );
                let crease_toggle_size = crease_toggle.layout_as_root(available_space, window, cx);

                let position = point(
                    gutter_dimensions.width - gutter_dimensions.right_padding,
                    ix as f32 * line_height - (scroll_pixel_position.y % line_height),
                );
                let centering_offset = point(
                    (gutter_dimensions.fold_area_width() - crease_toggle_size.width) / 2.,
                    (line_height - crease_toggle_size.height) / 2.,
                );
                let origin = gutter_hitbox.origin + position + centering_offset;
                crease_toggle.prepaint_as_root(origin, available_space, window, cx);
            }
        }
    }

    fn prepaint_expand_toggles(
        &self,
        expand_toggles: &mut [Option<(AnyElement, gpui::Point<Pixels>)>],
        window: &mut Window,
        cx: &mut App,
    ) {
        for (expand_toggle, origin) in expand_toggles.iter_mut().flatten() {
            let available_space = size(AvailableSpace::MinContent, AvailableSpace::MinContent);
            expand_toggle.layout_as_root(available_space, window, cx);
            expand_toggle.prepaint_as_root(*origin, available_space, window, cx);
        }
    }

    fn prepaint_crease_trailers(
        &self,
        trailers: Vec<Option<AnyElement>>,
        lines: &[LineWithInvisibles],
        line_height: Pixels,
        content_origin: gpui::Point<Pixels>,
        scroll_pixel_position: gpui::Point<Pixels>,
        em_width: Pixels,
        window: &mut Window,
        cx: &mut App,
    ) -> Vec<Option<CreaseTrailerLayout>> {
        trailers
            .into_iter()
            .enumerate()
            .map(|(ix, element)| {
                let mut element = element?;
                let available_space = size(
                    AvailableSpace::MinContent,
                    AvailableSpace::Definite(line_height),
                );
                let size = element.layout_as_root(available_space, window, cx);

                let line = &lines[ix];
                let padding = if line.width == Pixels::ZERO {
                    Pixels::ZERO
                } else {
                    4. * em_width
                };
                let position = point(
                    scroll_pixel_position.x + line.width + padding,
                    ix as f32 * line_height - (scroll_pixel_position.y % line_height),
                );
                let centering_offset = point(px(0.), (line_height - size.height) / 2.);
                let origin = content_origin + position + centering_offset;
                element.prepaint_as_root(origin, available_space, window, cx);
                Some(CreaseTrailerLayout {
                    element,
                    bounds: Bounds::new(origin, size),
                })
            })
            .collect()
    }

    // Folds contained in a hunk are ignored apart from shrinking visual size
    // If a fold contains any hunks then that fold line is marked as modified
    fn layout_gutter_diff_hunks(
        &self,
        line_height: Pixels,
        gutter_hitbox: &Hitbox,
        display_rows: Range<DisplayRow>,
        snapshot: &EditorSnapshot,
        window: &mut Window,
        cx: &mut App,
    ) -> Vec<(DisplayDiffHunk, Option<Hitbox>)> {
        let folded_buffers = self.editor.read(cx).folded_buffers(cx);
        let mut display_hunks = snapshot
            .display_diff_hunks_for_rows(display_rows, folded_buffers)
            .map(|hunk| (hunk, None))
            .collect::<Vec<_>>();
        let git_gutter_setting = ProjectSettings::get_global(cx)
            .git
            .git_gutter
            .unwrap_or_default();
        if let GitGutterSetting::TrackedFiles = git_gutter_setting {
            for (hunk, hitbox) in &mut display_hunks {
                if matches!(hunk, DisplayDiffHunk::Unfolded { .. }) {
                    let hunk_bounds =
                        Self::diff_hunk_bounds(snapshot, line_height, gutter_hitbox.bounds, hunk);
                    *hitbox = Some(window.insert_hitbox(hunk_bounds, true));
                }
            }
        }

        display_hunks
    }

    fn layout_inline_diagnostics(
        &self,
        line_layouts: &[LineWithInvisibles],
        crease_trailers: &[Option<CreaseTrailerLayout>],
        row_block_types: &HashMap<DisplayRow, bool>,
        content_origin: gpui::Point<Pixels>,
        scroll_pixel_position: gpui::Point<Pixels>,
        inline_completion_popover_origin: Option<gpui::Point<Pixels>>,
        start_row: DisplayRow,
        end_row: DisplayRow,
        line_height: Pixels,
        em_width: Pixels,
        style: &EditorStyle,
        window: &mut Window,
        cx: &mut App,
    ) -> HashMap<DisplayRow, AnyElement> {
        let max_severity = ProjectSettings::get_global(cx)
            .diagnostics
            .inline
            .max_severity
            .map_or(DiagnosticSeverity::HINT, |severity| match severity {
                project_settings::DiagnosticSeverity::Error => DiagnosticSeverity::ERROR,
                project_settings::DiagnosticSeverity::Warning => DiagnosticSeverity::WARNING,
                project_settings::DiagnosticSeverity::Info => DiagnosticSeverity::INFORMATION,
                project_settings::DiagnosticSeverity::Hint => DiagnosticSeverity::HINT,
            });

        let active_diagnostics_group =
            if let ActiveDiagnostic::Group(group) = &self.editor.read(cx).active_diagnostics {
                Some(group.group_id)
            } else {
                None
            };

        let diagnostics_by_rows = self.editor.update(cx, |editor, cx| {
            let snapshot = editor.snapshot(window, cx);
            editor
                .inline_diagnostics
                .iter()
                .filter(|(_, diagnostic)| diagnostic.severity <= max_severity)
                .filter(|(_, diagnostic)| match active_diagnostics_group {
                    Some(active_diagnostics_group) => {
                        // Active diagnostics are all shown in the editor already, no need to display them inline
                        diagnostic.group_id != active_diagnostics_group
                    }
                    None => true,
                })
                .map(|(point, diag)| (point.to_display_point(&snapshot), diag.clone()))
                .skip_while(|(point, _)| point.row() < start_row)
                .take_while(|(point, _)| point.row() < end_row)
                .filter(|(point, _)| !row_block_types.contains_key(&point.row()))
                .fold(HashMap::default(), |mut acc, (point, diagnostic)| {
                    acc.entry(point.row())
                        .or_insert_with(Vec::new)
                        .push(diagnostic);
                    acc
                })
        });

        if diagnostics_by_rows.is_empty() {
            return HashMap::default();
        }

        let severity_to_color = |sev: &DiagnosticSeverity| match sev {
            &DiagnosticSeverity::ERROR => Color::Error,
            &DiagnosticSeverity::WARNING => Color::Warning,
            &DiagnosticSeverity::INFORMATION => Color::Info,
            &DiagnosticSeverity::HINT => Color::Hint,
            _ => Color::Error,
        };

        let padding = ProjectSettings::get_global(cx).diagnostics.inline.padding as f32 * em_width;
        let min_x = ProjectSettings::get_global(cx)
            .diagnostics
            .inline
            .min_column as f32
            * em_width;

        let mut elements = HashMap::default();
        for (row, mut diagnostics) in diagnostics_by_rows {
            diagnostics.sort_by_key(|diagnostic| {
                (
                    diagnostic.severity,
                    std::cmp::Reverse(diagnostic.is_primary),
                    diagnostic.start.row,
                    diagnostic.start.column,
                )
            });

            let Some(diagnostic_to_render) = diagnostics
                .iter()
                .find(|diagnostic| diagnostic.is_primary)
                .or_else(|| diagnostics.first())
            else {
                continue;
            };

            let pos_y = content_origin.y
                + line_height * (row.0 as f32 - scroll_pixel_position.y / line_height);

            let window_ix = row.0.saturating_sub(start_row.0) as usize;
            let pos_x = {
                let crease_trailer_layout = &crease_trailers[window_ix];
                let line_layout = &line_layouts[window_ix];

                let line_end = if let Some(crease_trailer) = crease_trailer_layout {
                    crease_trailer.bounds.right()
                } else {
                    content_origin.x - scroll_pixel_position.x + line_layout.width
                };

                let padded_line = line_end + padding;
                let min_start = content_origin.x - scroll_pixel_position.x + min_x;

                cmp::max(padded_line, min_start)
            };

            let behind_inline_completion_popover = inline_completion_popover_origin
                .as_ref()
                .map_or(false, |inline_completion_popover_origin| {
                    (pos_y..pos_y + line_height).contains(&inline_completion_popover_origin.y)
                });
            let opacity = if behind_inline_completion_popover {
                0.5
            } else {
                1.0
            };

            let mut element = h_flex()
                .id(("diagnostic", row.0))
                .h(line_height)
                .w_full()
                .px_1()
                .rounded_xs()
                .opacity(opacity)
                .bg(severity_to_color(&diagnostic_to_render.severity)
                    .color(cx)
                    .opacity(0.05))
                .text_color(severity_to_color(&diagnostic_to_render.severity).color(cx))
                .text_sm()
                .font_family(style.text.font().family)
                .child(diagnostic_to_render.message.clone())
                .into_any();

            element.prepaint_as_root(point(pos_x, pos_y), AvailableSpace::min_size(), window, cx);

            elements.insert(row, element);
        }

        elements
    }

    fn layout_inline_blame(
        &self,
        display_row: DisplayRow,
        row_info: &RowInfo,
        line_layout: &LineWithInvisibles,
        crease_trailer: Option<&CreaseTrailerLayout>,
        em_width: Pixels,
        content_origin: gpui::Point<Pixels>,
        scroll_pixel_position: gpui::Point<Pixels>,
        line_height: Pixels,
        text_hitbox: &Hitbox,
        window: &mut Window,
        cx: &mut App,
    ) -> Option<AnyElement> {
        if !self
            .editor
            .update(cx, |editor, cx| editor.render_git_blame_inline(window, cx))
        {
            return None;
        }

        let editor = self.editor.read(cx);
        let blame = editor.blame.clone()?;
        let padding = {
            const INLINE_BLAME_PADDING_EM_WIDTHS: f32 = 6.;
            const INLINE_ACCEPT_SUGGESTION_EM_WIDTHS: f32 = 14.;

            let mut padding = INLINE_BLAME_PADDING_EM_WIDTHS;

            if let Some(inline_completion) = editor.active_inline_completion.as_ref() {
                match &inline_completion.completion {
                    InlineCompletion::Edit {
                        display_mode: EditDisplayMode::TabAccept,
                        ..
                    } => padding += INLINE_ACCEPT_SUGGESTION_EM_WIDTHS,
                    _ => {}
                }
            }

            padding * em_width
        };

        let blame_entry = blame
            .update(cx, |blame, cx| {
                blame.blame_for_rows(&[*row_info], cx).next()
            })
            .flatten()?;

        let mut element = render_inline_blame_entry(blame_entry.clone(), &self.style, cx)?;

        let start_y = content_origin.y
            + line_height * (display_row.as_f32() - scroll_pixel_position.y / line_height);

        let start_x = {
            let line_end = if let Some(crease_trailer) = crease_trailer {
                crease_trailer.bounds.right()
            } else {
                content_origin.x - scroll_pixel_position.x + line_layout.width
            };

            let padded_line_end = line_end + padding;

            let min_column_in_pixels = ProjectSettings::get_global(cx)
                .git
                .inline_blame
                .and_then(|settings| settings.min_column)
                .map(|col| self.column_pixels(col as usize, window, cx))
                .unwrap_or(px(0.));
            let min_start = content_origin.x - scroll_pixel_position.x + min_column_in_pixels;

            cmp::max(padded_line_end, min_start)
        };

        let absolute_offset = point(start_x, start_y);
        let size = element.layout_as_root(AvailableSpace::min_size(), window, cx);
        let bounds = Bounds::new(absolute_offset, size);

        self.layout_blame_entry_popover(
            bounds,
            blame_entry,
            blame,
            line_height,
            text_hitbox,
            window,
            cx,
        );

        element.prepaint_as_root(absolute_offset, AvailableSpace::min_size(), window, cx);

        Some(element)
    }

    fn layout_blame_entry_popover(
        &self,
        parent_bounds: Bounds<Pixels>,
        blame_entry: BlameEntry,
        blame: Entity<GitBlame>,
        line_height: Pixels,
        text_hitbox: &Hitbox,
        window: &mut Window,
        cx: &mut App,
    ) {
        let mouse_position = window.mouse_position();
        let mouse_over_inline_blame = parent_bounds.contains(&mouse_position);
        let mouse_over_popover = self.editor.update(cx, |editor, _| {
            editor
                .inline_blame_popover
                .as_ref()
                .and_then(|state| state.popover_bounds)
                .map_or(false, |bounds| bounds.contains(&mouse_position))
        });

        self.editor.update(cx, |editor, cx| {
            if mouse_over_inline_blame || mouse_over_popover {
                editor.show_blame_popover(&blame_entry, mouse_position, cx);
            } else {
                editor.hide_blame_popover(cx);
            }
        });

        let should_draw = self.editor.update(cx, |editor, _| {
            editor
                .inline_blame_popover
                .as_ref()
                .map_or(false, |state| state.show_task.is_none())
        });

        if should_draw {
            let maybe_element = self.editor.update(cx, |editor, cx| {
                editor
                    .workspace()
                    .map(|workspace| workspace.downgrade())
                    .zip(
                        editor
                            .inline_blame_popover
                            .as_ref()
                            .map(|p| p.popover_state.clone()),
                    )
                    .and_then(|(workspace, popover_state)| {
                        render_blame_entry_popover(
                            blame_entry,
                            popover_state.scroll_handle,
                            popover_state.commit_message,
                            popover_state.markdown,
                            workspace,
                            &blame,
                            window,
                            cx,
                        )
                    })
            });

            if let Some(mut element) = maybe_element {
                let size = element.layout_as_root(AvailableSpace::min_size(), window, cx);
                let origin = self.editor.update(cx, |editor, _| {
                    let target_point = editor
                        .inline_blame_popover
                        .as_ref()
                        .map_or(mouse_position, |state| state.position);

                    let overall_height = size.height + HOVER_POPOVER_GAP;
                    let popover_origin = if target_point.y > overall_height {
                        point(target_point.x, target_point.y - size.height)
                    } else {
                        point(
                            target_point.x,
                            target_point.y + line_height + HOVER_POPOVER_GAP,
                        )
                    };

                    let horizontal_offset = (text_hitbox.top_right().x
                        - POPOVER_RIGHT_OFFSET
                        - (popover_origin.x + size.width))
                        .min(Pixels::ZERO);

                    point(popover_origin.x + horizontal_offset, popover_origin.y)
                });

                let popover_bounds = Bounds::new(origin, size);
                self.editor.update(cx, |editor, _| {
                    if let Some(state) = &mut editor.inline_blame_popover {
                        state.popover_bounds = Some(popover_bounds);
                    }
                });

                window.defer_draw(element, origin, 2);
            }
        }
    }

    fn layout_blame_entries(
        &self,
        buffer_rows: &[RowInfo],
        em_width: Pixels,
        scroll_position: gpui::Point<f32>,
        line_height: Pixels,
        gutter_hitbox: &Hitbox,
        max_width: Option<Pixels>,
        window: &mut Window,
        cx: &mut App,
    ) -> Option<Vec<AnyElement>> {
        if !self
            .editor
            .update(cx, |editor, cx| editor.render_git_blame_gutter(cx))
        {
            return None;
        }

        let blame = self.editor.read(cx).blame.clone()?;
        let workspace = self.editor.read(cx).workspace()?;
        let blamed_rows: Vec<_> = blame.update(cx, |blame, cx| {
            blame.blame_for_rows(buffer_rows, cx).collect()
        });

        let width = if let Some(max_width) = max_width {
            AvailableSpace::Definite(max_width)
        } else {
            AvailableSpace::MaxContent
        };
        let scroll_top = scroll_position.y * line_height;
        let start_x = em_width;

        let mut last_used_color: Option<(PlayerColor, Oid)> = None;
        let blame_renderer = cx.global::<GlobalBlameRenderer>().0.clone();

        let shaped_lines = blamed_rows
            .into_iter()
            .enumerate()
            .flat_map(|(ix, blame_entry)| {
                let mut element = render_blame_entry(
                    ix,
                    &blame,
                    blame_entry?,
                    &self.style,
                    &mut last_used_color,
                    self.editor.clone(),
                    workspace.clone(),
                    blame_renderer.clone(),
                    cx,
                )?;

                let start_y = ix as f32 * line_height - (scroll_top % line_height);
                let absolute_offset = gutter_hitbox.origin + point(start_x, start_y);

                element.prepaint_as_root(
                    absolute_offset,
                    size(width, AvailableSpace::MinContent),
                    window,
                    cx,
                );

                Some(element)
            })
            .collect();

        Some(shaped_lines)
    }

    fn layout_indent_guides(
        &self,
        content_origin: gpui::Point<Pixels>,
        text_origin: gpui::Point<Pixels>,
        visible_buffer_range: Range<MultiBufferRow>,
        scroll_pixel_position: gpui::Point<Pixels>,
        line_height: Pixels,
        snapshot: &DisplaySnapshot,
        window: &mut Window,
        cx: &mut App,
    ) -> Option<Vec<IndentGuideLayout>> {
        let indent_guides = self.editor.update(cx, |editor, cx| {
            editor.indent_guides(visible_buffer_range, snapshot, cx)
        })?;

        let active_indent_guide_indices = self.editor.update(cx, |editor, cx| {
            editor
                .find_active_indent_guide_indices(&indent_guides, snapshot, window, cx)
                .unwrap_or_default()
        });

        Some(
            indent_guides
                .into_iter()
                .enumerate()
                .filter_map(|(i, indent_guide)| {
                    let single_indent_width =
                        self.column_pixels(indent_guide.tab_size as usize, window, cx);
                    let total_width = single_indent_width * indent_guide.depth as f32;
                    let start_x = content_origin.x + total_width - scroll_pixel_position.x;
                    if start_x >= text_origin.x {
                        let (offset_y, length) = Self::calculate_indent_guide_bounds(
                            indent_guide.start_row..indent_guide.end_row,
                            line_height,
                            snapshot,
                        );

                        let start_y = content_origin.y + offset_y - scroll_pixel_position.y;

                        Some(IndentGuideLayout {
                            origin: point(start_x, start_y),
                            length,
                            single_indent_width,
                            depth: indent_guide.depth,
                            active: active_indent_guide_indices.contains(&i),
                            settings: indent_guide.settings,
                        })
                    } else {
                        None
                    }
                })
                .collect(),
        )
    }

    fn calculate_indent_guide_bounds(
        row_range: Range<MultiBufferRow>,
        line_height: Pixels,
        snapshot: &DisplaySnapshot,
    ) -> (gpui::Pixels, gpui::Pixels) {
        let start_point = Point::new(row_range.start.0, 0);
        let end_point = Point::new(row_range.end.0, 0);

        let row_range = start_point.to_display_point(snapshot).row()
            ..end_point.to_display_point(snapshot).row();

        let mut prev_line = start_point;
        prev_line.row = prev_line.row.saturating_sub(1);
        let prev_line = prev_line.to_display_point(snapshot).row();

        let mut cons_line = end_point;
        cons_line.row += 1;
        let cons_line = cons_line.to_display_point(snapshot).row();

        let mut offset_y = row_range.start.0 as f32 * line_height;
        let mut length = (cons_line.0.saturating_sub(row_range.start.0)) as f32 * line_height;

        // If we are at the end of the buffer, ensure that the indent guide extends to the end of the line.
        if row_range.end == cons_line {
            length += line_height;
        }

        // If there is a block (e.g. diagnostic) in between the start of the indent guide and the line above,
        // we want to extend the indent guide to the start of the block.
        let mut block_height = 0;
        let mut block_offset = 0;
        let mut found_excerpt_header = false;
        for (_, block) in snapshot.blocks_in_range(prev_line..row_range.start) {
            if matches!(block, Block::ExcerptBoundary { .. }) {
                found_excerpt_header = true;
                break;
            }
            block_offset += block.height();
            block_height += block.height();
        }
        if !found_excerpt_header {
            offset_y -= block_offset as f32 * line_height;
            length += block_height as f32 * line_height;
        }

        // If there is a block (e.g. diagnostic) at the end of an multibuffer excerpt,
        // we want to ensure that the indent guide stops before the excerpt header.
        let mut block_height = 0;
        let mut found_excerpt_header = false;
        for (_, block) in snapshot.blocks_in_range(row_range.end..cons_line) {
            if matches!(block, Block::ExcerptBoundary { .. }) {
                found_excerpt_header = true;
            }
            block_height += block.height();
        }
        if found_excerpt_header {
            length -= block_height as f32 * line_height;
        }

        (offset_y, length)
    }

    fn layout_breakpoints(
        &self,
        line_height: Pixels,
        range: Range<DisplayRow>,
        scroll_pixel_position: gpui::Point<Pixels>,
        gutter_dimensions: &GutterDimensions,
        gutter_hitbox: &Hitbox,
        display_hunks: &[(DisplayDiffHunk, Option<Hitbox>)],
        snapshot: &EditorSnapshot,
        breakpoints: HashMap<DisplayRow, (Anchor, Breakpoint)>,
        row_infos: &[RowInfo],
        window: &mut Window,
        cx: &mut App,
    ) -> Vec<AnyElement> {
        self.editor.update(cx, |editor, cx| {
            breakpoints
                .into_iter()
                .filter_map(|(display_row, (text_anchor, bp))| {
                    if row_infos
                        .get((display_row.0.saturating_sub(range.start.0)) as usize)
                        .is_some_and(|row_info| {
                            row_info.expand_info.is_some()
                                || row_info
                                    .diff_status
                                    .is_some_and(|status| status.is_deleted())
                        })
                    {
                        return None;
                    }

                    if range.start > display_row || range.end < display_row {
                        return None;
                    }

                    let row =
                        MultiBufferRow(DisplayPoint::new(display_row, 0).to_point(&snapshot).row);
                    if snapshot.is_line_folded(row) {
                        return None;
                    }

                    let button = editor.render_breakpoint(text_anchor, display_row, &bp, cx);

                    let button = prepaint_gutter_button(
                        button,
                        display_row,
                        line_height,
                        gutter_dimensions,
                        scroll_pixel_position,
                        gutter_hitbox,
                        display_hunks,
                        window,
                        cx,
                    );
                    Some(button)
                })
                .collect_vec()
        })
    }

    #[allow(clippy::too_many_arguments)]
    fn layout_run_indicators(
        &self,
        line_height: Pixels,
        range: Range<DisplayRow>,
        row_infos: &[RowInfo],
        scroll_pixel_position: gpui::Point<Pixels>,
        gutter_dimensions: &GutterDimensions,
        gutter_hitbox: &Hitbox,
        display_hunks: &[(DisplayDiffHunk, Option<Hitbox>)],
        snapshot: &EditorSnapshot,
        breakpoints: &mut HashMap<DisplayRow, (Anchor, Breakpoint)>,
        window: &mut Window,
        cx: &mut App,
    ) -> Vec<AnyElement> {
        self.editor.update(cx, |editor, cx| {
            let active_task_indicator_row =
                if let Some(crate::CodeContextMenu::CodeActions(CodeActionsMenu {
                    deployed_from_indicator,
                    actions,
                    ..
                })) = editor.context_menu.borrow().as_ref()
                {
                    actions
                        .tasks()
                        .map(|tasks| tasks.position.to_display_point(snapshot).row())
                        .or(*deployed_from_indicator)
                } else {
                    None
                };

            let offset_range_start =
                snapshot.display_point_to_point(DisplayPoint::new(range.start, 0), Bias::Left);

            let offset_range_end =
                snapshot.display_point_to_point(DisplayPoint::new(range.end, 0), Bias::Right);

            editor
                .tasks
                .iter()
                .filter_map(|(_, tasks)| {
                    let multibuffer_point = tasks.offset.to_point(&snapshot.buffer_snapshot);
                    if multibuffer_point < offset_range_start
                        || multibuffer_point > offset_range_end
                    {
                        return None;
                    }
                    let multibuffer_row = MultiBufferRow(multibuffer_point.row);
                    let buffer_folded = snapshot
                        .buffer_snapshot
                        .buffer_line_for_row(multibuffer_row)
                        .map(|(buffer_snapshot, _)| buffer_snapshot.remote_id())
                        .map(|buffer_id| editor.is_buffer_folded(buffer_id, cx))
                        .unwrap_or(false);
                    if buffer_folded {
                        return None;
                    }

                    if snapshot.is_line_folded(multibuffer_row) {
                        // Skip folded indicators, unless it's the starting line of a fold.
                        if multibuffer_row
                            .0
                            .checked_sub(1)
                            .map_or(false, |previous_row| {
                                snapshot.is_line_folded(MultiBufferRow(previous_row))
                            })
                        {
                            return None;
                        }
                    }

                    let display_row = multibuffer_point.to_display_point(snapshot).row();
                    if row_infos
                        .get((display_row - range.start).0 as usize)
                        .is_some_and(|row_info| row_info.expand_info.is_some())
                    {
                        return None;
                    }

                    let button = editor.render_run_indicator(
                        &self.style,
                        Some(display_row) == active_task_indicator_row,
                        display_row,
                        breakpoints.remove(&display_row),
                        cx,
                    );

                    let button = prepaint_gutter_button(
                        button,
                        display_row,
                        line_height,
                        gutter_dimensions,
                        scroll_pixel_position,
                        gutter_hitbox,
                        display_hunks,
                        window,
                        cx,
                    );
                    Some(button)
                })
                .collect_vec()
        })
    }

    fn layout_expand_toggles(
        &self,
        gutter_hitbox: &Hitbox,
        gutter_dimensions: GutterDimensions,
        em_width: Pixels,
        line_height: Pixels,
        scroll_position: gpui::Point<f32>,
        buffer_rows: &[RowInfo],
        window: &mut Window,
        cx: &mut App,
    ) -> Vec<Option<(AnyElement, gpui::Point<Pixels>)>> {
        if self.editor.read(cx).disable_expand_excerpt_buttons {
            return vec![];
        }

        let editor_font_size = self.style.text.font_size.to_pixels(window.rem_size()) * 1.2;

        let scroll_top = scroll_position.y * line_height;

        let max_line_number_length = self
            .editor
            .read(cx)
            .buffer()
            .read(cx)
            .snapshot(cx)
            .widest_line_number()
            .ilog10()
            + 1;

        let elements = buffer_rows
            .into_iter()
            .enumerate()
            .map(|(ix, row_info)| {
                let ExpandInfo {
                    excerpt_id,
                    direction,
                } = row_info.expand_info?;

                let icon_name = match direction {
                    ExpandExcerptDirection::Up => IconName::ExpandUp,
                    ExpandExcerptDirection::Down => IconName::ExpandDown,
                    ExpandExcerptDirection::UpAndDown => IconName::ExpandVertical,
                };

                let git_gutter_width = Self::gutter_strip_width(line_height);
                let available_width = gutter_dimensions.left_padding - git_gutter_width;

                let editor = self.editor.clone();
                let is_wide = max_line_number_length >= MIN_LINE_NUMBER_DIGITS
                    && row_info
                        .buffer_row
                        .is_some_and(|row| (row + 1).ilog10() + 1 == max_line_number_length)
                    || gutter_dimensions.right_padding == px(0.);

                let width = if is_wide {
                    available_width - px(2.)
                } else {
                    available_width + em_width - px(2.)
                };

                let toggle = IconButton::new(("expand", ix), icon_name)
                    .icon_color(Color::Custom(cx.theme().colors().editor_line_number))
                    .selected_icon_color(Color::Custom(cx.theme().colors().editor_foreground))
                    .icon_size(IconSize::Custom(rems(editor_font_size / window.rem_size())))
                    .width(width.into())
                    .on_click(move |_, window, cx| {
                        editor.update(cx, |editor, cx| {
                            editor.expand_excerpt(excerpt_id, direction, window, cx);
                        });
                    })
                    .tooltip(Tooltip::for_action_title(
                        "Expand Excerpt",
                        &crate::actions::ExpandExcerpts::default(),
                    ))
                    .into_any_element();

                let position = point(
                    git_gutter_width + px(1.),
                    ix as f32 * line_height - (scroll_top % line_height) + px(1.),
                );
                let origin = gutter_hitbox.origin + position;

                Some((toggle, origin))
            })
            .collect();

        elements
    }

    fn layout_code_actions_indicator(
        &self,
        line_height: Pixels,
        newest_selection_head: DisplayPoint,
        scroll_pixel_position: gpui::Point<Pixels>,
        gutter_dimensions: &GutterDimensions,
        gutter_hitbox: &Hitbox,
        breakpoint_points: &mut HashMap<DisplayRow, (Anchor, Breakpoint)>,
        display_hunks: &[(DisplayDiffHunk, Option<Hitbox>)],
        window: &mut Window,
        cx: &mut App,
    ) -> Option<AnyElement> {
        let mut active = false;
        let mut button = None;
        let row = newest_selection_head.row();
        self.editor.update(cx, |editor, cx| {
            if let Some(crate::CodeContextMenu::CodeActions(CodeActionsMenu {
                deployed_from_indicator,
                ..
            })) = editor.context_menu.borrow().as_ref()
            {
                active = deployed_from_indicator.map_or(true, |indicator_row| indicator_row == row);
            };

            let breakpoint = breakpoint_points.get(&row);
            button = editor.render_code_actions_indicator(&self.style, row, active, breakpoint, cx);
        });

        let button = button?;
        breakpoint_points.remove(&row);

        let button = prepaint_gutter_button(
            button,
            row,
            line_height,
            gutter_dimensions,
            scroll_pixel_position,
            gutter_hitbox,
            display_hunks,
            window,
            cx,
        );

        Some(button)
    }

    fn get_participant_color(participant_index: Option<ParticipantIndex>, cx: &App) -> PlayerColor {
        if let Some(index) = participant_index {
            cx.theme().players().color_for_participant(index.0)
        } else {
            cx.theme().players().absent()
        }
    }

    fn calculate_relative_line_numbers(
        &self,
        snapshot: &EditorSnapshot,
        rows: &Range<DisplayRow>,
        relative_to: Option<DisplayRow>,
    ) -> HashMap<DisplayRow, DisplayRowDelta> {
        let mut relative_rows: HashMap<DisplayRow, DisplayRowDelta> = Default::default();
        let Some(relative_to) = relative_to else {
            return relative_rows;
        };

        let start = rows.start.min(relative_to);
        let end = rows.end.max(relative_to);

        let buffer_rows = snapshot
            .row_infos(start)
            .take(1 + end.minus(start) as usize)
            .collect::<Vec<_>>();

        let head_idx = relative_to.minus(start);
        let mut delta = 1;
        let mut i = head_idx + 1;
        while i < buffer_rows.len() as u32 {
            if buffer_rows[i as usize].buffer_row.is_some() {
                if rows.contains(&DisplayRow(i + start.0)) {
                    relative_rows.insert(DisplayRow(i + start.0), delta);
                }
                delta += 1;
            }
            i += 1;
        }
        delta = 1;
        i = head_idx.min(buffer_rows.len() as u32 - 1);
        while i > 0 && buffer_rows[i as usize].buffer_row.is_none() {
            i -= 1;
        }

        while i > 0 {
            i -= 1;
            if buffer_rows[i as usize].buffer_row.is_some() {
                if rows.contains(&DisplayRow(i + start.0)) {
                    relative_rows.insert(DisplayRow(i + start.0), delta);
                }
                delta += 1;
            }
        }

        relative_rows
    }

    fn layout_line_numbers(
        &self,
        gutter_hitbox: Option<&Hitbox>,
        gutter_dimensions: GutterDimensions,
        line_height: Pixels,
        scroll_position: gpui::Point<f32>,
        rows: Range<DisplayRow>,
        buffer_rows: &[RowInfo],
        active_rows: &BTreeMap<DisplayRow, LineHighlightSpec>,
        newest_selection_head: Option<DisplayPoint>,
        snapshot: &EditorSnapshot,
        window: &mut Window,
        cx: &mut App,
    ) -> Arc<HashMap<MultiBufferRow, LineNumberLayout>> {
        let include_line_numbers = snapshot.show_line_numbers.unwrap_or_else(|| {
            EditorSettings::get_global(cx).gutter.line_numbers && snapshot.mode.is_full()
        });
        if !include_line_numbers {
            return Arc::default();
        }

        let (newest_selection_head, is_relative) = self.editor.update(cx, |editor, cx| {
            let newest_selection_head = newest_selection_head.unwrap_or_else(|| {
                let newest = editor.selections.newest::<Point>(cx);
                SelectionLayout::new(
                    newest,
                    editor.selections.line_mode,
                    editor.cursor_shape,
                    &snapshot.display_snapshot,
                    true,
                    true,
                    None,
                )
                .head
            });
            let is_relative = editor.should_use_relative_line_numbers(cx);
            (newest_selection_head, is_relative)
        });

        let relative_to = if is_relative {
            Some(newest_selection_head.row())
        } else {
            None
        };
        let relative_rows = self.calculate_relative_line_numbers(snapshot, &rows, relative_to);
        let mut line_number = String::new();
        let line_numbers = buffer_rows
            .into_iter()
            .enumerate()
            .flat_map(|(ix, row_info)| {
                let display_row = DisplayRow(rows.start.0 + ix as u32);
                line_number.clear();
                let non_relative_number = row_info.buffer_row? + 1;
                let number = relative_rows
                    .get(&display_row)
                    .unwrap_or(&non_relative_number);
                write!(&mut line_number, "{number}").unwrap();
                if row_info
                    .diff_status
                    .is_some_and(|status| status.is_deleted())
                {
                    return None;
                }

                let color = active_rows
                    .get(&display_row)
                    .map(|spec| {
                        if spec.breakpoint {
                            cx.theme().colors().debugger_accent
                        } else {
                            cx.theme().colors().editor_active_line_number
                        }
                    })
                    .unwrap_or_else(|| cx.theme().colors().editor_line_number);
                let shaped_line = self
                    .shape_line_number(SharedString::from(&line_number), color, window)
                    .log_err()?;
                let scroll_top = scroll_position.y * line_height;
                let line_origin = gutter_hitbox.map(|hitbox| {
                    hitbox.origin
                        + point(
                            hitbox.size.width - shaped_line.width - gutter_dimensions.right_padding,
                            ix as f32 * line_height - (scroll_top % line_height),
                        )
                });

                #[cfg(not(test))]
                let hitbox = line_origin.map(|line_origin| {
                    window.insert_hitbox(
                        Bounds::new(line_origin, size(shaped_line.width, line_height)),
                        false,
                    )
                });
                #[cfg(test)]
                let hitbox = {
                    let _ = line_origin;
                    None
                };

                let multi_buffer_row = DisplayPoint::new(display_row, 0).to_point(snapshot).row;
                let multi_buffer_row = MultiBufferRow(multi_buffer_row);
                let line_number = LineNumberLayout {
                    shaped_line,
                    hitbox,
                };
                Some((multi_buffer_row, line_number))
            })
            .collect();
        Arc::new(line_numbers)
    }

    fn layout_crease_toggles(
        &self,
        rows: Range<DisplayRow>,
        row_infos: &[RowInfo],
        active_rows: &BTreeMap<DisplayRow, LineHighlightSpec>,
        snapshot: &EditorSnapshot,
        window: &mut Window,
        cx: &mut App,
    ) -> Vec<Option<AnyElement>> {
        let include_fold_statuses = EditorSettings::get_global(cx).gutter.folds
            && snapshot.mode.is_full()
            && self.editor.read(cx).is_singleton(cx);
        if include_fold_statuses {
            row_infos
                .into_iter()
                .enumerate()
                .map(|(ix, info)| {
                    if info.expand_info.is_some() {
                        return None;
                    }
                    let row = info.multibuffer_row?;
                    let display_row = DisplayRow(rows.start.0 + ix as u32);
                    let active = active_rows.contains_key(&display_row);

                    snapshot.render_crease_toggle(row, active, self.editor.clone(), window, cx)
                })
                .collect()
        } else {
            Vec::new()
        }
    }

    fn layout_crease_trailers(
        &self,
        buffer_rows: impl IntoIterator<Item = RowInfo>,
        snapshot: &EditorSnapshot,
        window: &mut Window,
        cx: &mut App,
    ) -> Vec<Option<AnyElement>> {
        buffer_rows
            .into_iter()
            .map(|row_info| {
                if row_info.expand_info.is_some() {
                    return None;
                }
                if let Some(row) = row_info.multibuffer_row {
                    snapshot.render_crease_trailer(row, window, cx)
                } else {
                    None
                }
            })
            .collect()
    }

    fn layout_lines(
        rows: Range<DisplayRow>,
        snapshot: &EditorSnapshot,
        style: &EditorStyle,
        editor_width: Pixels,
        is_row_soft_wrapped: impl Copy + Fn(usize) -> bool,
        window: &mut Window,
        cx: &mut App,
    ) -> Vec<LineWithInvisibles> {
        if rows.start >= rows.end {
            return Vec::new();
        }

        // Show the placeholder when the editor is empty
        if snapshot.is_empty() {
            let font_size = style.text.font_size.to_pixels(window.rem_size());
            let placeholder_color = cx.theme().colors().text_placeholder;
            let placeholder_text = snapshot.placeholder_text();

            let placeholder_lines = placeholder_text
                .as_ref()
                .map_or("", AsRef::as_ref)
                .split('\n')
                .skip(rows.start.0 as usize)
                .chain(iter::repeat(""))
                .take(rows.len());
            placeholder_lines
                .filter_map(move |line| {
                    let run = TextRun {
                        len: line.len(),
                        font: style.text.font(),
                        color: placeholder_color,
                        background_color: None,
                        underline: Default::default(),
                        strikethrough: None,
                    };
                    window
                        .text_system()
                        .shape_line(line.to_string().into(), font_size, &[run])
                        .log_err()
                })
                .map(|line| LineWithInvisibles {
                    width: line.width,
                    len: line.len,
                    fragments: smallvec![LineFragment::Text(line)],
                    invisibles: Vec::new(),
                    font_size,
                })
                .collect()
        } else {
            let chunks = snapshot.highlighted_chunks(rows.clone(), true, style);
            LineWithInvisibles::from_chunks(
                chunks,
                &style,
                MAX_LINE_LEN,
                rows.len(),
                snapshot.mode,
                editor_width,
                is_row_soft_wrapped,
                window,
                cx,
            )
        }
    }

    fn prepaint_lines(
        &self,
        start_row: DisplayRow,
        line_layouts: &mut [LineWithInvisibles],
        line_height: Pixels,
        scroll_pixel_position: gpui::Point<Pixels>,
        content_origin: gpui::Point<Pixels>,
        window: &mut Window,
        cx: &mut App,
    ) -> SmallVec<[AnyElement; 1]> {
        let mut line_elements = SmallVec::new();
        for (ix, line) in line_layouts.iter_mut().enumerate() {
            let row = start_row + DisplayRow(ix as u32);
            line.prepaint(
                line_height,
                scroll_pixel_position,
                row,
                content_origin,
                &mut line_elements,
                window,
                cx,
            );
        }
        line_elements
    }

    fn render_block(
        &self,
        block: &Block,
        available_width: AvailableSpace,
        block_id: BlockId,
        block_row_start: DisplayRow,
        snapshot: &EditorSnapshot,
        text_x: Pixels,
        rows: &Range<DisplayRow>,
        line_layouts: &[LineWithInvisibles],
        gutter_dimensions: &GutterDimensions,
        line_height: Pixels,
        em_width: Pixels,
        text_hitbox: &Hitbox,
        editor_width: Pixels,
        scroll_width: &mut Pixels,
        resized_blocks: &mut HashMap<CustomBlockId, u32>,
        row_block_types: &mut HashMap<DisplayRow, bool>,
        selections: &[Selection<Point>],
        selected_buffer_ids: &Vec<BufferId>,
        is_row_soft_wrapped: impl Copy + Fn(usize) -> bool,
        sticky_header_excerpt_id: Option<ExcerptId>,
        window: &mut Window,
        cx: &mut App,
    ) -> Option<(AnyElement, Size<Pixels>, DisplayRow, Pixels)> {
        let mut x_position = None;
        let mut element = match block {
            Block::Custom(custom) => {
                let block_start = custom.start().to_point(&snapshot.buffer_snapshot);
                let block_end = custom.end().to_point(&snapshot.buffer_snapshot);
                if block.place_near() && snapshot.is_line_folded(MultiBufferRow(block_start.row)) {
                    return None;
                }
                let align_to = block_start.to_display_point(snapshot);
                let x_and_width = |layout: &LineWithInvisibles| {
                    Some((
                        text_x + layout.x_for_index(align_to.column() as usize),
                        text_x + layout.width,
                    ))
                };
                let line_ix = align_to.row().0.checked_sub(rows.start.0);
                x_position =
                    if let Some(layout) = line_ix.and_then(|ix| line_layouts.get(ix as usize)) {
                        x_and_width(&layout)
                    } else {
                        x_and_width(&layout_line(
                            align_to.row(),
                            snapshot,
                            &self.style,
                            editor_width,
                            is_row_soft_wrapped,
                            window,
                            cx,
                        ))
                    };

                let anchor_x = x_position.unwrap().0;

                let selected = selections
                    .binary_search_by(|selection| {
                        if selection.end <= block_start {
                            Ordering::Less
                        } else if selection.start >= block_end {
                            Ordering::Greater
                        } else {
                            Ordering::Equal
                        }
                    })
                    .is_ok();

                div()
                    .size_full()
                    .child(custom.render(&mut BlockContext {
                        window,
                        app: cx,
                        anchor_x,
                        gutter_dimensions,
                        line_height,
                        em_width,
                        block_id,
                        selected,
                        max_width: text_hitbox.size.width.max(*scroll_width),
                        editor_style: &self.style,
                    }))
                    .into_any()
            }

            Block::FoldedBuffer {
                first_excerpt,
                height,
                ..
            } => {
                let selected = selected_buffer_ids.contains(&first_excerpt.buffer_id);
                let result = v_flex().id(block_id).w_full();

                let jump_data = header_jump_data(snapshot, block_row_start, *height, first_excerpt);
                result
                    .child(self.render_buffer_header(
                        first_excerpt,
                        true,
                        selected,
                        false,
                        jump_data,
                        window,
                        cx,
                    ))
                    .into_any_element()
            }

            Block::ExcerptBoundary {
                excerpt,
                height,
                starts_new_buffer,
                ..
            } => {
                let color = cx.theme().colors().clone();
                let mut result = v_flex().id(block_id).w_full();

                let jump_data = header_jump_data(snapshot, block_row_start, *height, excerpt);

                if *starts_new_buffer {
                    if sticky_header_excerpt_id != Some(excerpt.id) {
                        let selected = selected_buffer_ids.contains(&excerpt.buffer_id);

                        result = result.child(self.render_buffer_header(
                            excerpt, false, selected, false, jump_data, window, cx,
                        ));
                    } else {
                        result =
                            result.child(div().h(FILE_HEADER_HEIGHT as f32 * window.line_height()));
                    }
                } else {
                    result = result.child(
                        h_flex().relative().child(
                            div()
                                .top(line_height / 2.)
                                .absolute()
                                .w_full()
                                .h_px()
                                .bg(color.border_variant),
                        ),
                    );
                };

                result.into_any()
            }
        };

        // Discover the element's content height, then round up to the nearest multiple of line height.
        let preliminary_size = element.layout_as_root(
            size(available_width, AvailableSpace::MinContent),
            window,
            cx,
        );
        let quantized_height = (preliminary_size.height / line_height).ceil() * line_height;
        let final_size = if preliminary_size.height == quantized_height {
            preliminary_size
        } else {
            element.layout_as_root(size(available_width, quantized_height.into()), window, cx)
        };
        let mut element_height_in_lines = ((final_size.height / line_height).ceil() as u32).max(1);

        let mut row = block_row_start;
        let mut x_offset = px(0.);
        let mut is_block = true;

        if let BlockId::Custom(custom_block_id) = block_id {
            if block.has_height() {
                if block.place_near() {
                    if let Some((x_target, line_width)) = x_position {
                        let margin = em_width * 2;
                        if line_width + final_size.width + margin
                            < editor_width + gutter_dimensions.full_width()
                            && !row_block_types.contains_key(&(row - 1))
                            && element_height_in_lines == 1
                        {
                            x_offset = line_width + margin;
                            row = row - 1;
                            is_block = false;
                            element_height_in_lines = 0;
                            row_block_types.insert(row, is_block);
                        } else {
                            let max_offset =
                                editor_width + gutter_dimensions.full_width() - final_size.width;
                            let min_offset = (x_target + em_width - final_size.width)
                                .max(gutter_dimensions.full_width());
                            x_offset = x_target.min(max_offset).max(min_offset);
                        }
                    }
                };
                if element_height_in_lines != block.height() {
                    resized_blocks.insert(custom_block_id, element_height_in_lines);
                }
            }
        }
        for i in 0..element_height_in_lines {
            row_block_types.insert(row + i, is_block);
        }

        Some((element, final_size, row, x_offset))
    }

    fn render_buffer_header(
        &self,
        for_excerpt: &ExcerptInfo,
        is_folded: bool,
        is_selected: bool,
        is_sticky: bool,
        jump_data: JumpData,
        window: &mut Window,
        cx: &mut App,
    ) -> Div {
        let editor = self.editor.read(cx);
        let file_status = editor
            .buffer
            .read(cx)
            .all_diff_hunks_expanded()
            .then(|| {
                editor
                    .project
                    .as_ref()?
                    .read(cx)
                    .status_for_buffer_id(for_excerpt.buffer_id, cx)
            })
            .flatten();

        let include_root = editor
            .project
            .as_ref()
            .map(|project| project.read(cx).visible_worktrees(cx).count() > 1)
            .unwrap_or_default();
        let can_open_excerpts = Editor::can_open_excerpts_in_file(for_excerpt.buffer.file());
        let path = for_excerpt.buffer.resolve_file_path(cx, include_root);
        let filename = path
            .as_ref()
            .and_then(|path| Some(path.file_name()?.to_string_lossy().to_string()));
        let parent_path = path.as_ref().and_then(|path| {
            Some(path.parent()?.to_string_lossy().to_string() + std::path::MAIN_SEPARATOR_STR)
        });
        let focus_handle = editor.focus_handle(cx);
        let colors = cx.theme().colors();

        div()
            .p_1()
            .w_full()
            .h(FILE_HEADER_HEIGHT as f32 * window.line_height())
            .child(
                h_flex()
                    .size_full()
                    .gap_2()
                    .flex_basis(Length::Definite(DefiniteLength::Fraction(0.667)))
                    .pl_0p5()
                    .pr_5()
                    .rounded_sm()
                    .when(is_sticky, |el| el.shadow_md())
                    .border_1()
                    .map(|div| {
                        let border_color = if is_selected
                            && is_folded
                            && focus_handle.contains_focused(window, cx)
                        {
                            colors.border_focused
                        } else {
                            colors.border
                        };
                        div.border_color(border_color)
                    })
                    .bg(colors.editor_subheader_background)
                    .hover(|style| style.bg(colors.element_hover))
                    .map(|header| {
                        let editor = self.editor.clone();
                        let buffer_id = for_excerpt.buffer_id;
                        let toggle_chevron_icon =
                            FileIcons::get_chevron_icon(!is_folded, cx).map(Icon::from_path);
                        header.child(
                            div()
                                .hover(|style| style.bg(colors.element_selected))
                                .rounded_xs()
                                .child(
                                    ButtonLike::new("toggle-buffer-fold")
                                        .style(ui::ButtonStyle::Transparent)
                                        .height(px(28.).into())
                                        .width(px(28.).into())
                                        .children(toggle_chevron_icon)
                                        .tooltip({
                                            let focus_handle = focus_handle.clone();
                                            move |window, cx| {
                                                Tooltip::for_action_in(
                                                    "Toggle Excerpt Fold",
                                                    &ToggleFold,
                                                    &focus_handle,
                                                    window,
                                                    cx,
                                                )
                                            }
                                        })
                                        .on_click(move |_, _, cx| {
                                            if is_folded {
                                                editor.update(cx, |editor, cx| {
                                                    editor.unfold_buffer(buffer_id, cx);
                                                });
                                            } else {
                                                editor.update(cx, |editor, cx| {
                                                    editor.fold_buffer(buffer_id, cx);
                                                });
                                            }
                                        }),
                                ),
                        )
                    })
                    .children(
                        editor
                            .addons
                            .values()
                            .filter_map(|addon| {
                                addon.render_buffer_header_controls(for_excerpt, window, cx)
                            })
                            .take(1),
                    )
                    .child(
                        h_flex()
                            .cursor_pointer()
                            .id("path header block")
                            .size_full()
                            .justify_between()
                            .child(
                                h_flex()
                                    .gap_2()
                                    .child(
                                        Label::new(
                                            filename
                                                .map(SharedString::from)
                                                .unwrap_or_else(|| "untitled".into()),
                                        )
                                        .single_line()
                                        .when_some(
                                            file_status,
                                            |el, status| {
                                                el.color(if status.is_conflicted() {
                                                    Color::Conflict
                                                } else if status.is_modified() {
                                                    Color::Modified
                                                } else if status.is_deleted() {
                                                    Color::Disabled
                                                } else {
                                                    Color::Created
                                                })
                                                .when(status.is_deleted(), |el| el.strikethrough())
                                            },
                                        ),
                                    )
                                    .when_some(parent_path, |then, path| {
                                        then.child(div().child(path).text_color(
                                            if file_status.is_some_and(FileStatus::is_deleted) {
                                                colors.text_disabled
                                            } else {
                                                colors.text_muted
                                            },
                                        ))
                                    }),
                            )
                            .when(can_open_excerpts && is_selected && path.is_some(), |el| {
                                el.child(
                                    h_flex()
                                        .id("jump-to-file-button")
                                        .gap_2p5()
                                        .child(Label::new("Jump To File"))
                                        .children(
                                            KeyBinding::for_action_in(
                                                &OpenExcerpts,
                                                &focus_handle,
                                                window,
                                                cx,
                                            )
                                            .map(|binding| binding.into_any_element()),
                                        ),
                                )
                            })
                            .on_mouse_down(MouseButton::Left, |_, _, cx| cx.stop_propagation())
                            .on_click(window.listener_for(&self.editor, {
                                move |editor, e: &ClickEvent, window, cx| {
                                    editor.open_excerpts_common(
                                        Some(jump_data.clone()),
                                        e.down.modifiers.secondary(),
                                        window,
                                        cx,
                                    );
                                }
                            })),
                    ),
            )
    }

    fn render_blocks(
        &self,
        rows: Range<DisplayRow>,
        snapshot: &EditorSnapshot,
        hitbox: &Hitbox,
        text_hitbox: &Hitbox,
        editor_width: Pixels,
        scroll_width: &mut Pixels,
        gutter_dimensions: &GutterDimensions,
        em_width: Pixels,
        text_x: Pixels,
        line_height: Pixels,
        line_layouts: &mut [LineWithInvisibles],
        selections: &[Selection<Point>],
        selected_buffer_ids: &Vec<BufferId>,
        is_row_soft_wrapped: impl Copy + Fn(usize) -> bool,
        sticky_header_excerpt_id: Option<ExcerptId>,
        window: &mut Window,
        cx: &mut App,
    ) -> Result<(Vec<BlockLayout>, HashMap<DisplayRow, bool>), HashMap<CustomBlockId, u32>> {
        let (fixed_blocks, non_fixed_blocks) = snapshot
            .blocks_in_range(rows.clone())
            .partition::<Vec<_>, _>(|(_, block)| block.style() == BlockStyle::Fixed);

        let mut focused_block = self
            .editor
            .update(cx, |editor, _| editor.take_focused_block());
        let mut fixed_block_max_width = Pixels::ZERO;
        let mut blocks = Vec::new();
        let mut resized_blocks = HashMap::default();
        let mut row_block_types = HashMap::default();

        for (row, block) in fixed_blocks {
            let block_id = block.id();

            if focused_block.as_ref().map_or(false, |b| b.id == block_id) {
                focused_block = None;
            }

            if let Some((element, element_size, row, x_offset)) = self.render_block(
                block,
                AvailableSpace::MinContent,
                block_id,
                row,
                snapshot,
                text_x,
                &rows,
                line_layouts,
                gutter_dimensions,
                line_height,
                em_width,
                text_hitbox,
                editor_width,
                scroll_width,
                &mut resized_blocks,
                &mut row_block_types,
                selections,
                selected_buffer_ids,
                is_row_soft_wrapped,
                sticky_header_excerpt_id,
                window,
                cx,
            ) {
                fixed_block_max_width = fixed_block_max_width.max(element_size.width + em_width);
                blocks.push(BlockLayout {
                    id: block_id,
                    x_offset,
                    row: Some(row),
                    element,
                    available_space: size(AvailableSpace::MinContent, element_size.height.into()),
                    style: BlockStyle::Fixed,
                    overlaps_gutter: true,
                    is_buffer_header: block.is_buffer_header(),
                });
            }
        }

        for (row, block) in non_fixed_blocks {
            let style = block.style();
            let width = match (style, block.place_near()) {
                (_, true) => AvailableSpace::MinContent,
                (BlockStyle::Sticky, _) => hitbox.size.width.into(),
                (BlockStyle::Flex, _) => hitbox
                    .size
                    .width
                    .max(fixed_block_max_width)
                    .max(gutter_dimensions.width + *scroll_width)
                    .into(),
                (BlockStyle::Fixed, _) => unreachable!(),
            };
            let block_id = block.id();

            if focused_block.as_ref().map_or(false, |b| b.id == block_id) {
                focused_block = None;
            }

            if let Some((element, element_size, row, x_offset)) = self.render_block(
                block,
                width,
                block_id,
                row,
                snapshot,
                text_x,
                &rows,
                line_layouts,
                gutter_dimensions,
                line_height,
                em_width,
                text_hitbox,
                editor_width,
                scroll_width,
                &mut resized_blocks,
                &mut row_block_types,
                selections,
                selected_buffer_ids,
                is_row_soft_wrapped,
                sticky_header_excerpt_id,
                window,
                cx,
            ) {
                blocks.push(BlockLayout {
                    id: block_id,
                    x_offset,
                    row: Some(row),
                    element,
                    available_space: size(width, element_size.height.into()),
                    style,
                    overlaps_gutter: !block.place_near(),
                    is_buffer_header: block.is_buffer_header(),
                });
            }
        }

        if let Some(focused_block) = focused_block {
            if let Some(focus_handle) = focused_block.focus_handle.upgrade() {
                if focus_handle.is_focused(window) {
                    if let Some(block) = snapshot.block_for_id(focused_block.id) {
                        let style = block.style();
                        let width = match style {
                            BlockStyle::Fixed => AvailableSpace::MinContent,
                            BlockStyle::Flex => AvailableSpace::Definite(
                                hitbox
                                    .size
                                    .width
                                    .max(fixed_block_max_width)
                                    .max(gutter_dimensions.width + *scroll_width),
                            ),
                            BlockStyle::Sticky => AvailableSpace::Definite(hitbox.size.width),
                        };

                        if let Some((element, element_size, _, x_offset)) = self.render_block(
                            &block,
                            width,
                            focused_block.id,
                            rows.end,
                            snapshot,
                            text_x,
                            &rows,
                            line_layouts,
                            gutter_dimensions,
                            line_height,
                            em_width,
                            text_hitbox,
                            editor_width,
                            scroll_width,
                            &mut resized_blocks,
                            &mut row_block_types,
                            selections,
                            selected_buffer_ids,
                            is_row_soft_wrapped,
                            sticky_header_excerpt_id,
                            window,
                            cx,
                        ) {
                            blocks.push(BlockLayout {
                                id: block.id(),
                                x_offset,
                                row: None,
                                element,
                                available_space: size(width, element_size.height.into()),
                                style,
                                overlaps_gutter: true,
                                is_buffer_header: block.is_buffer_header(),
                            });
                        }
                    }
                }
            }
        }

        if resized_blocks.is_empty() {
            *scroll_width = (*scroll_width).max(fixed_block_max_width - gutter_dimensions.width);
            Ok((blocks, row_block_types))
        } else {
            Err(resized_blocks)
        }
    }

    fn layout_blocks(
        &self,
        blocks: &mut Vec<BlockLayout>,
        hitbox: &Hitbox,
        line_height: Pixels,
        scroll_pixel_position: gpui::Point<Pixels>,
        window: &mut Window,
        cx: &mut App,
    ) {
        for block in blocks {
            let mut origin = if let Some(row) = block.row {
                hitbox.origin
                    + point(
                        block.x_offset,
                        row.as_f32() * line_height - scroll_pixel_position.y,
                    )
            } else {
                // Position the block outside the visible area
                hitbox.origin + point(Pixels::ZERO, hitbox.size.height)
            };

            if !matches!(block.style, BlockStyle::Sticky) {
                origin += point(-scroll_pixel_position.x, Pixels::ZERO);
            }

            let focus_handle =
                block
                    .element
                    .prepaint_as_root(origin, block.available_space, window, cx);

            if let Some(focus_handle) = focus_handle {
                self.editor.update(cx, |editor, _cx| {
                    editor.set_focused_block(FocusedBlock {
                        id: block.id,
                        focus_handle: focus_handle.downgrade(),
                    });
                });
            }
        }
    }

    fn layout_sticky_buffer_header(
        &self,
        StickyHeaderExcerpt { excerpt }: StickyHeaderExcerpt<'_>,
        scroll_position: f32,
        line_height: Pixels,
        snapshot: &EditorSnapshot,
        hitbox: &Hitbox,
        selected_buffer_ids: &Vec<BufferId>,
        blocks: &[BlockLayout],
        window: &mut Window,
        cx: &mut App,
    ) -> AnyElement {
        let jump_data = header_jump_data(
            snapshot,
            DisplayRow(scroll_position as u32),
            FILE_HEADER_HEIGHT + MULTI_BUFFER_EXCERPT_HEADER_HEIGHT,
            excerpt,
        );

        let editor_bg_color = cx.theme().colors().editor_background;

        let selected = selected_buffer_ids.contains(&excerpt.buffer_id);

        let mut header = v_flex()
            .relative()
            .child(
                div()
                    .w(hitbox.bounds.size.width)
                    .h(FILE_HEADER_HEIGHT as f32 * line_height)
                    .bg(linear_gradient(
                        0.,
                        linear_color_stop(editor_bg_color.opacity(0.), 0.),
                        linear_color_stop(editor_bg_color, 0.6),
                    ))
                    .absolute()
                    .top_0(),
            )
            .child(
                self.render_buffer_header(excerpt, false, selected, true, jump_data, window, cx)
                    .into_any_element(),
            )
            .into_any_element();

        let mut origin = hitbox.origin;
        // Move floating header up to avoid colliding with the next buffer header.
        for block in blocks.iter() {
            if !block.is_buffer_header {
                continue;
            }

            let Some(display_row) = block.row.filter(|row| row.0 > scroll_position as u32) else {
                continue;
            };

            let max_row = display_row.0.saturating_sub(FILE_HEADER_HEIGHT);
            let offset = scroll_position - max_row as f32;

            if offset > 0.0 {
                origin.y -= offset * line_height;
            }
            break;
        }

        let size = size(
            AvailableSpace::Definite(hitbox.size.width),
            AvailableSpace::MinContent,
        );

        header.prepaint_as_root(origin, size, window, cx);

        header
    }

    fn layout_cursor_popovers(
        &self,
        line_height: Pixels,
        text_hitbox: &Hitbox,
        content_origin: gpui::Point<Pixels>,
        start_row: DisplayRow,
        scroll_pixel_position: gpui::Point<Pixels>,
        line_layouts: &[LineWithInvisibles],
        cursor: DisplayPoint,
        cursor_point: Point,
        style: &EditorStyle,
        window: &mut Window,
        cx: &mut App,
    ) {
        let mut min_menu_height = Pixels::ZERO;
        let mut max_menu_height = Pixels::ZERO;
        let mut height_above_menu = Pixels::ZERO;
        let height_below_menu = Pixels::ZERO;
        let mut edit_prediction_popover_visible = false;
        let mut context_menu_visible = false;
        let context_menu_placement;

        {
            let editor = self.editor.read(cx);
            if editor
                .edit_prediction_visible_in_cursor_popover(editor.has_active_inline_completion())
            {
                height_above_menu +=
                    editor.edit_prediction_cursor_popover_height() + POPOVER_Y_PADDING;
                edit_prediction_popover_visible = true;
            }

            if editor.context_menu_visible() {
                if let Some(crate::ContextMenuOrigin::Cursor) = editor.context_menu_origin() {
                    let (min_height_in_lines, max_height_in_lines) = editor
                        .context_menu_options
                        .as_ref()
                        .map_or((3, 12), |options| {
                            (options.min_entries_visible, options.max_entries_visible)
                        });

                    min_menu_height += line_height * min_height_in_lines as f32 + POPOVER_Y_PADDING;
                    max_menu_height += line_height * max_height_in_lines as f32 + POPOVER_Y_PADDING;
                    context_menu_visible = true;
                }
            }
            context_menu_placement = editor
                .context_menu_options
                .as_ref()
                .and_then(|options| options.placement.clone());
        }

        let visible = edit_prediction_popover_visible || context_menu_visible;
        if !visible {
            return;
        }

        let cursor_row_layout = &line_layouts[cursor.row().minus(start_row) as usize];
        let target_position = content_origin
            + gpui::Point {
                x: cmp::max(
                    px(0.),
                    cursor_row_layout.x_for_index(cursor.column() as usize)
                        - scroll_pixel_position.x,
                ),
                y: cmp::max(
                    px(0.),
                    cursor.row().next_row().as_f32() * line_height - scroll_pixel_position.y,
                ),
            };

        let viewport_bounds =
            Bounds::new(Default::default(), window.viewport_size()).extend(Edges {
                right: -Self::SCROLLBAR_WIDTH - MENU_GAP,
                ..Default::default()
            });

        let min_height = height_above_menu + min_menu_height + height_below_menu;
        let max_height = height_above_menu + max_menu_height + height_below_menu;
        let Some((laid_out_popovers, y_flipped)) = self.layout_popovers_above_or_below_line(
            target_position,
            line_height,
            min_height,
            max_height,
            context_menu_placement,
            text_hitbox,
            viewport_bounds,
            window,
            cx,
            |height, max_width_for_stable_x, y_flipped, window, cx| {
                // First layout the menu to get its size - others can be at least this wide.
                let context_menu = if context_menu_visible {
                    let menu_height = if y_flipped {
                        height - height_below_menu
                    } else {
                        height - height_above_menu
                    };
                    let mut element = self
                        .render_context_menu(line_height, menu_height, window, cx)
                        .expect("Visible context menu should always render.");
                    let size = element.layout_as_root(AvailableSpace::min_size(), window, cx);
                    Some((CursorPopoverType::CodeContextMenu, element, size))
                } else {
                    None
                };
                let min_width = context_menu
                    .as_ref()
                    .map_or(px(0.), |(_, _, size)| size.width);
                let max_width = max_width_for_stable_x.max(
                    context_menu
                        .as_ref()
                        .map_or(px(0.), |(_, _, size)| size.width),
                );

                let edit_prediction = if edit_prediction_popover_visible {
                    self.editor.update(cx, move |editor, cx| {
                        let accept_binding = editor.accept_edit_prediction_keybind(window, cx);
                        let mut element = editor.render_edit_prediction_cursor_popover(
                            min_width,
                            max_width,
                            cursor_point,
                            style,
                            accept_binding.keystroke(),
                            window,
                            cx,
                        )?;
                        let size = element.layout_as_root(AvailableSpace::min_size(), window, cx);
                        Some((CursorPopoverType::EditPrediction, element, size))
                    })
                } else {
                    None
                };
                vec![edit_prediction, context_menu]
                    .into_iter()
                    .flatten()
                    .collect::<Vec<_>>()
            },
        ) else {
            return;
        };

        let Some((menu_ix, (_, menu_bounds))) = laid_out_popovers
            .iter()
            .find_position(|(x, _)| matches!(x, CursorPopoverType::CodeContextMenu))
        else {
            return;
        };
        let last_ix = laid_out_popovers.len() - 1;
        let menu_is_last = menu_ix == last_ix;
        let first_popover_bounds = laid_out_popovers[0].1;
        let last_popover_bounds = laid_out_popovers[last_ix].1;

        // Bounds to layout the aside around. When y_flipped, the aside goes either above or to the
        // right, and otherwise it goes below or to the right.
        let mut target_bounds = Bounds::from_corners(
            first_popover_bounds.origin,
            last_popover_bounds.bottom_right(),
        );
        target_bounds.size.width = menu_bounds.size.width;

        // Like `target_bounds`, but with the max height it could occupy. Choosing an aside position
        // based on this is preferred for layout stability.
        let mut max_target_bounds = target_bounds;
        max_target_bounds.size.height = max_height;
        if y_flipped {
            max_target_bounds.origin.y -= max_height - target_bounds.size.height;
        }

        // Add spacing around `target_bounds` and `max_target_bounds`.
        let mut extend_amount = Edges::all(MENU_GAP);
        if y_flipped {
            extend_amount.bottom = line_height;
        } else {
            extend_amount.top = line_height;
        }
        let target_bounds = target_bounds.extend(extend_amount);
        let max_target_bounds = max_target_bounds.extend(extend_amount);

        let must_place_above_or_below =
            if y_flipped && !menu_is_last && menu_bounds.size.height < max_menu_height {
                laid_out_popovers[menu_ix + 1..]
                    .iter()
                    .any(|(_, popover_bounds)| popover_bounds.size.width > menu_bounds.size.width)
            } else {
                false
            };

        self.layout_context_menu_aside(
            y_flipped,
            *menu_bounds,
            target_bounds,
            max_target_bounds,
            max_menu_height,
            must_place_above_or_below,
            text_hitbox,
            viewport_bounds,
            window,
            cx,
        );
    }

    fn layout_gutter_menu(
        &self,
        line_height: Pixels,
        text_hitbox: &Hitbox,
        content_origin: gpui::Point<Pixels>,
        scroll_pixel_position: gpui::Point<Pixels>,
        gutter_overshoot: Pixels,
        window: &mut Window,
        cx: &mut App,
    ) {
        let editor = self.editor.read(cx);
        if !editor.context_menu_visible() {
            return;
        }
        let Some(crate::ContextMenuOrigin::GutterIndicator(gutter_row)) =
            editor.context_menu_origin()
        else {
            return;
        };
        // Context menu was spawned via a click on a gutter. Ensure it's a bit closer to the
        // indicator than just a plain first column of the text field.
        let target_position = content_origin
            + gpui::Point {
                x: -gutter_overshoot,
                y: gutter_row.next_row().as_f32() * line_height - scroll_pixel_position.y,
            };

        let (min_height_in_lines, max_height_in_lines) = editor
            .context_menu_options
            .as_ref()
            .map_or((3, 12), |options| {
                (options.min_entries_visible, options.max_entries_visible)
            });

        let min_height = line_height * min_height_in_lines as f32 + POPOVER_Y_PADDING;
        let max_height = line_height * max_height_in_lines as f32 + POPOVER_Y_PADDING;
        let viewport_bounds =
            Bounds::new(Default::default(), window.viewport_size()).extend(Edges {
                right: -Self::SCROLLBAR_WIDTH - MENU_GAP,
                ..Default::default()
            });
        self.layout_popovers_above_or_below_line(
            target_position,
            line_height,
            min_height,
            max_height,
            editor
                .context_menu_options
                .as_ref()
                .and_then(|options| options.placement.clone()),
            text_hitbox,
            viewport_bounds,
            window,
            cx,
            move |height, _max_width_for_stable_x, _, window, cx| {
                let mut element = self
                    .render_context_menu(line_height, height, window, cx)
                    .expect("Visible context menu should always render.");
                let size = element.layout_as_root(AvailableSpace::min_size(), window, cx);
                vec![(CursorPopoverType::CodeContextMenu, element, size)]
            },
        );
    }

    fn layout_popovers_above_or_below_line(
        &self,
        target_position: gpui::Point<Pixels>,
        line_height: Pixels,
        min_height: Pixels,
        max_height: Pixels,
        placement: Option<ContextMenuPlacement>,
        text_hitbox: &Hitbox,
        viewport_bounds: Bounds<Pixels>,
        window: &mut Window,
        cx: &mut App,
        make_sized_popovers: impl FnOnce(
            Pixels,
            Pixels,
            bool,
            &mut Window,
            &mut App,
        ) -> Vec<(CursorPopoverType, AnyElement, Size<Pixels>)>,
    ) -> Option<(Vec<(CursorPopoverType, Bounds<Pixels>)>, bool)> {
        let text_style = TextStyleRefinement {
            line_height: Some(DefiniteLength::Fraction(
                BufferLineHeight::Comfortable.value(),
            )),
            ..Default::default()
        };
        window.with_text_style(Some(text_style), |window| {
            // If the max height won't fit below and there is more space above, put it above the line.
            let bottom_y_when_flipped = target_position.y - line_height;
            let available_above = bottom_y_when_flipped - text_hitbox.top();
            let available_below = text_hitbox.bottom() - target_position.y;
            let y_overflows_below = max_height > available_below;
            let mut y_flipped = match placement {
                Some(ContextMenuPlacement::Above) => true,
                Some(ContextMenuPlacement::Below) => false,
                None => y_overflows_below && available_above > available_below,
            };
            let mut height = cmp::min(
                max_height,
                if y_flipped {
                    available_above
                } else {
                    available_below
                },
            );

            // If the min height doesn't fit within text bounds, instead fit within the window.
            if height < min_height {
                let available_above = bottom_y_when_flipped;
                let available_below = viewport_bounds.bottom() - target_position.y;
                let (y_flipped_override, height_override) = match placement {
                    Some(ContextMenuPlacement::Above) => {
                        (true, cmp::min(available_above, min_height))
                    }
                    Some(ContextMenuPlacement::Below) => {
                        (false, cmp::min(available_below, min_height))
                    }
                    None => {
                        if available_below > min_height {
                            (false, min_height)
                        } else if available_above > min_height {
                            (true, min_height)
                        } else if available_above > available_below {
                            (true, available_above)
                        } else {
                            (false, available_below)
                        }
                    }
                };
                y_flipped = y_flipped_override;
                height = height_override;
            }

            let max_width_for_stable_x = viewport_bounds.right() - target_position.x;

            // TODO: Use viewport_bounds.width as a max width so that it doesn't get clipped on the left
            // for very narrow windows.
            let popovers =
                make_sized_popovers(height, max_width_for_stable_x, y_flipped, window, cx);
            if popovers.is_empty() {
                return None;
            }

            let max_width = popovers
                .iter()
                .map(|(_, _, size)| size.width)
                .max()
                .unwrap_or_default();

            let mut current_position = gpui::Point {
                // Snap the right edge of the list to the right edge of the window if its horizontal bounds
                // overflow. Include space for the scrollbar.
                x: target_position
                    .x
                    .min((viewport_bounds.right() - max_width).max(Pixels::ZERO)),
                y: if y_flipped {
                    bottom_y_when_flipped
                } else {
                    target_position.y
                },
            };

            let mut laid_out_popovers = popovers
                .into_iter()
                .map(|(popover_type, element, size)| {
                    if y_flipped {
                        current_position.y -= size.height;
                    }
                    let position = current_position;
                    window.defer_draw(element, current_position, 1);
                    if !y_flipped {
                        current_position.y += size.height + MENU_GAP;
                    } else {
                        current_position.y -= MENU_GAP;
                    }
                    (popover_type, Bounds::new(position, size))
                })
                .collect::<Vec<_>>();

            if y_flipped {
                laid_out_popovers.reverse();
            }

            Some((laid_out_popovers, y_flipped))
        })
    }

    fn layout_context_menu_aside(
        &self,
        y_flipped: bool,
        menu_bounds: Bounds<Pixels>,
        target_bounds: Bounds<Pixels>,
        max_target_bounds: Bounds<Pixels>,
        max_height: Pixels,
        must_place_above_or_below: bool,
        text_hitbox: &Hitbox,
        viewport_bounds: Bounds<Pixels>,
        window: &mut Window,
        cx: &mut App,
    ) {
        let available_within_viewport = target_bounds.space_within(&viewport_bounds);
        let positioned_aside = if available_within_viewport.right >= MENU_ASIDE_MIN_WIDTH
            && !must_place_above_or_below
        {
            let max_width = cmp::min(
                available_within_viewport.right - px(1.),
                MENU_ASIDE_MAX_WIDTH,
            );
            let Some(mut aside) = self.render_context_menu_aside(
                size(max_width, max_height - POPOVER_Y_PADDING),
                window,
                cx,
            ) else {
                return;
            };
            aside.layout_as_root(AvailableSpace::min_size(), window, cx);
            let right_position = point(target_bounds.right(), menu_bounds.origin.y);
            Some((aside, right_position))
        } else {
            let max_size = size(
                // TODO(mgsloan): Once the menu is bounded by viewport width the bound on viewport
                // won't be needed here.
                cmp::min(
                    cmp::max(menu_bounds.size.width - px(2.), MENU_ASIDE_MIN_WIDTH),
                    viewport_bounds.right(),
                ),
                cmp::min(
                    max_height,
                    cmp::max(
                        available_within_viewport.top,
                        available_within_viewport.bottom,
                    ),
                ) - POPOVER_Y_PADDING,
            );
            let Some(mut aside) = self.render_context_menu_aside(max_size, window, cx) else {
                return;
            };
            let actual_size = aside.layout_as_root(AvailableSpace::min_size(), window, cx);

            let top_position = point(
                menu_bounds.origin.x,
                target_bounds.top() - actual_size.height,
            );
            let bottom_position = point(menu_bounds.origin.x, target_bounds.bottom());

            let fit_within = |available: Edges<Pixels>, wanted: Size<Pixels>| {
                // Prefer to fit on the same side of the line as the menu, then on the other side of
                // the line.
                if !y_flipped && wanted.height < available.bottom {
                    Some(bottom_position)
                } else if !y_flipped && wanted.height < available.top {
                    Some(top_position)
                } else if y_flipped && wanted.height < available.top {
                    Some(top_position)
                } else if y_flipped && wanted.height < available.bottom {
                    Some(bottom_position)
                } else {
                    None
                }
            };

            // Prefer choosing a direction using max sizes rather than actual size for stability.
            let available_within_text = max_target_bounds.space_within(&text_hitbox.bounds);
            let wanted = size(MENU_ASIDE_MAX_WIDTH, max_height);
            let aside_position = fit_within(available_within_text, wanted)
                // Fallback: fit max size in window.
                .or_else(|| fit_within(max_target_bounds.space_within(&viewport_bounds), wanted))
                // Fallback: fit actual size in window.
                .or_else(|| fit_within(available_within_viewport, actual_size));

            aside_position.map(|position| (aside, position))
        };

        // Skip drawing if it doesn't fit anywhere.
        if let Some((aside, position)) = positioned_aside {
            window.defer_draw(aside, position, 2);
        }
    }

    fn render_context_menu(
        &self,
        line_height: Pixels,
        height: Pixels,
        window: &mut Window,
        cx: &mut App,
    ) -> Option<AnyElement> {
        let max_height_in_lines = ((height - POPOVER_Y_PADDING) / line_height).floor() as u32;
        self.editor.update(cx, |editor, cx| {
            editor.render_context_menu(&self.style, max_height_in_lines, window, cx)
        })
    }

    fn render_context_menu_aside(
        &self,
        max_size: Size<Pixels>,
        window: &mut Window,
        cx: &mut App,
    ) -> Option<AnyElement> {
        if max_size.width < px(100.) || max_size.height < px(12.) {
            None
        } else {
            self.editor.update(cx, |editor, cx| {
                editor.render_context_menu_aside(max_size, window, cx)
            })
        }
    }

    fn layout_mouse_context_menu(
        &self,
        editor_snapshot: &EditorSnapshot,
        visible_range: Range<DisplayRow>,
        content_origin: gpui::Point<Pixels>,
        window: &mut Window,
        cx: &mut App,
    ) -> Option<AnyElement> {
        let position = self.editor.update(cx, |editor, _cx| {
            let visible_start_point = editor.display_to_pixel_point(
                DisplayPoint::new(visible_range.start, 0),
                editor_snapshot,
                window,
            )?;
            let visible_end_point = editor.display_to_pixel_point(
                DisplayPoint::new(visible_range.end, 0),
                editor_snapshot,
                window,
            )?;

            let mouse_context_menu = editor.mouse_context_menu.as_ref()?;
            let (source_display_point, position) = match mouse_context_menu.position {
                MenuPosition::PinnedToScreen(point) => (None, point),
                MenuPosition::PinnedToEditor { source, offset } => {
                    let source_display_point = source.to_display_point(editor_snapshot);
                    let source_point = editor.to_pixel_point(source, editor_snapshot, window)?;
                    let position = content_origin + source_point + offset;
                    (Some(source_display_point), position)
                }
            };

            let source_included = source_display_point.map_or(true, |source_display_point| {
                visible_range
                    .to_inclusive()
                    .contains(&source_display_point.row())
            });
            let position_included =
                visible_start_point.y <= position.y && position.y <= visible_end_point.y;
            if !source_included && !position_included {
                None
            } else {
                Some(position)
            }
        })?;

        let text_style = TextStyleRefinement {
            line_height: Some(DefiniteLength::Fraction(
                BufferLineHeight::Comfortable.value(),
            )),
            ..Default::default()
        };
        window.with_text_style(Some(text_style), |window| {
            let mut element = self.editor.update(cx, |editor, _| {
                let mouse_context_menu = editor.mouse_context_menu.as_ref()?;
                let context_menu = mouse_context_menu.context_menu.clone();

                Some(
                    deferred(
                        anchored()
                            .position(position)
                            .child(context_menu)
                            .anchor(Corner::TopLeft)
                            .snap_to_window_with_margin(px(8.)),
                    )
                    .with_priority(1)
                    .into_any(),
                )
            })?;

            element.prepaint_as_root(position, AvailableSpace::min_size(), window, cx);
            Some(element)
        })
    }

    fn layout_hover_popovers(
        &self,
        snapshot: &EditorSnapshot,
        hitbox: &Hitbox,
        text_hitbox: &Hitbox,
        visible_display_row_range: Range<DisplayRow>,
        content_origin: gpui::Point<Pixels>,
        scroll_pixel_position: gpui::Point<Pixels>,
        line_layouts: &[LineWithInvisibles],
        line_height: Pixels,
        em_width: Pixels,
        window: &mut Window,
        cx: &mut App,
    ) {
        struct MeasuredHoverPopover {
            element: AnyElement,
            size: Size<Pixels>,
            horizontal_offset: Pixels,
        }

        let max_size = size(
            (120. * em_width) // Default size
                .min(hitbox.size.width / 2.) // Shrink to half of the editor width
                .max(MIN_POPOVER_CHARACTER_WIDTH * em_width), // Apply minimum width of 20 characters
            (16. * line_height) // Default size
                .min(hitbox.size.height / 2.) // Shrink to half of the editor height
                .max(MIN_POPOVER_LINE_HEIGHT * line_height), // Apply minimum height of 4 lines
        );

        let hover_popovers = self.editor.update(cx, |editor, cx| {
            editor.hover_state.render(
                snapshot,
                visible_display_row_range.clone(),
                max_size,
                window,
                cx,
            )
        });
        let Some((position, hover_popovers)) = hover_popovers else {
            return;
        };

        // This is safe because we check on layout whether the required row is available
        let hovered_row_layout =
            &line_layouts[position.row().minus(visible_display_row_range.start) as usize];

        // Compute Hovered Point
        let x =
            hovered_row_layout.x_for_index(position.column() as usize) - scroll_pixel_position.x;
        let y = position.row().as_f32() * line_height - scroll_pixel_position.y;
        let hovered_point = content_origin + point(x, y);

        let mut overall_height = Pixels::ZERO;
        let mut measured_hover_popovers = Vec::new();
        for mut hover_popover in hover_popovers {
            let size = hover_popover.layout_as_root(AvailableSpace::min_size(), window, cx);
            let horizontal_offset =
                (text_hitbox.top_right().x - POPOVER_RIGHT_OFFSET - (hovered_point.x + size.width))
                    .min(Pixels::ZERO);

            overall_height += HOVER_POPOVER_GAP + size.height;

            measured_hover_popovers.push(MeasuredHoverPopover {
                element: hover_popover,
                size,
                horizontal_offset,
            });
        }
        overall_height += HOVER_POPOVER_GAP;

        fn draw_occluder(
            width: Pixels,
            origin: gpui::Point<Pixels>,
            window: &mut Window,
            cx: &mut App,
        ) {
            let mut occlusion = div()
                .size_full()
                .occlude()
                .on_mouse_move(|_, _, cx| cx.stop_propagation())
                .into_any_element();
            occlusion.layout_as_root(size(width, HOVER_POPOVER_GAP).into(), window, cx);
            window.defer_draw(occlusion, origin, 2);
        }

        if hovered_point.y > overall_height {
            // There is enough space above. Render popovers above the hovered point
            let mut current_y = hovered_point.y;
            for (position, popover) in measured_hover_popovers.into_iter().with_position() {
                let size = popover.size;
                let popover_origin = point(
                    hovered_point.x + popover.horizontal_offset,
                    current_y - size.height,
                );

                window.defer_draw(popover.element, popover_origin, 2);
                if position != itertools::Position::Last {
                    let origin = point(popover_origin.x, popover_origin.y - HOVER_POPOVER_GAP);
                    draw_occluder(size.width, origin, window, cx);
                }

                current_y = popover_origin.y - HOVER_POPOVER_GAP;
            }
        } else {
            // There is not enough space above. Render popovers below the hovered point
            let mut current_y = hovered_point.y + line_height;
            for (position, popover) in measured_hover_popovers.into_iter().with_position() {
                let size = popover.size;
                let popover_origin = point(hovered_point.x + popover.horizontal_offset, current_y);

                window.defer_draw(popover.element, popover_origin, 2);
                if position != itertools::Position::Last {
                    let origin = point(popover_origin.x, popover_origin.y + size.height);
                    draw_occluder(size.width, origin, window, cx);
                }

                current_y = popover_origin.y + size.height + HOVER_POPOVER_GAP;
            }
        }
    }

    fn layout_diff_hunk_controls(
        &self,
        row_range: Range<DisplayRow>,
        row_infos: &[RowInfo],
        text_hitbox: &Hitbox,
        position_map: &PositionMap,
        newest_cursor_position: Option<DisplayPoint>,
        line_height: Pixels,
        scroll_pixel_position: gpui::Point<Pixels>,
        display_hunks: &[(DisplayDiffHunk, Option<Hitbox>)],
        highlighted_rows: &BTreeMap<DisplayRow, LineHighlight>,
        editor: Entity<Editor>,
        window: &mut Window,
        cx: &mut App,
    ) -> Vec<AnyElement> {
        let render_diff_hunk_controls = editor.read(cx).render_diff_hunk_controls.clone();
        let point_for_position = position_map.point_for_position(window.mouse_position());

        let mut controls = vec![];

        let active_positions = [
            Some(point_for_position.previous_valid),
            newest_cursor_position,
        ];

        for (hunk, _) in display_hunks {
            if let DisplayDiffHunk::Unfolded {
                display_row_range,
                multi_buffer_range,
                status,
                is_created_file,
                ..
            } = &hunk
            {
                if display_row_range.start < row_range.start
                    || display_row_range.start >= row_range.end
                {
                    continue;
                }
                if highlighted_rows
                    .get(&display_row_range.start)
                    .and_then(|highlight| highlight.type_id)
                    .is_some_and(|type_id| {
                        [
                            TypeId::of::<ConflictsOuter>(),
                            TypeId::of::<ConflictsOursMarker>(),
                            TypeId::of::<ConflictsOurs>(),
                            TypeId::of::<ConflictsTheirs>(),
                            TypeId::of::<ConflictsTheirsMarker>(),
                        ]
                        .contains(&type_id)
                    })
                {
                    continue;
                }
                let row_ix = (display_row_range.start - row_range.start).0 as usize;
                if row_infos[row_ix].diff_status.is_none() {
                    continue;
                }
                if row_infos[row_ix]
                    .diff_status
                    .is_some_and(|status| status.is_added())
                    && !status.is_added()
                {
                    continue;
                }
                if active_positions
                    .iter()
                    .any(|p| p.map_or(false, |p| display_row_range.contains(&p.row())))
                {
                    let y = display_row_range.start.as_f32() * line_height
                        + text_hitbox.bounds.top()
                        - scroll_pixel_position.y;

                    let mut element = render_diff_hunk_controls(
                        display_row_range.start.0,
                        status,
                        multi_buffer_range.clone(),
                        *is_created_file,
                        line_height,
                        &editor,
                        window,
                        cx,
                    );
                    let size =
                        element.layout_as_root(size(px(100.0), line_height).into(), window, cx);

                    let x = text_hitbox.bounds.right()
                        - self.style.scrollbar_width
                        - px(10.)
                        - size.width;

                    window.with_absolute_element_offset(gpui::Point::new(x, y), |window| {
                        element.prepaint(window, cx)
                    });
                    controls.push(element);
                }
            }
        }

        controls
    }

    fn layout_signature_help(
        &self,
        hitbox: &Hitbox,
        text_hitbox: &Hitbox,
        content_origin: gpui::Point<Pixels>,
        scroll_pixel_position: gpui::Point<Pixels>,
        newest_selection_head: Option<DisplayPoint>,
        start_row: DisplayRow,
        line_layouts: &[LineWithInvisibles],
        line_height: Pixels,
        em_width: Pixels,
        window: &mut Window,
        cx: &mut App,
    ) {
        if !self.editor.focus_handle(cx).is_focused(window) {
            return;
        }
        let Some(newest_selection_head) = newest_selection_head else {
            return;
        };

        let max_size = size(
            (120. * em_width) // Default size
                .min(hitbox.size.width / 2.) // Shrink to half of the editor width
                .max(MIN_POPOVER_CHARACTER_WIDTH * em_width), // Apply minimum width of 20 characters
            (16. * line_height) // Default size
                .min(hitbox.size.height / 2.) // Shrink to half of the editor height
                .max(MIN_POPOVER_LINE_HEIGHT * line_height), // Apply minimum height of 4 lines
        );

        let maybe_element = self.editor.update(cx, |editor, cx| {
            if let Some(popover) = editor.signature_help_state.popover_mut() {
                let element = popover.render(max_size, cx);
                Some(element)
            } else {
                None
            }
        });
        let Some(mut element) = maybe_element else {
            return;
        };

        let selection_row = newest_selection_head.row();
        let Some(cursor_row_layout) = (selection_row >= start_row)
            .then(|| line_layouts.get(selection_row.minus(start_row) as usize))
            .flatten()
        else {
            return;
        };

        let target_x = cursor_row_layout.x_for_index(newest_selection_head.column() as usize)
            - scroll_pixel_position.x;
        let target_y = selection_row.as_f32() * line_height - scroll_pixel_position.y;
        let target_point = content_origin + point(target_x, target_y);

        let actual_size = element.layout_as_root(max_size.into(), window, cx);
        let overall_height = actual_size.height + HOVER_POPOVER_GAP;

        let popover_origin = if target_point.y > overall_height {
            point(target_point.x, target_point.y - actual_size.height)
        } else {
            point(
                target_point.x,
                target_point.y + line_height + HOVER_POPOVER_GAP,
            )
        };

        let horizontal_offset = (text_hitbox.top_right().x
            - POPOVER_RIGHT_OFFSET
            - (popover_origin.x + actual_size.width))
            .min(Pixels::ZERO);
        let final_origin = point(popover_origin.x + horizontal_offset, popover_origin.y);

        window.defer_draw(element, final_origin, 2);
    }

    fn paint_background(&self, layout: &EditorLayout, window: &mut Window, cx: &mut App) {
        window.paint_layer(layout.hitbox.bounds, |window| {
            let scroll_top = layout.position_map.snapshot.scroll_position().y;
            let gutter_bg = cx.theme().colors().editor_gutter_background;
            window.paint_quad(fill(layout.gutter_hitbox.bounds, gutter_bg));
            window.paint_quad(fill(
                layout.position_map.text_hitbox.bounds,
                self.style.background,
            ));

            if let EditorMode::Full {
                show_active_line_background,
                ..
            } = layout.mode
            {
                let mut active_rows = layout.active_rows.iter().peekable();
                while let Some((start_row, contains_non_empty_selection)) = active_rows.next() {
                    let mut end_row = start_row.0;
                    while active_rows
                        .peek()
                        .map_or(false, |(active_row, has_selection)| {
                            active_row.0 == end_row + 1
                                && has_selection.selection == contains_non_empty_selection.selection
                        })
                    {
                        active_rows.next().unwrap();
                        end_row += 1;
                    }

                    if show_active_line_background && !contains_non_empty_selection.selection {
                        let highlight_h_range =
                            match layout.position_map.snapshot.current_line_highlight {
                                CurrentLineHighlight::Gutter => Some(Range {
                                    start: layout.hitbox.left(),
                                    end: layout.gutter_hitbox.right(),
                                }),
                                CurrentLineHighlight::Line => Some(Range {
                                    start: layout.position_map.text_hitbox.bounds.left(),
                                    end: layout.position_map.text_hitbox.bounds.right(),
                                }),
                                CurrentLineHighlight::All => Some(Range {
                                    start: layout.hitbox.left(),
                                    end: layout.hitbox.right(),
                                }),
                                CurrentLineHighlight::None => None,
                            };
                        if let Some(range) = highlight_h_range {
                            let active_line_bg = cx.theme().colors().editor_active_line_background;
                            let bounds = Bounds {
                                origin: point(
                                    range.start,
                                    layout.hitbox.origin.y
                                        + (start_row.as_f32() - scroll_top)
                                            * layout.position_map.line_height,
                                ),
                                size: size(
                                    range.end - range.start,
                                    layout.position_map.line_height
                                        * (end_row - start_row.0 + 1) as f32,
                                ),
                            };
                            window.paint_quad(fill(bounds, active_line_bg));
                        }
                    }
                }

                let mut paint_highlight = |highlight_row_start: DisplayRow,
                                           highlight_row_end: DisplayRow,
                                           highlight: crate::LineHighlight,
                                           edges| {
                    let mut origin_x = layout.hitbox.left();
                    let mut width = layout.hitbox.size.width;
                    if !highlight.include_gutter {
                        origin_x += layout.gutter_hitbox.size.width;
                        width -= layout.gutter_hitbox.size.width;
                    }

                    let origin = point(
                        origin_x,
                        layout.hitbox.origin.y
                            + (highlight_row_start.as_f32() - scroll_top)
                                * layout.position_map.line_height,
                    );
                    let size = size(
                        width,
                        layout.position_map.line_height
                            * highlight_row_end.next_row().minus(highlight_row_start) as f32,
                    );
                    let mut quad = fill(Bounds { origin, size }, highlight.background);
                    if let Some(border_color) = highlight.border {
                        quad.border_color = border_color;
                        quad.border_widths = edges
                    }
                    window.paint_quad(quad);
                };

                let mut current_paint: Option<(LineHighlight, Range<DisplayRow>, Edges<Pixels>)> =
                    None;
                for (&new_row, &new_background) in &layout.highlighted_rows {
                    match &mut current_paint {
                        &mut Some((current_background, ref mut current_range, mut edges)) => {
                            let new_range_started = current_background != new_background
                                || current_range.end.next_row() != new_row;
                            if new_range_started {
                                if current_range.end.next_row() == new_row {
                                    edges.bottom = px(0.);
                                };
                                paint_highlight(
                                    current_range.start,
                                    current_range.end,
                                    current_background,
                                    edges,
                                );
                                let edges = Edges {
                                    top: if current_range.end.next_row() != new_row {
                                        px(1.)
                                    } else {
                                        px(0.)
                                    },
                                    bottom: px(1.),
                                    ..Default::default()
                                };
                                current_paint = Some((new_background, new_row..new_row, edges));
                                continue;
                            } else {
                                current_range.end = current_range.end.next_row();
                            }
                        }
                        None => {
                            let edges = Edges {
                                top: px(1.),
                                bottom: px(1.),
                                ..Default::default()
                            };
                            current_paint = Some((new_background, new_row..new_row, edges))
                        }
                    };
                }
                if let Some((color, range, edges)) = current_paint {
                    paint_highlight(range.start, range.end, color, edges);
                }

                let scroll_left =
                    layout.position_map.snapshot.scroll_position().x * layout.position_map.em_width;

                for (wrap_position, active) in layout.wrap_guides.iter() {
                    let x = (layout.position_map.text_hitbox.origin.x
                        + *wrap_position
                        + layout.position_map.em_width / 2.)
                        - scroll_left;

                    let show_scrollbars = layout
                        .scrollbars_layout
                        .as_ref()
                        .map_or(false, |layout| layout.visible);

                    if x < layout.position_map.text_hitbox.origin.x
                        || (show_scrollbars && x > self.scrollbar_left(&layout.hitbox.bounds))
                    {
                        continue;
                    }

                    let color = if *active {
                        cx.theme().colors().editor_active_wrap_guide
                    } else {
                        cx.theme().colors().editor_wrap_guide
                    };
                    window.paint_quad(fill(
                        Bounds {
                            origin: point(x, layout.position_map.text_hitbox.origin.y),
                            size: size(px(1.), layout.position_map.text_hitbox.size.height),
                        },
                        color,
                    ));
                }
            }
        })
    }

    fn paint_indent_guides(
        &mut self,
        layout: &mut EditorLayout,
        window: &mut Window,
        cx: &mut App,
    ) {
        let Some(indent_guides) = &layout.indent_guides else {
            return;
        };

        let faded_color = |color: Hsla, alpha: f32| {
            let mut faded = color;
            faded.a = alpha;
            faded
        };

        for indent_guide in indent_guides {
            let indent_accent_colors = cx.theme().accents().color_for_index(indent_guide.depth);
            let settings = indent_guide.settings;

            // TODO fixed for now, expose them through themes later
            const INDENT_AWARE_ALPHA: f32 = 0.2;
            const INDENT_AWARE_ACTIVE_ALPHA: f32 = 0.4;
            const INDENT_AWARE_BACKGROUND_ALPHA: f32 = 0.1;
            const INDENT_AWARE_BACKGROUND_ACTIVE_ALPHA: f32 = 0.2;

            let line_color = match (settings.coloring, indent_guide.active) {
                (IndentGuideColoring::Disabled, _) => None,
                (IndentGuideColoring::Fixed, false) => {
                    Some(cx.theme().colors().editor_indent_guide)
                }
                (IndentGuideColoring::Fixed, true) => {
                    Some(cx.theme().colors().editor_indent_guide_active)
                }
                (IndentGuideColoring::IndentAware, false) => {
                    Some(faded_color(indent_accent_colors, INDENT_AWARE_ALPHA))
                }
                (IndentGuideColoring::IndentAware, true) => {
                    Some(faded_color(indent_accent_colors, INDENT_AWARE_ACTIVE_ALPHA))
                }
            };

            let background_color = match (settings.background_coloring, indent_guide.active) {
                (IndentGuideBackgroundColoring::Disabled, _) => None,
                (IndentGuideBackgroundColoring::IndentAware, false) => Some(faded_color(
                    indent_accent_colors,
                    INDENT_AWARE_BACKGROUND_ALPHA,
                )),
                (IndentGuideBackgroundColoring::IndentAware, true) => Some(faded_color(
                    indent_accent_colors,
                    INDENT_AWARE_BACKGROUND_ACTIVE_ALPHA,
                )),
            };

            let requested_line_width = if indent_guide.active {
                settings.active_line_width
            } else {
                settings.line_width
            }
            .clamp(1, 10);
            let mut line_indicator_width = 0.;
            if let Some(color) = line_color {
                window.paint_quad(fill(
                    Bounds {
                        origin: indent_guide.origin,
                        size: size(px(requested_line_width as f32), indent_guide.length),
                    },
                    color,
                ));
                line_indicator_width = requested_line_width as f32;
            }

            if let Some(color) = background_color {
                let width = indent_guide.single_indent_width - px(line_indicator_width);
                window.paint_quad(fill(
                    Bounds {
                        origin: point(
                            indent_guide.origin.x + px(line_indicator_width),
                            indent_guide.origin.y,
                        ),
                        size: size(width, indent_guide.length),
                    },
                    color,
                ));
            }
        }
    }

    fn paint_line_numbers(&mut self, layout: &mut EditorLayout, window: &mut Window, cx: &mut App) {
        let is_singleton = self.editor.read(cx).is_singleton(cx);

        let line_height = layout.position_map.line_height;
        window.set_cursor_style(CursorStyle::Arrow, Some(&layout.gutter_hitbox));

        for LineNumberLayout {
            shaped_line,
            hitbox,
        } in layout.line_numbers.values()
        {
            let Some(hitbox) = hitbox else {
                continue;
            };

            let Some(()) = (if !is_singleton && hitbox.is_hovered(window) {
                let color = cx.theme().colors().editor_hover_line_number;

                let Some(line) = self
                    .shape_line_number(shaped_line.text.clone(), color, window)
                    .log_err()
                else {
                    continue;
                };

                line.paint(hitbox.origin, line_height, window, cx).log_err()
            } else {
                shaped_line
                    .paint(hitbox.origin, line_height, window, cx)
                    .log_err()
            }) else {
                continue;
            };

            // In singleton buffers, we select corresponding lines on the line number click, so use | -like cursor.
            // In multi buffers, we open file at the line number clicked, so use a pointing hand cursor.
            if is_singleton {
                window.set_cursor_style(CursorStyle::IBeam, Some(&hitbox));
            } else {
                window.set_cursor_style(CursorStyle::PointingHand, Some(&hitbox));
            }
        }
    }

    fn paint_gutter_diff_hunks(layout: &mut EditorLayout, window: &mut Window, cx: &mut App) {
        if layout.display_hunks.is_empty() {
            return;
        }

        let line_height = layout.position_map.line_height;
        window.paint_layer(layout.gutter_hitbox.bounds, |window| {
            for (hunk, hitbox) in &layout.display_hunks {
                let hunk_to_paint = match hunk {
                    DisplayDiffHunk::Folded { .. } => {
                        let hunk_bounds = Self::diff_hunk_bounds(
                            &layout.position_map.snapshot,
                            line_height,
                            layout.gutter_hitbox.bounds,
                            &hunk,
                        );
                        Some((
                            hunk_bounds,
                            cx.theme().colors().version_control_modified,
                            Corners::all(px(0.)),
                            DiffHunkStatus::modified_none(),
                        ))
                    }
                    DisplayDiffHunk::Unfolded {
                        status,
                        display_row_range,
                        ..
                    } => hitbox.as_ref().map(|hunk_hitbox| match status.kind {
                        DiffHunkStatusKind::Added => (
                            hunk_hitbox.bounds,
                            cx.theme().colors().version_control_added,
                            Corners::all(px(0.)),
                            *status,
                        ),
                        DiffHunkStatusKind::Modified => (
                            hunk_hitbox.bounds,
                            cx.theme().colors().version_control_modified,
                            Corners::all(px(0.)),
                            *status,
                        ),
                        DiffHunkStatusKind::Deleted if !display_row_range.is_empty() => (
                            hunk_hitbox.bounds,
                            cx.theme().colors().version_control_deleted,
                            Corners::all(px(0.)),
                            *status,
                        ),
                        DiffHunkStatusKind::Deleted => (
                            Bounds::new(
                                point(
                                    hunk_hitbox.origin.x - hunk_hitbox.size.width,
                                    hunk_hitbox.origin.y,
                                ),
                                size(hunk_hitbox.size.width * 2., hunk_hitbox.size.height),
                            ),
                            cx.theme().colors().version_control_deleted,
                            Corners::all(1. * line_height),
                            *status,
                        ),
                    }),
                };

                if let Some((hunk_bounds, background_color, corner_radii, status)) = hunk_to_paint {
                    // Flatten the background color with the editor color to prevent
                    // elements below transparent hunks from showing through
                    let flattened_background_color = cx
                        .theme()
                        .colors()
                        .editor_background
                        .blend(background_color);

                    if !Self::diff_hunk_hollow(status, cx) {
                        window.paint_quad(quad(
                            hunk_bounds,
                            corner_radii,
                            flattened_background_color,
                            Edges::default(),
                            transparent_black(),
                            BorderStyle::default(),
                        ));
                    } else {
                        let flattened_unstaged_background_color = cx
                            .theme()
                            .colors()
                            .editor_background
                            .blend(background_color.opacity(0.3));

                        window.paint_quad(quad(
                            hunk_bounds,
                            corner_radii,
                            flattened_unstaged_background_color,
                            Edges::all(Pixels(1.0)),
                            flattened_background_color,
                            BorderStyle::Solid,
                        ));
                    }
                }
            }
        });
    }

    fn gutter_strip_width(line_height: Pixels) -> Pixels {
        (0.275 * line_height).floor()
    }

    fn diff_hunk_bounds(
        snapshot: &EditorSnapshot,
        line_height: Pixels,
        gutter_bounds: Bounds<Pixels>,
        hunk: &DisplayDiffHunk,
    ) -> Bounds<Pixels> {
        let scroll_position = snapshot.scroll_position();
        let scroll_top = scroll_position.y * line_height;
        let gutter_strip_width = Self::gutter_strip_width(line_height);

        match hunk {
            DisplayDiffHunk::Folded { display_row, .. } => {
                let start_y = display_row.as_f32() * line_height - scroll_top;
                let end_y = start_y + line_height;
                let highlight_origin = gutter_bounds.origin + point(px(0.), start_y);
                let highlight_size = size(gutter_strip_width, end_y - start_y);
                Bounds::new(highlight_origin, highlight_size)
            }
            DisplayDiffHunk::Unfolded {
                display_row_range,
                status,
                ..
            } => {
                if status.is_deleted() && display_row_range.is_empty() {
                    let row = display_row_range.start;

                    let offset = line_height / 2.;
                    let start_y = row.as_f32() * line_height - offset - scroll_top;
                    let end_y = start_y + line_height;

                    let width = (0.35 * line_height).floor();
                    let highlight_origin = gutter_bounds.origin + point(px(0.), start_y);
                    let highlight_size = size(width, end_y - start_y);
                    Bounds::new(highlight_origin, highlight_size)
                } else {
                    let start_row = display_row_range.start;
                    let end_row = display_row_range.end;
                    // If we're in a multibuffer, row range span might include an
                    // excerpt header, so if we were to draw the marker straight away,
                    // the hunk might include the rows of that header.
                    // Making the range inclusive doesn't quite cut it, as we rely on the exclusivity for the soft wrap.
                    // Instead, we simply check whether the range we're dealing with includes
                    // any excerpt headers and if so, we stop painting the diff hunk on the first row of that header.
                    let end_row_in_current_excerpt = snapshot
                        .blocks_in_range(start_row..end_row)
                        .find_map(|(start_row, block)| {
                            if matches!(block, Block::ExcerptBoundary { .. }) {
                                Some(start_row)
                            } else {
                                None
                            }
                        })
                        .unwrap_or(end_row);

                    let start_y = start_row.as_f32() * line_height - scroll_top;
                    let end_y = end_row_in_current_excerpt.as_f32() * line_height - scroll_top;

                    let highlight_origin = gutter_bounds.origin + point(px(0.), start_y);
                    let highlight_size = size(gutter_strip_width, end_y - start_y);
                    Bounds::new(highlight_origin, highlight_size)
                }
            }
        }
    }

    fn paint_gutter_indicators(
        &self,
        layout: &mut EditorLayout,
        window: &mut Window,
        cx: &mut App,
    ) {
        window.paint_layer(layout.gutter_hitbox.bounds, |window| {
            window.with_element_namespace("crease_toggles", |window| {
                for crease_toggle in layout.crease_toggles.iter_mut().flatten() {
                    crease_toggle.paint(window, cx);
                }
            });

            window.with_element_namespace("expand_toggles", |window| {
                for (expand_toggle, _) in layout.expand_toggles.iter_mut().flatten() {
                    expand_toggle.paint(window, cx);
                }
            });

            for breakpoint in layout.breakpoints.iter_mut() {
                breakpoint.paint(window, cx);
            }

            for test_indicator in layout.test_indicators.iter_mut() {
                test_indicator.paint(window, cx);
            }

            if let Some(indicator) = layout.code_actions_indicator.as_mut() {
                indicator.paint(window, cx);
            }
        });
    }

    fn paint_gutter_highlights(
        &self,
        layout: &mut EditorLayout,
        window: &mut Window,
        cx: &mut App,
    ) {
        for (_, hunk_hitbox) in &layout.display_hunks {
            if let Some(hunk_hitbox) = hunk_hitbox {
                if !self
                    .editor
                    .read(cx)
                    .buffer()
                    .read(cx)
                    .all_diff_hunks_expanded()
                {
                    window.set_cursor_style(CursorStyle::PointingHand, Some(hunk_hitbox));
                }
            }
        }

        let show_git_gutter = layout
            .position_map
            .snapshot
            .show_git_diff_gutter
            .unwrap_or_else(|| {
                matches!(
                    ProjectSettings::get_global(cx).git.git_gutter,
                    Some(GitGutterSetting::TrackedFiles)
                )
            });
        if show_git_gutter {
            Self::paint_gutter_diff_hunks(layout, window, cx)
        }

        let highlight_width = 0.275 * layout.position_map.line_height;
        let highlight_corner_radii = Corners::all(0.05 * layout.position_map.line_height);
        window.paint_layer(layout.gutter_hitbox.bounds, |window| {
            for (range, color) in &layout.highlighted_gutter_ranges {
                let start_row = if range.start.row() < layout.visible_display_row_range.start {
                    layout.visible_display_row_range.start - DisplayRow(1)
                } else {
                    range.start.row()
                };
                let end_row = if range.end.row() > layout.visible_display_row_range.end {
                    layout.visible_display_row_range.end + DisplayRow(1)
                } else {
                    range.end.row()
                };

                let start_y = layout.gutter_hitbox.top()
                    + start_row.0 as f32 * layout.position_map.line_height
                    - layout.position_map.scroll_pixel_position.y;
                let end_y = layout.gutter_hitbox.top()
                    + (end_row.0 + 1) as f32 * layout.position_map.line_height
                    - layout.position_map.scroll_pixel_position.y;
                let bounds = Bounds::from_corners(
                    point(layout.gutter_hitbox.left(), start_y),
                    point(layout.gutter_hitbox.left() + highlight_width, end_y),
                );
                window.paint_quad(fill(bounds, *color).corner_radii(highlight_corner_radii));
            }
        });
    }

    fn paint_blamed_display_rows(
        &self,
        layout: &mut EditorLayout,
        window: &mut Window,
        cx: &mut App,
    ) {
        let Some(blamed_display_rows) = layout.blamed_display_rows.take() else {
            return;
        };

        window.paint_layer(layout.gutter_hitbox.bounds, |window| {
            for mut blame_element in blamed_display_rows.into_iter() {
                blame_element.paint(window, cx);
            }
        })
    }

    fn paint_text(&mut self, layout: &mut EditorLayout, window: &mut Window, cx: &mut App) {
        window.with_content_mask(
            Some(ContentMask {
                bounds: layout.position_map.text_hitbox.bounds,
            }),
            |window| {
                let editor = self.editor.read(cx);
                if editor.mouse_cursor_hidden {
                    window.set_cursor_style(CursorStyle::None, None);
                } else if editor
                    .hovered_link_state
                    .as_ref()
                    .is_some_and(|hovered_link_state| !hovered_link_state.links.is_empty())
                {
                    window.set_cursor_style(
                        CursorStyle::PointingHand,
                        Some(&layout.position_map.text_hitbox),
                    );
                } else {
                    window.set_cursor_style(
                        CursorStyle::IBeam,
                        Some(&layout.position_map.text_hitbox),
                    );
                };

                self.paint_lines_background(layout, window, cx);
                let invisible_display_ranges = self.paint_highlights(layout, window);
                self.paint_lines(&invisible_display_ranges, layout, window, cx);
                self.paint_redactions(layout, window);
                self.paint_cursors(layout, window, cx);
                self.paint_inline_diagnostics(layout, window, cx);
                self.paint_inline_blame(layout, window, cx);
                self.paint_diff_hunk_controls(layout, window, cx);
                window.with_element_namespace("crease_trailers", |window| {
                    for trailer in layout.crease_trailers.iter_mut().flatten() {
                        trailer.element.paint(window, cx);
                    }
                });
            },
        )
    }

    fn paint_highlights(
        &mut self,
        layout: &mut EditorLayout,
        window: &mut Window,
    ) -> SmallVec<[Range<DisplayPoint>; 32]> {
        window.paint_layer(layout.position_map.text_hitbox.bounds, |window| {
            let mut invisible_display_ranges = SmallVec::<[Range<DisplayPoint>; 32]>::new();
            let line_end_overshoot = 0.15 * layout.position_map.line_height;
            for (range, color) in &layout.highlighted_ranges {
                self.paint_highlighted_range(
                    range.clone(),
                    *color,
                    Pixels::ZERO,
                    line_end_overshoot,
                    layout,
                    window,
                );
            }

            let corner_radius = 0.15 * layout.position_map.line_height;

            for (player_color, selections) in &layout.selections {
                for selection in selections.iter() {
                    self.paint_highlighted_range(
                        selection.range.clone(),
                        player_color.selection,
                        corner_radius,
                        corner_radius * 2.,
                        layout,
                        window,
                    );

                    if selection.is_local && !selection.range.is_empty() {
                        invisible_display_ranges.push(selection.range.clone());
                    }
                }
            }
            invisible_display_ranges
        })
    }

    fn paint_lines(
        &mut self,
        invisible_display_ranges: &[Range<DisplayPoint>],
        layout: &mut EditorLayout,
        window: &mut Window,
        cx: &mut App,
    ) {
        let whitespace_setting = self
            .editor
            .read(cx)
            .buffer
            .read(cx)
            .language_settings(cx)
            .show_whitespaces;

        for (ix, line_with_invisibles) in layout.position_map.line_layouts.iter().enumerate() {
            let row = DisplayRow(layout.visible_display_row_range.start.0 + ix as u32);
            line_with_invisibles.draw(
                layout,
                row,
                layout.content_origin,
                whitespace_setting,
                invisible_display_ranges,
                window,
                cx,
            )
        }

        for line_element in &mut layout.line_elements {
            line_element.paint(window, cx);
        }
    }

    fn paint_lines_background(
        &mut self,
        layout: &mut EditorLayout,
        window: &mut Window,
        cx: &mut App,
    ) {
        for (ix, line_with_invisibles) in layout.position_map.line_layouts.iter().enumerate() {
            let row = DisplayRow(layout.visible_display_row_range.start.0 + ix as u32);
            line_with_invisibles.draw_background(layout, row, layout.content_origin, window, cx);
        }
    }

    fn paint_redactions(&mut self, layout: &EditorLayout, window: &mut Window) {
        if layout.redacted_ranges.is_empty() {
            return;
        }

        let line_end_overshoot = layout.line_end_overshoot();

        // A softer than perfect black
        let redaction_color = gpui::rgb(0x0e1111);

        window.paint_layer(layout.position_map.text_hitbox.bounds, |window| {
            for range in layout.redacted_ranges.iter() {
                self.paint_highlighted_range(
                    range.clone(),
                    redaction_color.into(),
                    Pixels::ZERO,
                    line_end_overshoot,
                    layout,
                    window,
                );
            }
        });
    }

    fn paint_cursors(&mut self, layout: &mut EditorLayout, window: &mut Window, cx: &mut App) {
        for cursor in &mut layout.visible_cursors {
            cursor.paint(layout.content_origin, window, cx);
        }
    }

    fn paint_scrollbars(&mut self, layout: &mut EditorLayout, window: &mut Window, cx: &mut App) {
        let Some(scrollbars_layout) = &layout.scrollbars_layout else {
            return;
        };

        for (scrollbar_layout, axis) in scrollbars_layout.iter_scrollbars() {
            let hitbox = &scrollbar_layout.hitbox;
            let thumb_bounds = scrollbar_layout.thumb_bounds();

            if scrollbars_layout.visible {
                let scrollbar_edges = match axis {
                    ScrollbarAxis::Horizontal => Edges {
                        top: Pixels::ZERO,
                        right: Pixels::ZERO,
                        bottom: Pixels::ZERO,
                        left: Pixels::ZERO,
                    },
                    ScrollbarAxis::Vertical => Edges {
                        top: Pixels::ZERO,
                        right: Pixels::ZERO,
                        bottom: Pixels::ZERO,
                        left: ScrollbarLayout::BORDER_WIDTH,
                    },
                };

                window.paint_layer(hitbox.bounds, |window| {
                    window.paint_quad(quad(
                        hitbox.bounds,
                        Corners::default(),
                        cx.theme().colors().scrollbar_track_background,
                        scrollbar_edges,
                        cx.theme().colors().scrollbar_track_border,
                        BorderStyle::Solid,
                    ));

                    if axis == ScrollbarAxis::Vertical {
                        let fast_markers =
                            self.collect_fast_scrollbar_markers(layout, &scrollbar_layout, cx);
                        // Refresh slow scrollbar markers in the background. Below, we
                        // paint whatever markers have already been computed.
                        self.refresh_slow_scrollbar_markers(layout, &scrollbar_layout, window, cx);

                        let markers = self.editor.read(cx).scrollbar_marker_state.markers.clone();
                        for marker in markers.iter().chain(&fast_markers) {
                            let mut marker = marker.clone();
                            marker.bounds.origin += hitbox.origin;
                            window.paint_quad(marker);
                        }
                    }

                    window.paint_quad(quad(
                        thumb_bounds,
                        Corners::default(),
                        cx.theme().colors().scrollbar_thumb_background,
                        scrollbar_edges,
                        cx.theme().colors().scrollbar_thumb_border,
                        BorderStyle::Solid,
                    ));
                })
            }
            window.set_cursor_style(CursorStyle::Arrow, Some(&hitbox));
        }

        window.on_mouse_event({
            let editor = self.editor.clone();
            let scrollbars_layout = scrollbars_layout.clone();

            let mut mouse_position = window.mouse_position();
            move |event: &MouseMoveEvent, phase, window, cx| {
                if phase == DispatchPhase::Capture {
                    return;
                }

                editor.update(cx, |editor, cx| {
                    if let Some((scrollbar_layout, axis)) = event
                        .pressed_button
                        .filter(|button| *button == MouseButton::Left)
                        .and(editor.scroll_manager.dragging_scrollbar_axis())
                        .and_then(|axis| {
                            scrollbars_layout
                                .iter_scrollbars()
                                .find(|(_, a)| *a == axis)
                        })
                    {
                        let ScrollbarLayout {
                            hitbox,
                            text_unit_size,
                            ..
                        } = scrollbar_layout;

                        let old_position = mouse_position.along(axis);
                        let new_position = event.position.along(axis);
                        if (hitbox.origin.along(axis)..hitbox.bottom_right().along(axis))
                            .contains(&old_position)
                        {
                            let position = editor.scroll_position(cx).apply_along(axis, |p| {
                                (p + (new_position - old_position) / *text_unit_size).max(0.)
                            });
                            editor.set_scroll_position(position, window, cx);
                        }
                        cx.stop_propagation();
                    } else {
                        editor.scroll_manager.reset_scrollbar_dragging_state(cx);
                    }

                    if scrollbars_layout.get_hovered_axis(window).is_some() {
                        editor.scroll_manager.show_scrollbars(window, cx);
                    }

                    mouse_position = event.position;
                })
            }
        });

        if self.editor.read(cx).scroll_manager.any_scrollbar_dragged() {
            window.on_mouse_event({
                let editor = self.editor.clone();
                move |_: &MouseUpEvent, phase, _, cx| {
                    if phase == DispatchPhase::Capture {
                        return;
                    }

                    editor.update(cx, |editor, cx| {
                        editor.scroll_manager.reset_scrollbar_dragging_state(cx);
                        cx.stop_propagation();
                    });
                }
            });
        } else {
            window.on_mouse_event({
                let editor = self.editor.clone();
                let scrollbars_layout = scrollbars_layout.clone();

                move |event: &MouseDownEvent, phase, window, cx| {
                    if phase == DispatchPhase::Capture {
                        return;
                    }
                    let Some((scrollbar_layout, axis)) = scrollbars_layout.get_hovered_axis(window)
                    else {
                        return;
                    };

                    let ScrollbarLayout {
                        hitbox,
                        visible_range,
                        text_unit_size,
                        ..
                    } = scrollbar_layout;

                    let thumb_bounds = scrollbar_layout.thumb_bounds();

                    editor.update(cx, |editor, cx| {
                        editor.scroll_manager.set_dragged_scrollbar_axis(axis, cx);

                        let event_position = event.position.along(axis);

                        if event_position < thumb_bounds.origin.along(axis)
                            || thumb_bounds.bottom_right().along(axis) < event_position
                        {
                            let center_position = ((event_position - hitbox.origin.along(axis))
                                / *text_unit_size)
                                .round() as u32;
                            let start_position = center_position.saturating_sub(
                                (visible_range.end - visible_range.start) as u32 / 2,
                            );

                            let position = editor
                                .scroll_position(cx)
                                .apply_along(axis, |_| start_position as f32);

                            editor.set_scroll_position(position, window, cx);
                        } else {
                            editor.scroll_manager.show_scrollbars(window, cx);
                        }

                        cx.stop_propagation();
                    });
                }
            });
        }
    }

    fn collect_fast_scrollbar_markers(
        &self,
        layout: &EditorLayout,
        scrollbar_layout: &ScrollbarLayout,
        cx: &mut App,
    ) -> Vec<PaintQuad> {
        const LIMIT: usize = 100;
        if !EditorSettings::get_global(cx).scrollbar.cursors || layout.cursors.len() > LIMIT {
            return vec![];
        }
        let cursor_ranges = layout
            .cursors
            .iter()
            .map(|(point, color)| ColoredRange {
                start: point.row(),
                end: point.row(),
                color: *color,
            })
            .collect_vec();
        scrollbar_layout.marker_quads_for_ranges(cursor_ranges, None)
    }

    fn refresh_slow_scrollbar_markers(
        &self,
        layout: &EditorLayout,
        scrollbar_layout: &ScrollbarLayout,
        window: &mut Window,
        cx: &mut App,
    ) {
        self.editor.update(cx, |editor, cx| {
            if !editor.is_singleton(cx)
                || !editor
                    .scrollbar_marker_state
                    .should_refresh(scrollbar_layout.hitbox.size)
            {
                return;
            }

            let scrollbar_layout = scrollbar_layout.clone();
            let background_highlights = editor.background_highlights.clone();
            let snapshot = layout.position_map.snapshot.clone();
            let theme = cx.theme().clone();
            let scrollbar_settings = EditorSettings::get_global(cx).scrollbar;

            editor.scrollbar_marker_state.dirty = false;
            editor.scrollbar_marker_state.pending_refresh =
                Some(cx.spawn_in(window, async move |editor, cx| {
                    let scrollbar_size = scrollbar_layout.hitbox.size;
                    let scrollbar_markers = cx
                        .background_spawn(async move {
                            let max_point = snapshot.display_snapshot.buffer_snapshot.max_point();
                            let mut marker_quads = Vec::new();
                            if scrollbar_settings.git_diff {
                                let marker_row_ranges =
                                    snapshot.buffer_snapshot.diff_hunks().map(|hunk| {
                                        let start_display_row =
                                            MultiBufferPoint::new(hunk.row_range.start.0, 0)
                                                .to_display_point(&snapshot.display_snapshot)
                                                .row();
                                        let mut end_display_row =
                                            MultiBufferPoint::new(hunk.row_range.end.0, 0)
                                                .to_display_point(&snapshot.display_snapshot)
                                                .row();
                                        if end_display_row != start_display_row {
                                            end_display_row.0 -= 1;
                                        }
                                        let color = match &hunk.status().kind {
                                            DiffHunkStatusKind::Added => {
                                                theme.colors().version_control_added
                                            }
                                            DiffHunkStatusKind::Modified => {
                                                theme.colors().version_control_modified
                                            }
                                            DiffHunkStatusKind::Deleted => {
                                                theme.colors().version_control_deleted
                                            }
                                        };
                                        ColoredRange {
                                            start: start_display_row,
                                            end: end_display_row,
                                            color,
                                        }
                                    });

                                marker_quads.extend(
                                    scrollbar_layout
                                        .marker_quads_for_ranges(marker_row_ranges, Some(0)),
                                );
                            }

                            for (background_highlight_id, (_, background_ranges)) in
                                background_highlights.iter()
                            {
                                let is_search_highlights = *background_highlight_id
                                    == TypeId::of::<BufferSearchHighlights>();
                                let is_text_highlights = *background_highlight_id
                                    == TypeId::of::<SelectedTextHighlight>();
                                let is_symbol_occurrences = *background_highlight_id
                                    == TypeId::of::<DocumentHighlightRead>()
                                    || *background_highlight_id
                                        == TypeId::of::<DocumentHighlightWrite>();
                                if (is_search_highlights && scrollbar_settings.search_results)
                                    || (is_text_highlights && scrollbar_settings.selected_text)
                                    || (is_symbol_occurrences && scrollbar_settings.selected_symbol)
                                {
                                    let mut color = theme.status().info;
                                    if is_symbol_occurrences {
                                        color.fade_out(0.5);
                                    }
                                    let marker_row_ranges = background_ranges.iter().map(|range| {
                                        let display_start = range
                                            .start
                                            .to_display_point(&snapshot.display_snapshot);
                                        let display_end =
                                            range.end.to_display_point(&snapshot.display_snapshot);
                                        ColoredRange {
                                            start: display_start.row(),
                                            end: display_end.row(),
                                            color,
                                        }
                                    });
                                    marker_quads.extend(
                                        scrollbar_layout
                                            .marker_quads_for_ranges(marker_row_ranges, Some(1)),
                                    );
                                }
                            }

                            if scrollbar_settings.diagnostics != ScrollbarDiagnostics::None {
                                let diagnostics = snapshot
                                    .buffer_snapshot
                                    .diagnostics_in_range::<Point>(Point::zero()..max_point)
                                    // Don't show diagnostics the user doesn't care about
                                    .filter(|diagnostic| {
                                        match (
                                            scrollbar_settings.diagnostics,
                                            diagnostic.diagnostic.severity,
                                        ) {
                                            (ScrollbarDiagnostics::All, _) => true,
                                            (
                                                ScrollbarDiagnostics::Error,
                                                DiagnosticSeverity::ERROR,
                                            ) => true,
                                            (
                                                ScrollbarDiagnostics::Warning,
                                                DiagnosticSeverity::ERROR
                                                | DiagnosticSeverity::WARNING,
                                            ) => true,
                                            (
                                                ScrollbarDiagnostics::Information,
                                                DiagnosticSeverity::ERROR
                                                | DiagnosticSeverity::WARNING
                                                | DiagnosticSeverity::INFORMATION,
                                            ) => true,
                                            (_, _) => false,
                                        }
                                    })
                                    // We want to sort by severity, in order to paint the most severe diagnostics last.
                                    .sorted_by_key(|diagnostic| {
                                        std::cmp::Reverse(diagnostic.diagnostic.severity)
                                    });

                                let marker_row_ranges = diagnostics.into_iter().map(|diagnostic| {
                                    let start_display = diagnostic
                                        .range
                                        .start
                                        .to_display_point(&snapshot.display_snapshot);
                                    let end_display = diagnostic
                                        .range
                                        .end
                                        .to_display_point(&snapshot.display_snapshot);
                                    let color = match diagnostic.diagnostic.severity {
                                        DiagnosticSeverity::ERROR => theme.status().error,
                                        DiagnosticSeverity::WARNING => theme.status().warning,
                                        DiagnosticSeverity::INFORMATION => theme.status().info,
                                        _ => theme.status().hint,
                                    };
                                    ColoredRange {
                                        start: start_display.row(),
                                        end: end_display.row(),
                                        color,
                                    }
                                });
                                marker_quads.extend(
                                    scrollbar_layout
                                        .marker_quads_for_ranges(marker_row_ranges, Some(2)),
                                );
                            }

                            Arc::from(marker_quads)
                        })
                        .await;

                    editor.update(cx, |editor, cx| {
                        editor.scrollbar_marker_state.markers = scrollbar_markers;
                        editor.scrollbar_marker_state.scrollbar_size = scrollbar_size;
                        editor.scrollbar_marker_state.pending_refresh = None;
                        cx.notify();
                    })?;

                    Ok(())
                }));
        });
    }

    fn paint_highlighted_range(
        &self,
        range: Range<DisplayPoint>,
        color: Hsla,
        corner_radius: Pixels,
        line_end_overshoot: Pixels,
        layout: &EditorLayout,
        window: &mut Window,
    ) {
        let start_row = layout.visible_display_row_range.start;
        let end_row = layout.visible_display_row_range.end;
        if range.start != range.end {
            let row_range = if range.end.column() == 0 {
                cmp::max(range.start.row(), start_row)..cmp::min(range.end.row(), end_row)
            } else {
                cmp::max(range.start.row(), start_row)
                    ..cmp::min(range.end.row().next_row(), end_row)
            };

            let highlighted_range = HighlightedRange {
                color,
                line_height: layout.position_map.line_height,
                corner_radius,
                start_y: layout.content_origin.y
                    + row_range.start.as_f32() * layout.position_map.line_height
                    - layout.position_map.scroll_pixel_position.y,
                lines: row_range
                    .iter_rows()
                    .map(|row| {
                        let line_layout =
                            &layout.position_map.line_layouts[row.minus(start_row) as usize];
                        HighlightedRangeLine {
                            start_x: if row == range.start.row() {
                                layout.content_origin.x
                                    + line_layout.x_for_index(range.start.column() as usize)
                                    - layout.position_map.scroll_pixel_position.x
                            } else {
                                layout.content_origin.x
                                    - layout.position_map.scroll_pixel_position.x
                            },
                            end_x: if row == range.end.row() {
                                layout.content_origin.x
                                    + line_layout.x_for_index(range.end.column() as usize)
                                    - layout.position_map.scroll_pixel_position.x
                            } else {
                                layout.content_origin.x + line_layout.width + line_end_overshoot
                                    - layout.position_map.scroll_pixel_position.x
                            },
                        }
                    })
                    .collect(),
            };

            highlighted_range.paint(layout.position_map.text_hitbox.bounds, window);
        }
    }

    fn paint_inline_diagnostics(
        &mut self,
        layout: &mut EditorLayout,
        window: &mut Window,
        cx: &mut App,
    ) {
        for mut inline_diagnostic in layout.inline_diagnostics.drain() {
            inline_diagnostic.1.paint(window, cx);
        }
    }

    fn paint_inline_blame(&mut self, layout: &mut EditorLayout, window: &mut Window, cx: &mut App) {
        if let Some(mut inline_blame) = layout.inline_blame.take() {
            window.paint_layer(layout.position_map.text_hitbox.bounds, |window| {
                inline_blame.paint(window, cx);
            })
        }
    }

    fn paint_diff_hunk_controls(
        &mut self,
        layout: &mut EditorLayout,
        window: &mut Window,
        cx: &mut App,
    ) {
        for mut diff_hunk_control in layout.diff_hunk_controls.drain(..) {
            diff_hunk_control.paint(window, cx);
        }
    }

    fn paint_blocks(&mut self, layout: &mut EditorLayout, window: &mut Window, cx: &mut App) {
        for mut block in layout.blocks.drain(..) {
            if block.overlaps_gutter {
                block.element.paint(window, cx);
            } else {
                let mut bounds = layout.hitbox.bounds;
                bounds.origin.x += layout.gutter_hitbox.bounds.size.width;
                window.with_content_mask(Some(ContentMask { bounds }), |window| {
                    block.element.paint(window, cx);
                })
            }
        }
    }

    fn paint_inline_completion_popover(
        &mut self,
        layout: &mut EditorLayout,
        window: &mut Window,
        cx: &mut App,
    ) {
        if let Some(inline_completion_popover) = layout.inline_completion_popover.as_mut() {
            inline_completion_popover.paint(window, cx);
        }
    }

    fn paint_mouse_context_menu(
        &mut self,
        layout: &mut EditorLayout,
        window: &mut Window,
        cx: &mut App,
    ) {
        if let Some(mouse_context_menu) = layout.mouse_context_menu.as_mut() {
            mouse_context_menu.paint(window, cx);
        }
    }

    fn paint_scroll_wheel_listener(
        &mut self,
        layout: &EditorLayout,
        window: &mut Window,
        cx: &mut App,
    ) {
        window.on_mouse_event({
            let position_map = layout.position_map.clone();
            let editor = self.editor.clone();
            let hitbox = layout.hitbox.clone();
            let mut delta = ScrollDelta::default();

            // Set a minimum scroll_sensitivity of 0.01 to make sure the user doesn't
            // accidentally turn off their scrolling.
            let scroll_sensitivity = EditorSettings::get_global(cx).scroll_sensitivity.max(0.01);

            move |event: &ScrollWheelEvent, phase, window, cx| {
                if phase == DispatchPhase::Bubble && hitbox.is_hovered(window) {
                    delta = delta.coalesce(event.delta);
                    editor.update(cx, |editor, cx| {
                        let position_map: &PositionMap = &position_map;

                        let line_height = position_map.line_height;
                        let max_glyph_width = position_map.em_width;
                        let (delta, axis) = match delta {
                            gpui::ScrollDelta::Pixels(mut pixels) => {
                                //Trackpad
                                let axis = position_map.snapshot.ongoing_scroll.filter(&mut pixels);
                                (pixels, axis)
                            }

                            gpui::ScrollDelta::Lines(lines) => {
                                //Not trackpad
                                let pixels =
                                    point(lines.x * max_glyph_width, lines.y * line_height);
                                (pixels, None)
                            }
                        };

                        let current_scroll_position = position_map.snapshot.scroll_position();
                        let x = (current_scroll_position.x * max_glyph_width
                            - (delta.x * scroll_sensitivity))
                            / max_glyph_width;
                        let y = (current_scroll_position.y * line_height
                            - (delta.y * scroll_sensitivity))
                            / line_height;
                        let mut scroll_position =
                            point(x, y).clamp(&point(0., 0.), &position_map.scroll_max);
                        let forbid_vertical_scroll = editor.scroll_manager.forbid_vertical_scroll();
                        if forbid_vertical_scroll {
                            scroll_position.y = current_scroll_position.y;
                        }

                        if scroll_position != current_scroll_position {
                            editor.scroll(scroll_position, axis, window, cx);
                            cx.stop_propagation();
                        } else if y < 0. {
                            // Due to clamping, we may fail to detect cases of overscroll to the top;
                            // We want the scroll manager to get an update in such cases and detect the change of direction
                            // on the next frame.
                            cx.notify();
                        }
                    });
                }
            }
        });
    }

    fn paint_mouse_listeners(&mut self, layout: &EditorLayout, window: &mut Window, cx: &mut App) {
        if !self.editor.read(cx).disable_scrolling {
            self.paint_scroll_wheel_listener(layout, window, cx);
        }

        window.on_mouse_event({
            let position_map = layout.position_map.clone();
            let editor = self.editor.clone();
            let diff_hunk_range =
                layout
                    .display_hunks
                    .iter()
                    .find_map(|(hunk, hunk_hitbox)| match hunk {
                        DisplayDiffHunk::Folded { .. } => None,
                        DisplayDiffHunk::Unfolded {
                            multi_buffer_range, ..
                        } => {
                            if hunk_hitbox
                                .as_ref()
                                .map(|hitbox| hitbox.is_hovered(window))
                                .unwrap_or(false)
                            {
                                Some(multi_buffer_range.clone())
                            } else {
                                None
                            }
                        }
                    });
            let line_numbers = layout.line_numbers.clone();

            move |event: &MouseDownEvent, phase, window, cx| {
                if phase == DispatchPhase::Bubble {
                    match event.button {
                        MouseButton::Left => editor.update(cx, |editor, cx| {
                            let pending_mouse_down = editor
                                .pending_mouse_down
                                .get_or_insert_with(Default::default)
                                .clone();

                            *pending_mouse_down.borrow_mut() = Some(event.clone());

                            Self::mouse_left_down(
                                editor,
                                event,
                                diff_hunk_range.clone(),
                                &position_map,
                                line_numbers.as_ref(),
                                window,
                                cx,
                            );
                        }),
                        MouseButton::Right => editor.update(cx, |editor, cx| {
                            Self::mouse_right_down(editor, event, &position_map, window, cx);
                        }),
                        MouseButton::Middle => editor.update(cx, |editor, cx| {
                            Self::mouse_middle_down(editor, event, &position_map, window, cx);
                        }),
                        _ => {}
                    };
                }
            }
        });

        window.on_mouse_event({
            let editor = self.editor.clone();
            let position_map = layout.position_map.clone();

            move |event: &MouseUpEvent, phase, window, cx| {
                if phase == DispatchPhase::Bubble {
                    editor.update(cx, |editor, cx| {
                        Self::mouse_up(editor, event, &position_map, window, cx)
                    });
                }
            }
        });

        window.on_mouse_event({
            let editor = self.editor.clone();
            let position_map = layout.position_map.clone();
            let mut captured_mouse_down = None;

            move |event: &MouseUpEvent, phase, window, cx| match phase {
                // Clear the pending mouse down during the capture phase,
                // so that it happens even if another event handler stops
                // propagation.
                DispatchPhase::Capture => editor.update(cx, |editor, _cx| {
                    let pending_mouse_down = editor
                        .pending_mouse_down
                        .get_or_insert_with(Default::default)
                        .clone();

                    let mut pending_mouse_down = pending_mouse_down.borrow_mut();
                    if pending_mouse_down.is_some() && position_map.text_hitbox.is_hovered(window) {
                        captured_mouse_down = pending_mouse_down.take();
                        window.refresh();
                    }
                }),
                // Fire click handlers during the bubble phase.
                DispatchPhase::Bubble => editor.update(cx, |editor, cx| {
                    if let Some(mouse_down) = captured_mouse_down.take() {
                        let event = ClickEvent {
                            down: mouse_down,
                            up: event.clone(),
                        };
                        Self::click(editor, &event, &position_map, window, cx);
                    }
                }),
            }
        });

        window.on_mouse_event({
            let position_map = layout.position_map.clone();
            let editor = self.editor.clone();

            move |event: &MouseMoveEvent, phase, window, cx| {
                if phase == DispatchPhase::Bubble {
                    editor.update(cx, |editor, cx| {
                        if editor.hover_state.focused(window, cx) {
                            return;
                        }
                        if event.pressed_button == Some(MouseButton::Left)
                            || event.pressed_button == Some(MouseButton::Middle)
                        {
                            Self::mouse_dragged(editor, event, &position_map, window, cx)
                        }

                        Self::mouse_moved(editor, event, &position_map, window, cx)
                    });
                }
            }
        });
    }

    fn scrollbar_left(&self, bounds: &Bounds<Pixels>) -> Pixels {
        bounds.top_right().x - self.style.scrollbar_width
    }

    fn column_pixels(&self, column: usize, window: &mut Window, _: &mut App) -> Pixels {
        let style = &self.style;
        let font_size = style.text.font_size.to_pixels(window.rem_size());
        let layout = window
            .text_system()
            .shape_line(
                SharedString::from(" ".repeat(column)),
                font_size,
                &[TextRun {
                    len: column,
                    font: style.text.font(),
                    color: Hsla::default(),
                    background_color: None,
                    underline: None,
                    strikethrough: None,
                }],
            )
            .unwrap();

        layout.width
    }

    fn max_line_number_width(
        &self,
        snapshot: &EditorSnapshot,
        window: &mut Window,
        cx: &mut App,
    ) -> Pixels {
        let digit_count = snapshot.widest_line_number().ilog10() + 1;
        self.column_pixels(digit_count as usize, window, cx)
    }

    fn shape_line_number(
        &self,
        text: SharedString,
        color: Hsla,
        window: &mut Window,
    ) -> anyhow::Result<ShapedLine> {
        let run = TextRun {
            len: text.len(),
            font: self.style.text.font(),
            color,
            background_color: None,
            underline: None,
            strikethrough: None,
        };
        window.text_system().shape_line(
            text,
            self.style.text.font_size.to_pixels(window.rem_size()),
            &[run],
        )
    }

    fn diff_hunk_hollow(status: DiffHunkStatus, cx: &mut App) -> bool {
        let unstaged = status.has_secondary_hunk();
        let unstaged_hollow = ProjectSettings::get_global(cx)
            .git
            .hunk_style
            .map_or(false, |style| {
                matches!(style, GitHunkStyleSetting::UnstagedHollow)
            });

        unstaged == unstaged_hollow
    }
}

fn header_jump_data(
    snapshot: &EditorSnapshot,
    block_row_start: DisplayRow,
    height: u32,
    for_excerpt: &ExcerptInfo,
) -> JumpData {
    let range = &for_excerpt.range;
    let buffer = &for_excerpt.buffer;
    let jump_anchor = range.primary.start;

    let excerpt_start = range.context.start;
    let jump_position = language::ToPoint::to_point(&jump_anchor, buffer);
    let rows_from_excerpt_start = if jump_anchor == excerpt_start {
        0
    } else {
        let excerpt_start_point = language::ToPoint::to_point(&excerpt_start, buffer);
        jump_position.row.saturating_sub(excerpt_start_point.row)
    };

    let line_offset_from_top = (block_row_start.0 + height + rows_from_excerpt_start)
        .saturating_sub(
            snapshot
                .scroll_anchor
                .scroll_position(&snapshot.display_snapshot)
                .y as u32,
        );

    JumpData::MultiBufferPoint {
        excerpt_id: for_excerpt.id,
        anchor: jump_anchor,
        position: jump_position,
        line_offset_from_top,
    }
}

pub struct AcceptEditPredictionBinding(pub(crate) Option<gpui::KeyBinding>);

impl AcceptEditPredictionBinding {
    pub fn keystroke(&self) -> Option<&Keystroke> {
        if let Some(binding) = self.0.as_ref() {
            match &binding.keystrokes() {
                [keystroke] => Some(keystroke),
                _ => None,
            }
        } else {
            None
        }
    }
}

fn prepaint_gutter_button(
    button: IconButton,
    row: DisplayRow,
    line_height: Pixels,
    gutter_dimensions: &GutterDimensions,
    scroll_pixel_position: gpui::Point<Pixels>,
    gutter_hitbox: &Hitbox,
    display_hunks: &[(DisplayDiffHunk, Option<Hitbox>)],
    window: &mut Window,
    cx: &mut App,
) -> AnyElement {
    let mut button = button.into_any_element();

    let available_space = size(
        AvailableSpace::MinContent,
        AvailableSpace::Definite(line_height),
    );
    let indicator_size = button.layout_as_root(available_space, window, cx);

    let blame_width = gutter_dimensions.git_blame_entries_width;
    let gutter_width = display_hunks
        .binary_search_by(|(hunk, _)| match hunk {
            DisplayDiffHunk::Folded { display_row } => display_row.cmp(&row),
            DisplayDiffHunk::Unfolded {
                display_row_range, ..
            } => {
                if display_row_range.end <= row {
                    Ordering::Less
                } else if display_row_range.start > row {
                    Ordering::Greater
                } else {
                    Ordering::Equal
                }
            }
        })
        .ok()
        .and_then(|ix| Some(display_hunks[ix].1.as_ref()?.size.width));
    let left_offset = blame_width.max(gutter_width).unwrap_or_default();

    let mut x = left_offset;
    let available_width = gutter_dimensions.margin + gutter_dimensions.left_padding
        - indicator_size.width
        - left_offset;
    x += available_width / 2.;

    let mut y = row.as_f32() * line_height - scroll_pixel_position.y;
    y += (line_height - indicator_size.height) / 2.;

    button.prepaint_as_root(
        gutter_hitbox.origin + point(x, y),
        available_space,
        window,
        cx,
    );
    button
}

fn render_inline_blame_entry(
    blame_entry: BlameEntry,
    style: &EditorStyle,
    cx: &mut App,
) -> Option<AnyElement> {
    let renderer = cx.global::<GlobalBlameRenderer>().0.clone();
    renderer.render_inline_blame_entry(&style.text, blame_entry, cx)
}

fn render_blame_entry_popover(
    blame_entry: BlameEntry,
    scroll_handle: ScrollHandle,
    commit_message: Option<ParsedCommitMessage>,
    markdown: Entity<Markdown>,
    workspace: WeakEntity<Workspace>,
    blame: &Entity<GitBlame>,
    window: &mut Window,
    cx: &mut App,
) -> Option<AnyElement> {
    let renderer = cx.global::<GlobalBlameRenderer>().0.clone();
    let blame = blame.read(cx);
    let repository = blame.repository(cx)?.clone();
    renderer.render_blame_entry_popover(
        blame_entry,
        scroll_handle,
        commit_message,
        markdown,
        repository,
        workspace,
        window,
        cx,
    )
}

fn render_blame_entry(
    ix: usize,
    blame: &Entity<GitBlame>,
    blame_entry: BlameEntry,
    style: &EditorStyle,
    last_used_color: &mut Option<(PlayerColor, Oid)>,
    editor: Entity<Editor>,
    workspace: Entity<Workspace>,
    renderer: Arc<dyn BlameRenderer>,
    cx: &mut App,
) -> Option<AnyElement> {
    let mut sha_color = cx
        .theme()
        .players()
        .color_for_participant(blame_entry.sha.into());

    // If the last color we used is the same as the one we get for this line, but
    // the commit SHAs are different, then we try again to get a different color.
    match *last_used_color {
        Some((color, sha)) if sha != blame_entry.sha && color.cursor == sha_color.cursor => {
            let index: u32 = blame_entry.sha.into();
            sha_color = cx.theme().players().color_for_participant(index + 1);
        }
        _ => {}
    };
    last_used_color.replace((sha_color, blame_entry.sha));

    let blame = blame.read(cx);
    let details = blame.details_for_entry(&blame_entry);
    let repository = blame.repository(cx)?;
    renderer.render_blame_entry(
        &style.text,
        blame_entry,
        details,
        repository,
        workspace.downgrade(),
        editor,
        ix,
        sha_color.cursor,
        cx,
    )
}

#[derive(Debug)]
pub(crate) struct LineWithInvisibles {
    fragments: SmallVec<[LineFragment; 1]>,
    invisibles: Vec<Invisible>,
    len: usize,
    pub(crate) width: Pixels,
    font_size: Pixels,
}

#[allow(clippy::large_enum_variant)]
enum LineFragment {
    Text(ShapedLine),
    Element {
        id: FoldId,
        element: Option<AnyElement>,
        size: Size<Pixels>,
        len: usize,
    },
}

impl fmt::Debug for LineFragment {
    fn fmt(&self, f: &mut fmt::Formatter) -> fmt::Result {
        match self {
            LineFragment::Text(shaped_line) => f.debug_tuple("Text").field(shaped_line).finish(),
            LineFragment::Element { size, len, .. } => f
                .debug_struct("Element")
                .field("size", size)
                .field("len", len)
                .finish(),
        }
    }
}

impl LineWithInvisibles {
    fn from_chunks<'a>(
        chunks: impl Iterator<Item = HighlightedChunk<'a>>,
        editor_style: &EditorStyle,
        max_line_len: usize,
        max_line_count: usize,
        editor_mode: EditorMode,
        text_width: Pixels,
        is_row_soft_wrapped: impl Copy + Fn(usize) -> bool,
        window: &mut Window,
        cx: &mut App,
    ) -> Vec<Self> {
        let text_style = &editor_style.text;
        let mut layouts = Vec::with_capacity(max_line_count);
        let mut fragments: SmallVec<[LineFragment; 1]> = SmallVec::new();
        let mut line = String::new();
        let mut invisibles = Vec::new();
        let mut width = Pixels::ZERO;
        let mut len = 0;
        let mut styles = Vec::new();
        let mut non_whitespace_added = false;
        let mut row = 0;
        let mut line_exceeded_max_len = false;
        let font_size = text_style.font_size.to_pixels(window.rem_size());

        let ellipsis = SharedString::from("⋯");

        for highlighted_chunk in chunks.chain([HighlightedChunk {
            text: "\n",
            style: None,
            is_tab: false,
            replacement: None,
        }]) {
            if let Some(replacement) = highlighted_chunk.replacement {
                if !line.is_empty() {
                    let shaped_line = window
                        .text_system()
                        .shape_line(line.clone().into(), font_size, &styles)
                        .unwrap();
                    width += shaped_line.width;
                    len += shaped_line.len;
                    fragments.push(LineFragment::Text(shaped_line));
                    line.clear();
                    styles.clear();
                }

                match replacement {
                    ChunkReplacement::Renderer(renderer) => {
                        let available_width = if renderer.constrain_width {
                            let chunk = if highlighted_chunk.text == ellipsis.as_ref() {
                                ellipsis.clone()
                            } else {
                                SharedString::from(Arc::from(highlighted_chunk.text))
                            };
                            let shaped_line = window
                                .text_system()
                                .shape_line(
                                    chunk,
                                    font_size,
                                    &[text_style.to_run(highlighted_chunk.text.len())],
                                )
                                .unwrap();
                            AvailableSpace::Definite(shaped_line.width)
                        } else {
                            AvailableSpace::MinContent
                        };

                        let mut element = (renderer.render)(&mut ChunkRendererContext {
                            context: cx,
                            window,
                            max_width: text_width,
                        });
                        let line_height = text_style.line_height_in_pixels(window.rem_size());
                        let size = element.layout_as_root(
                            size(available_width, AvailableSpace::Definite(line_height)),
                            window,
                            cx,
                        );

                        width += size.width;
                        len += highlighted_chunk.text.len();
                        fragments.push(LineFragment::Element {
                            id: renderer.id,
                            element: Some(element),
                            size,
                            len: highlighted_chunk.text.len(),
                        });
                    }
                    ChunkReplacement::Str(x) => {
                        let text_style = if let Some(style) = highlighted_chunk.style {
                            Cow::Owned(text_style.clone().highlight(style))
                        } else {
                            Cow::Borrowed(text_style)
                        };

                        let run = TextRun {
                            len: x.len(),
                            font: text_style.font(),
                            color: text_style.color,
                            background_color: text_style.background_color,
                            underline: text_style.underline,
                            strikethrough: text_style.strikethrough,
                        };
                        let line_layout = window
                            .text_system()
                            .shape_line(x, font_size, &[run])
                            .unwrap()
                            .with_len(highlighted_chunk.text.len());

                        width += line_layout.width;
                        len += highlighted_chunk.text.len();
                        fragments.push(LineFragment::Text(line_layout))
                    }
                }
            } else {
                for (ix, mut line_chunk) in highlighted_chunk.text.split('\n').enumerate() {
                    if ix > 0 {
                        let shaped_line = window
                            .text_system()
                            .shape_line(line.clone().into(), font_size, &styles)
                            .unwrap();
                        width += shaped_line.width;
                        len += shaped_line.len;
                        fragments.push(LineFragment::Text(shaped_line));
                        layouts.push(Self {
                            width: mem::take(&mut width),
                            len: mem::take(&mut len),
                            fragments: mem::take(&mut fragments),
                            invisibles: std::mem::take(&mut invisibles),
                            font_size,
                        });

                        line.clear();
                        styles.clear();
                        row += 1;
                        line_exceeded_max_len = false;
                        non_whitespace_added = false;
                        if row == max_line_count {
                            return layouts;
                        }
                    }

                    if !line_chunk.is_empty() && !line_exceeded_max_len {
                        let text_style = if let Some(style) = highlighted_chunk.style {
                            Cow::Owned(text_style.clone().highlight(style))
                        } else {
                            Cow::Borrowed(text_style)
                        };

                        if line.len() + line_chunk.len() > max_line_len {
                            let mut chunk_len = max_line_len - line.len();
                            while !line_chunk.is_char_boundary(chunk_len) {
                                chunk_len -= 1;
                            }
                            line_chunk = &line_chunk[..chunk_len];
                            line_exceeded_max_len = true;
                        }

                        styles.push(TextRun {
                            len: line_chunk.len(),
                            font: text_style.font(),
                            color: text_style.color,
                            background_color: text_style.background_color,
                            underline: text_style.underline,
                            strikethrough: text_style.strikethrough,
                        });

                        if editor_mode.is_full() {
                            // Line wrap pads its contents with fake whitespaces,
                            // avoid printing them
                            let is_soft_wrapped = is_row_soft_wrapped(row);
                            if highlighted_chunk.is_tab {
                                if non_whitespace_added || !is_soft_wrapped {
                                    invisibles.push(Invisible::Tab {
                                        line_start_offset: line.len(),
                                        line_end_offset: line.len() + line_chunk.len(),
                                    });
                                }
                            } else {
                                invisibles.extend(line_chunk.char_indices().filter_map(
                                    |(index, c)| {
                                        let is_whitespace = c.is_whitespace();
                                        non_whitespace_added |= !is_whitespace;
                                        if is_whitespace
                                            && (non_whitespace_added || !is_soft_wrapped)
                                        {
                                            Some(Invisible::Whitespace {
                                                line_offset: line.len() + index,
                                            })
                                        } else {
                                            None
                                        }
                                    },
                                ))
                            }
                        }

                        line.push_str(line_chunk);
                    }
                }
            }
        }

        layouts
    }

    fn prepaint(
        &mut self,
        line_height: Pixels,
        scroll_pixel_position: gpui::Point<Pixels>,
        row: DisplayRow,
        content_origin: gpui::Point<Pixels>,
        line_elements: &mut SmallVec<[AnyElement; 1]>,
        window: &mut Window,
        cx: &mut App,
    ) {
        let line_y = line_height * (row.as_f32() - scroll_pixel_position.y / line_height);
        let mut fragment_origin = content_origin + gpui::point(-scroll_pixel_position.x, line_y);
        for fragment in &mut self.fragments {
            match fragment {
                LineFragment::Text(line) => {
                    fragment_origin.x += line.width;
                }
                LineFragment::Element { element, size, .. } => {
                    let mut element = element
                        .take()
                        .expect("you can't prepaint LineWithInvisibles twice");

                    // Center the element vertically within the line.
                    let mut element_origin = fragment_origin;
                    element_origin.y += (line_height - size.height) / 2.;
                    element.prepaint_at(element_origin, window, cx);
                    line_elements.push(element);

                    fragment_origin.x += size.width;
                }
            }
        }
    }

    fn draw(
        &self,
        layout: &EditorLayout,
        row: DisplayRow,
        content_origin: gpui::Point<Pixels>,
        whitespace_setting: ShowWhitespaceSetting,
        selection_ranges: &[Range<DisplayPoint>],
        window: &mut Window,
        cx: &mut App,
    ) {
        let line_height = layout.position_map.line_height;
        let line_y = line_height
            * (row.as_f32() - layout.position_map.scroll_pixel_position.y / line_height);

        let mut fragment_origin =
            content_origin + gpui::point(-layout.position_map.scroll_pixel_position.x, line_y);

        for fragment in &self.fragments {
            match fragment {
                LineFragment::Text(line) => {
                    line.paint(fragment_origin, line_height, window, cx)
                        .log_err();
                    fragment_origin.x += line.width;
                }
                LineFragment::Element { size, .. } => {
                    fragment_origin.x += size.width;
                }
            }
        }

        self.draw_invisibles(
            selection_ranges,
            layout,
            content_origin,
            line_y,
            row,
            line_height,
            whitespace_setting,
            window,
            cx,
        );
    }

    fn draw_background(
        &self,
        layout: &EditorLayout,
        row: DisplayRow,
        content_origin: gpui::Point<Pixels>,
        window: &mut Window,
        cx: &mut App,
    ) {
        let line_height = layout.position_map.line_height;
        let line_y = line_height
            * (row.as_f32() - layout.position_map.scroll_pixel_position.y / line_height);

        let mut fragment_origin =
            content_origin + gpui::point(-layout.position_map.scroll_pixel_position.x, line_y);

        for fragment in &self.fragments {
            match fragment {
                LineFragment::Text(line) => {
                    line.paint_background(fragment_origin, line_height, window, cx)
                        .log_err();
                    fragment_origin.x += line.width;
                }
                LineFragment::Element { size, .. } => {
                    fragment_origin.x += size.width;
                }
            }
        }
    }

    fn draw_invisibles(
        &self,
        selection_ranges: &[Range<DisplayPoint>],
        layout: &EditorLayout,
        content_origin: gpui::Point<Pixels>,
        line_y: Pixels,
        row: DisplayRow,
        line_height: Pixels,
        whitespace_setting: ShowWhitespaceSetting,
        window: &mut Window,
        cx: &mut App,
    ) {
        let extract_whitespace_info = |invisible: &Invisible| {
            let (token_offset, token_end_offset, invisible_symbol) = match invisible {
                Invisible::Tab {
                    line_start_offset,
                    line_end_offset,
                } => (*line_start_offset, *line_end_offset, &layout.tab_invisible),
                Invisible::Whitespace { line_offset } => {
                    (*line_offset, line_offset + 1, &layout.space_invisible)
                }
            };

            let x_offset = self.x_for_index(token_offset);
            let invisible_offset =
                (layout.position_map.em_width - invisible_symbol.width).max(Pixels::ZERO) / 2.0;
            let origin = content_origin
                + gpui::point(
                    x_offset + invisible_offset - layout.position_map.scroll_pixel_position.x,
                    line_y,
                );

            (
                [token_offset, token_end_offset],
                Box::new(move |window: &mut Window, cx: &mut App| {
                    invisible_symbol
                        .paint(origin, line_height, window, cx)
                        .log_err();
                }),
            )
        };

        let invisible_iter = self.invisibles.iter().map(extract_whitespace_info);
        match whitespace_setting {
            ShowWhitespaceSetting::None => (),
            ShowWhitespaceSetting::All => invisible_iter.for_each(|(_, paint)| paint(window, cx)),
            ShowWhitespaceSetting::Selection => invisible_iter.for_each(|([start, _], paint)| {
                let invisible_point = DisplayPoint::new(row, start as u32);
                if !selection_ranges
                    .iter()
                    .any(|region| region.start <= invisible_point && invisible_point < region.end)
                {
                    return;
                }

                paint(window, cx);
            }),

            // For a whitespace to be on a boundary, any of the following conditions need to be met:
            // - It is a tab
            // - It is adjacent to an edge (start or end)
            // - It is adjacent to a whitespace (left or right)
            ShowWhitespaceSetting::Boundary => {
                // We'll need to keep track of the last invisible we've seen and then check if we are adjacent to it for some of
                // the above cases.
                // Note: We zip in the original `invisibles` to check for tab equality
                let mut last_seen: Option<(bool, usize, Box<dyn Fn(&mut Window, &mut App)>)> = None;
                for (([start, end], paint), invisible) in
                    invisible_iter.zip_eq(self.invisibles.iter())
                {
                    let should_render = match (&last_seen, invisible) {
                        (_, Invisible::Tab { .. }) => true,
                        (Some((_, last_end, _)), _) => *last_end == start,
                        _ => false,
                    };

                    if should_render || start == 0 || end == self.len {
                        paint(window, cx);

                        // Since we are scanning from the left, we will skip over the first available whitespace that is part
                        // of a boundary between non-whitespace segments, so we correct by manually redrawing it if needed.
                        if let Some((should_render_last, last_end, paint_last)) = last_seen {
                            // Note that we need to make sure that the last one is actually adjacent
                            if !should_render_last && last_end == start {
                                paint_last(window, cx);
                            }
                        }
                    }

                    // Manually render anything within a selection
                    let invisible_point = DisplayPoint::new(row, start as u32);
                    if selection_ranges.iter().any(|region| {
                        region.start <= invisible_point && invisible_point < region.end
                    }) {
                        paint(window, cx);
                    }

                    last_seen = Some((should_render, end, paint));
                }
            }
        }
    }

    pub fn x_for_index(&self, index: usize) -> Pixels {
        let mut fragment_start_x = Pixels::ZERO;
        let mut fragment_start_index = 0;

        for fragment in &self.fragments {
            match fragment {
                LineFragment::Text(shaped_line) => {
                    let fragment_end_index = fragment_start_index + shaped_line.len;
                    if index < fragment_end_index {
                        return fragment_start_x
                            + shaped_line.x_for_index(index - fragment_start_index);
                    }
                    fragment_start_x += shaped_line.width;
                    fragment_start_index = fragment_end_index;
                }
                LineFragment::Element { len, size, .. } => {
                    let fragment_end_index = fragment_start_index + len;
                    if index < fragment_end_index {
                        return fragment_start_x;
                    }
                    fragment_start_x += size.width;
                    fragment_start_index = fragment_end_index;
                }
            }
        }

        fragment_start_x
    }

    pub fn index_for_x(&self, x: Pixels) -> Option<usize> {
        let mut fragment_start_x = Pixels::ZERO;
        let mut fragment_start_index = 0;

        for fragment in &self.fragments {
            match fragment {
                LineFragment::Text(shaped_line) => {
                    let fragment_end_x = fragment_start_x + shaped_line.width;
                    if x < fragment_end_x {
                        return Some(
                            fragment_start_index + shaped_line.index_for_x(x - fragment_start_x)?,
                        );
                    }
                    fragment_start_x = fragment_end_x;
                    fragment_start_index += shaped_line.len;
                }
                LineFragment::Element { len, size, .. } => {
                    let fragment_end_x = fragment_start_x + size.width;
                    if x < fragment_end_x {
                        return Some(fragment_start_index);
                    }
                    fragment_start_index += len;
                    fragment_start_x = fragment_end_x;
                }
            }
        }

        None
    }

    pub fn font_id_for_index(&self, index: usize) -> Option<FontId> {
        let mut fragment_start_index = 0;

        for fragment in &self.fragments {
            match fragment {
                LineFragment::Text(shaped_line) => {
                    let fragment_end_index = fragment_start_index + shaped_line.len;
                    if index < fragment_end_index {
                        return shaped_line.font_id_for_index(index - fragment_start_index);
                    }
                    fragment_start_index = fragment_end_index;
                }
                LineFragment::Element { len, .. } => {
                    let fragment_end_index = fragment_start_index + len;
                    if index < fragment_end_index {
                        return None;
                    }
                    fragment_start_index = fragment_end_index;
                }
            }
        }

        None
    }
}

#[derive(Debug, Clone, Copy, PartialEq, Eq)]
enum Invisible {
    /// A tab character
    ///
    /// A tab character is internally represented by spaces (configured by the user's tab width)
    /// aligned to the nearest column, so it's necessary to store the start and end offset for
    /// adjacency checks.
    Tab {
        line_start_offset: usize,
        line_end_offset: usize,
    },
    Whitespace {
        line_offset: usize,
    },
}

impl EditorElement {
    /// Returns the rem size to use when rendering the [`EditorElement`].
    ///
    /// This allows UI elements to scale based on the `buffer_font_size`.
    fn rem_size(&self, cx: &mut App) -> Option<Pixels> {
        match self.editor.read(cx).mode {
            EditorMode::Full {
                scale_ui_elements_with_buffer_font_size,
                ..
            } => {
                if !scale_ui_elements_with_buffer_font_size {
                    return None;
                }
                let buffer_font_size = self.style.text.font_size;
                match buffer_font_size {
                    AbsoluteLength::Pixels(pixels) => {
                        let rem_size_scale = {
                            // Our default UI font size is 14px on a 16px base scale.
                            // This means the default UI font size is 0.875rems.
                            let default_font_size_scale = 14. / ui::BASE_REM_SIZE_IN_PX;

                            // We then determine the delta between a single rem and the default font
                            // size scale.
                            let default_font_size_delta = 1. - default_font_size_scale;

                            // Finally, we add this delta to 1rem to get the scale factor that
                            // should be used to scale up the UI.
                            1. + default_font_size_delta
                        };

                        Some(pixels * rem_size_scale)
                    }
                    AbsoluteLength::Rems(rems) => {
                        Some(rems.to_pixels(ui::BASE_REM_SIZE_IN_PX.into()))
                    }
                }
            }
            // We currently use single-line and auto-height editors in UI contexts,
            // so we don't want to scale everything with the buffer font size, as it
            // ends up looking off.
            EditorMode::SingleLine { .. } | EditorMode::AutoHeight { .. } => None,
        }
    }
}

impl Element for EditorElement {
    type RequestLayoutState = ();
    type PrepaintState = EditorLayout;

    fn id(&self) -> Option<ElementId> {
        None
    }

    fn request_layout(
        &mut self,
        _: Option<&GlobalElementId>,
        window: &mut Window,
        cx: &mut App,
    ) -> (gpui::LayoutId, ()) {
        let rem_size = self.rem_size(cx);
        window.with_rem_size(rem_size, |window| {
            self.editor.update(cx, |editor, cx| {
                editor.set_style(self.style.clone(), window, cx);

                let layout_id = match editor.mode {
                    EditorMode::SingleLine { auto_width } => {
                        let rem_size = window.rem_size();

                        let height = self.style.text.line_height_in_pixels(rem_size);
                        if auto_width {
                            let editor_handle = cx.entity().clone();
                            let style = self.style.clone();
                            window.request_measured_layout(
                                Style::default(),
                                move |_, _, window, cx| {
                                    let editor_snapshot = editor_handle
                                        .update(cx, |editor, cx| editor.snapshot(window, cx));
                                    let line = Self::layout_lines(
                                        DisplayRow(0)..DisplayRow(1),
                                        &editor_snapshot,
                                        &style,
                                        px(f32::MAX),
                                        |_| false, // Single lines never soft wrap
                                        window,
                                        cx,
                                    )
                                    .pop()
                                    .unwrap();

                                    let font_id =
                                        window.text_system().resolve_font(&style.text.font());
                                    let font_size =
                                        style.text.font_size.to_pixels(window.rem_size());
                                    let em_width =
                                        window.text_system().em_width(font_id, font_size).unwrap();

                                    size(line.width + em_width, height)
                                },
                            )
                        } else {
                            let mut style = Style::default();
                            style.size.height = height.into();
                            style.size.width = relative(1.).into();
                            window.request_layout(style, None, cx)
                        }
                    }
                    EditorMode::AutoHeight { max_lines } => {
                        let editor_handle = cx.entity().clone();
                        let max_line_number_width =
                            self.max_line_number_width(&editor.snapshot(window, cx), window, cx);
                        window.request_measured_layout(
                            Style::default(),
                            move |known_dimensions, available_space, window, cx| {
                                editor_handle
                                    .update(cx, |editor, cx| {
                                        compute_auto_height_layout(
                                            editor,
                                            max_lines,
                                            max_line_number_width,
                                            known_dimensions,
                                            available_space.width,
                                            window,
                                            cx,
                                        )
                                    })
                                    .unwrap_or_default()
                            },
                        )
                    }
                    EditorMode::Full {
                        sized_by_content, ..
                    } => {
                        let mut style = Style::default();
                        style.size.width = relative(1.).into();
                        if sized_by_content {
                            let snapshot = editor.snapshot(window, cx);
                            let line_height =
                                self.style.text.line_height_in_pixels(window.rem_size());
                            let scroll_height =
                                (snapshot.max_point().row().next_row().0 as f32) * line_height;
                            style.size.height = scroll_height.into();
                        } else {
                            style.size.height = relative(1.).into();
                        }
                        window.request_layout(style, None, cx)
                    }
                };

                (layout_id, ())
            })
        })
    }

    fn prepaint(
        &mut self,
        _: Option<&GlobalElementId>,
        bounds: Bounds<Pixels>,
        _: &mut Self::RequestLayoutState,
        window: &mut Window,
        cx: &mut App,
    ) -> Self::PrepaintState {
        let text_style = TextStyleRefinement {
            font_size: Some(self.style.text.font_size),
            line_height: Some(self.style.text.line_height),
            ..Default::default()
        };
        let focus_handle = self.editor.focus_handle(cx);
        window.set_view_id(self.editor.entity_id());
        window.set_focus_handle(&focus_handle, cx);

        let rem_size = self.rem_size(cx);
        window.with_rem_size(rem_size, |window| {
            window.with_text_style(Some(text_style), |window| {
                window.with_content_mask(Some(ContentMask { bounds }), |window| {
                    let (mut snapshot, is_read_only) = self.editor.update(cx, |editor, cx| {
                        (editor.snapshot(window, cx), editor.read_only(cx))
                    });
                    let style = self.style.clone();

                    let font_id = window.text_system().resolve_font(&style.text.font());
                    let font_size = style.text.font_size.to_pixels(window.rem_size());
                    let line_height = style.text.line_height_in_pixels(window.rem_size());
                    let em_width = window.text_system().em_width(font_id, font_size).unwrap();
                    let em_advance = window.text_system().em_advance(font_id, font_size).unwrap();

                    let glyph_grid_cell = size(em_width, line_height);

                    let gutter_dimensions = snapshot
                        .gutter_dimensions(
                            font_id,
                            font_size,
                            self.max_line_number_width(&snapshot, window, cx),
                            cx,
                        )
                        .unwrap_or_default();
                    let text_width = bounds.size.width - gutter_dimensions.width;

                    let editor_width =
                        text_width - gutter_dimensions.margin - em_width - style.scrollbar_width;

                    snapshot = self.editor.update(cx, |editor, cx| {
                        editor.last_bounds = Some(bounds);
                        editor.gutter_dimensions = gutter_dimensions;
                        editor.set_visible_line_count(bounds.size.height / line_height, window, cx);

                        if matches!(editor.mode, EditorMode::AutoHeight { .. }) {
                            snapshot
                        } else {
                            let wrap_width = match editor.soft_wrap_mode(cx) {
                                SoftWrap::GitDiff => None,
                                SoftWrap::None => Some((MAX_LINE_LEN / 2) as f32 * em_advance),
                                SoftWrap::EditorWidth => Some(editor_width),
                                SoftWrap::Column(column) => Some(column as f32 * em_advance),
                                SoftWrap::Bounded(column) => {
                                    Some(editor_width.min(column as f32 * em_advance))
                                }
                            };

                            if editor.set_wrap_width(wrap_width.map(|w| w.ceil()), cx) {
                                editor.snapshot(window, cx)
                            } else {
                                snapshot
                            }
                        }
                    });

                    let wrap_guides = self
                        .editor
                        .read(cx)
                        .wrap_guides(cx)
                        .iter()
                        .map(|(guide, active)| (self.column_pixels(*guide, window, cx), *active))
                        .collect::<SmallVec<[_; 2]>>();

                    let hitbox = window.insert_hitbox(bounds, false);
                    let gutter_hitbox =
                        window.insert_hitbox(gutter_bounds(bounds, gutter_dimensions), false);
                    let text_hitbox = window.insert_hitbox(
                        Bounds {
                            origin: gutter_hitbox.top_right(),
                            size: size(text_width, bounds.size.height),
                        },
                        false,
                    );

                    // Offset the content_bounds from the text_bounds by the gutter margin (which
                    // is roughly half a character wide) to make hit testing work more like how we want.
                    let content_offset = point(gutter_dimensions.margin, Pixels::ZERO);
                    let content_origin = text_hitbox.origin + content_offset;

                    let editor_text_bounds =
                        Bounds::from_corners(content_origin, bounds.bottom_right());

                    let height_in_lines = editor_text_bounds.size.height / line_height;

                    let max_row = snapshot.max_point().row().as_f32();

                    // The max scroll position for the top of the window
                    let max_scroll_top = if matches!(
                        snapshot.mode,
                        EditorMode::AutoHeight { .. } | EditorMode::SingleLine { .. }
                    ) {
                        (max_row - height_in_lines + 1.).max(0.)
                    } else {
                        let settings = EditorSettings::get_global(cx);
                        match settings.scroll_beyond_last_line {
                            ScrollBeyondLastLine::OnePage => max_row,
                            ScrollBeyondLastLine::Off => (max_row - height_in_lines + 1.).max(0.),
                            ScrollBeyondLastLine::VerticalScrollMargin => {
                                (max_row - height_in_lines + 1. + settings.vertical_scroll_margin)
                                    .max(0.)
                            }
                        }
                    };

                    // TODO: Autoscrolling for both axes
                    let mut autoscroll_request = None;
                    let mut autoscroll_containing_element = false;
                    let mut autoscroll_horizontally = false;
                    self.editor.update(cx, |editor, cx| {
                        autoscroll_request = editor.autoscroll_request();
                        autoscroll_containing_element =
                            autoscroll_request.is_some() || editor.has_pending_selection();
                        // TODO: Is this horizontal or vertical?!
                        autoscroll_horizontally = editor.autoscroll_vertically(
                            bounds,
                            line_height,
                            max_scroll_top,
                            window,
                            cx,
                        );
                        snapshot = editor.snapshot(window, cx);
                    });

                    let mut scroll_position = snapshot.scroll_position();
                    // The scroll position is a fractional point, the whole number of which represents
                    // the top of the window in terms of display rows.
                    let start_row = DisplayRow(scroll_position.y as u32);
                    let max_row = snapshot.max_point().row();
                    let end_row = cmp::min(
                        (scroll_position.y + height_in_lines).ceil() as u32,
                        max_row.next_row().0,
                    );
                    let end_row = DisplayRow(end_row);

                    let row_infos = snapshot
                        .row_infos(start_row)
                        .take((start_row..end_row).len())
                        .collect::<Vec<RowInfo>>();
                    let is_row_soft_wrapped = |row: usize| {
                        row_infos
                            .get(row)
                            .map_or(true, |info| info.buffer_row.is_none())
                    };

                    let start_anchor = if start_row == Default::default() {
                        Anchor::min()
                    } else {
                        snapshot.buffer_snapshot.anchor_before(
                            DisplayPoint::new(start_row, 0).to_offset(&snapshot, Bias::Left),
                        )
                    };
                    let end_anchor = if end_row > max_row {
                        Anchor::max()
                    } else {
                        snapshot.buffer_snapshot.anchor_before(
                            DisplayPoint::new(end_row, 0).to_offset(&snapshot, Bias::Right),
                        )
                    };

                    let mut highlighted_rows = self
                        .editor
                        .update(cx, |editor, cx| editor.highlighted_display_rows(window, cx));

                    let is_light = cx.theme().appearance().is_light();

                    for (ix, row_info) in row_infos.iter().enumerate() {
                        let Some(diff_status) = row_info.diff_status else {
                            continue;
                        };

                        let background_color = match diff_status.kind {
                            DiffHunkStatusKind::Added => cx.theme().colors().version_control_added,
                            DiffHunkStatusKind::Deleted => {
                                cx.theme().colors().version_control_deleted
                            }
                            DiffHunkStatusKind::Modified => {
                                debug_panic!("modified diff status for row info");
                                continue;
                            }
                        };

                        let hunk_opacity = if is_light { 0.16 } else { 0.12 };

                        let hollow_highlight = LineHighlight {
                            background: (background_color.opacity(if is_light {
                                0.08
                            } else {
                                0.06
                            }))
                            .into(),
                            border: Some(if is_light {
                                background_color.opacity(0.48)
                            } else {
                                background_color.opacity(0.36)
                            }),
                            include_gutter: true,
                            type_id: None,
                        };

                        let filled_highlight = LineHighlight {
                            background: solid_background(background_color.opacity(hunk_opacity)),
                            border: None,
                            include_gutter: true,
                            type_id: None,
                        };

                        let background = if Self::diff_hunk_hollow(diff_status, cx) {
                            hollow_highlight
                        } else {
                            filled_highlight
                        };

                        highlighted_rows
                            .entry(start_row + DisplayRow(ix as u32))
                            .or_insert(background);
                    }

                    let highlighted_ranges = self.editor.read(cx).background_highlights_in_range(
                        start_anchor..end_anchor,
                        &snapshot.display_snapshot,
                        cx.theme().colors(),
                    );
                    let highlighted_gutter_ranges =
                        self.editor.read(cx).gutter_highlights_in_range(
                            start_anchor..end_anchor,
                            &snapshot.display_snapshot,
                            cx,
                        );

                    let redacted_ranges = self.editor.read(cx).redacted_ranges(
                        start_anchor..end_anchor,
                        &snapshot.display_snapshot,
                        cx,
                    );

                    let (local_selections, selected_buffer_ids): (
                        Vec<Selection<Point>>,
                        Vec<BufferId>,
                    ) = self.editor.update(cx, |editor, cx| {
                        let all_selections = editor.selections.all::<Point>(cx);
                        let selected_buffer_ids = if editor.is_singleton(cx) {
                            Vec::new()
                        } else {
                            let mut selected_buffer_ids = Vec::with_capacity(all_selections.len());

                            for selection in all_selections {
                                for buffer_id in snapshot
                                    .buffer_snapshot
                                    .buffer_ids_for_range(selection.range())
                                {
                                    if selected_buffer_ids.last() != Some(&buffer_id) {
                                        selected_buffer_ids.push(buffer_id);
                                    }
                                }
                            }

                            selected_buffer_ids
                        };

                        let mut selections = editor
                            .selections
                            .disjoint_in_range(start_anchor..end_anchor, cx);
                        selections.extend(editor.selections.pending(cx));

                        (selections, selected_buffer_ids)
                    });

                    let (selections, mut active_rows, newest_selection_head) = self
                        .layout_selections(
                            start_anchor,
                            end_anchor,
                            &local_selections,
                            &snapshot,
                            start_row,
                            end_row,
                            window,
                            cx,
                        );
                    let mut breakpoint_rows = self.editor.update(cx, |editor, cx| {
                        editor.active_breakpoints(start_row..end_row, window, cx)
                    });
                    if cx.has_flag::<DebuggerFeatureFlag>() {
                        for display_row in breakpoint_rows.keys() {
                            active_rows.entry(*display_row).or_default().breakpoint = true;
                        }
                    }

                    let line_numbers = self.layout_line_numbers(
                        Some(&gutter_hitbox),
                        gutter_dimensions,
                        line_height,
                        scroll_position,
                        start_row..end_row,
                        &row_infos,
                        &active_rows,
                        newest_selection_head,
                        &snapshot,
                        window,
                        cx,
                    );

                    // We add the gutter breakpoint indicator to breakpoint_rows after painting
                    // line numbers so we don't paint a line number debug accent color if a user
                    // has their mouse over that line when a breakpoint isn't there
                    if cx.has_flag::<DebuggerFeatureFlag>() {
                        let gutter_breakpoint_indicator =
                            self.editor.read(cx).gutter_breakpoint_indicator.0;
                        if let Some((gutter_breakpoint_point, _)) =
                            gutter_breakpoint_indicator.filter(|(_, is_active)| *is_active)
                        {
                            breakpoint_rows
                                .entry(gutter_breakpoint_point.row())
                                .or_insert_with(|| {
                                    let position = snapshot.display_point_to_anchor(
                                        gutter_breakpoint_point,
                                        Bias::Right,
                                    );
                                    let breakpoint = Breakpoint::new_standard();

                                    (position, breakpoint)
                                });
                        }
                    }

                    let mut expand_toggles =
                        window.with_element_namespace("expand_toggles", |window| {
                            self.layout_expand_toggles(
                                &gutter_hitbox,
                                gutter_dimensions,
                                em_width,
                                line_height,
                                scroll_position,
                                &row_infos,
                                window,
                                cx,
                            )
                        });

                    let mut crease_toggles =
                        window.with_element_namespace("crease_toggles", |window| {
                            self.layout_crease_toggles(
                                start_row..end_row,
                                &row_infos,
                                &active_rows,
                                &snapshot,
                                window,
                                cx,
                            )
                        });
                    let crease_trailers =
                        window.with_element_namespace("crease_trailers", |window| {
                            self.layout_crease_trailers(
                                row_infos.iter().copied(),
                                &snapshot,
                                window,
                                cx,
                            )
                        });

                    let display_hunks = self.layout_gutter_diff_hunks(
                        line_height,
                        &gutter_hitbox,
                        start_row..end_row,
                        &snapshot,
                        window,
                        cx,
                    );

                    let mut line_layouts = Self::layout_lines(
                        start_row..end_row,
                        &snapshot,
                        &self.style,
                        editor_width,
                        is_row_soft_wrapped,
                        window,
                        cx,
                    );
                    let new_fold_widths = line_layouts
                        .iter()
                        .flat_map(|layout| &layout.fragments)
                        .filter_map(|fragment| {
                            if let LineFragment::Element { id, size, .. } = fragment {
                                Some((*id, size.width))
                            } else {
                                None
                            }
                        });
                    if self.editor.update(cx, |editor, cx| {
                        editor.update_fold_widths(new_fold_widths, cx)
                    }) {
                        // If the fold widths have changed, we need to prepaint
                        // the element again to account for any changes in
                        // wrapping.
                        return self.prepaint(None, bounds, &mut (), window, cx);
                    }

                    let longest_line_blame_width = self
                        .editor
                        .update(cx, |editor, cx| {
                            if !editor.show_git_blame_inline {
                                return None;
                            }
                            let blame = editor.blame.as_ref()?;
                            let blame_entry = blame
                                .update(cx, |blame, cx| {
                                    let row_infos =
                                        snapshot.row_infos(snapshot.longest_row()).next()?;
                                    blame.blame_for_rows(&[row_infos], cx).next()
                                })
                                .flatten()?;
                            let mut element = render_inline_blame_entry(blame_entry, &style, cx)?;
                            let inline_blame_padding = INLINE_BLAME_PADDING_EM_WIDTHS * em_advance;
                            Some(
                                element
                                    .layout_as_root(AvailableSpace::min_size(), window, cx)
                                    .width
                                    + inline_blame_padding,
                            )
                        })
                        .unwrap_or(Pixels::ZERO);

                    let longest_line_width = layout_line(
                        snapshot.longest_row(),
                        &snapshot,
                        &style,
                        editor_width,
                        is_row_soft_wrapped,
                        window,
                        cx,
                    )
                    .width;

                    let scrollbar_layout_information = ScrollbarLayoutInformation::new(
                        text_hitbox.bounds,
                        glyph_grid_cell,
                        size(longest_line_width, max_row.as_f32() * line_height),
                        longest_line_blame_width,
                        style.scrollbar_width,
                        editor_width,
                        EditorSettings::get_global(cx),
                    );

                    let mut scroll_width = scrollbar_layout_information.scroll_range.width;

                    let sticky_header_excerpt = if snapshot.buffer_snapshot.show_headers() {
                        snapshot.sticky_header_excerpt(scroll_position.y)
                    } else {
                        None
                    };
                    let sticky_header_excerpt_id =
                        sticky_header_excerpt.as_ref().map(|top| top.excerpt.id);

                    let blocks = window.with_element_namespace("blocks", |window| {
                        self.render_blocks(
                            start_row..end_row,
                            &snapshot,
                            &hitbox,
                            &text_hitbox,
                            editor_width,
                            &mut scroll_width,
                            &gutter_dimensions,
                            em_width,
                            gutter_dimensions.full_width(),
                            line_height,
                            &mut line_layouts,
                            &local_selections,
                            &selected_buffer_ids,
                            is_row_soft_wrapped,
                            sticky_header_excerpt_id,
                            window,
                            cx,
                        )
                    });
                    let (mut blocks, row_block_types) = match blocks {
                        Ok(blocks) => blocks,
                        Err(resized_blocks) => {
                            self.editor.update(cx, |editor, cx| {
                                editor.resize_blocks(resized_blocks, autoscroll_request, cx)
                            });
                            return self.prepaint(None, bounds, &mut (), window, cx);
                        }
                    };

                    let sticky_buffer_header = sticky_header_excerpt.map(|sticky_header_excerpt| {
                        window.with_element_namespace("blocks", |window| {
                            self.layout_sticky_buffer_header(
                                sticky_header_excerpt,
                                scroll_position.y,
                                line_height,
                                &snapshot,
                                &hitbox,
                                &selected_buffer_ids,
                                &blocks,
                                window,
                                cx,
                            )
                        })
                    });

                    let start_buffer_row =
                        MultiBufferRow(start_anchor.to_point(&snapshot.buffer_snapshot).row);
                    let end_buffer_row =
                        MultiBufferRow(end_anchor.to_point(&snapshot.buffer_snapshot).row);

                    let scroll_max = point(
                        ((scroll_width - editor_text_bounds.size.width) / em_width).max(0.0),
                        max_scroll_top,
                    );

                    self.editor.update(cx, |editor, cx| {
                        let clamped = editor.scroll_manager.clamp_scroll_left(scroll_max.x);

                        let autoscrolled = if autoscroll_horizontally {
                            editor.autoscroll_horizontally(
                                start_row,
                                editor_width - (glyph_grid_cell.width / 2.0)
                                    + style.scrollbar_width,
                                scroll_width,
                                em_width,
                                &line_layouts,
                                cx,
                            )
                        } else {
                            false
                        };

                        if clamped || autoscrolled {
                            snapshot = editor.snapshot(window, cx);
                            scroll_position = snapshot.scroll_position();
                        }
                    });

                    let scroll_pixel_position = point(
                        scroll_position.x * em_width,
                        scroll_position.y * line_height,
                    );

                    let indent_guides = self.layout_indent_guides(
                        content_origin,
                        text_hitbox.origin,
                        start_buffer_row..end_buffer_row,
                        scroll_pixel_position,
                        line_height,
                        &snapshot,
                        window,
                        cx,
                    );

                    let crease_trailers =
                        window.with_element_namespace("crease_trailers", |window| {
                            self.prepaint_crease_trailers(
                                crease_trailers,
                                &line_layouts,
                                line_height,
                                content_origin,
                                scroll_pixel_position,
                                em_width,
                                window,
                                cx,
                            )
                        });

                    let (inline_completion_popover, inline_completion_popover_origin) = self
                        .editor
                        .update(cx, |editor, cx| {
                            editor.render_edit_prediction_popover(
                                &text_hitbox.bounds,
                                content_origin,
                                &snapshot,
                                start_row..end_row,
                                scroll_position.y,
                                scroll_position.y + height_in_lines,
                                &line_layouts,
                                line_height,
                                scroll_pixel_position,
                                newest_selection_head,
                                editor_width,
                                &style,
                                window,
                                cx,
                            )
                        })
                        .unzip();

                    let mut inline_diagnostics = self.layout_inline_diagnostics(
                        &line_layouts,
                        &crease_trailers,
                        &row_block_types,
                        content_origin,
                        scroll_pixel_position,
                        inline_completion_popover_origin,
                        start_row,
                        end_row,
                        line_height,
                        em_width,
                        &style,
                        window,
                        cx,
                    );

                    let mut inline_blame = None;
                    if let Some(newest_selection_head) = newest_selection_head {
                        let display_row = newest_selection_head.row();
                        if (start_row..end_row).contains(&display_row)
                            && !row_block_types.contains_key(&display_row)
                        {
                            let line_ix = display_row.minus(start_row) as usize;
                            let row_info = &row_infos[line_ix];
                            let line_layout = &line_layouts[line_ix];
                            let crease_trailer_layout = crease_trailers[line_ix].as_ref();
                            inline_blame = self.layout_inline_blame(
                                display_row,
                                row_info,
                                line_layout,
                                crease_trailer_layout,
                                em_width,
                                content_origin,
                                scroll_pixel_position,
                                line_height,
                                &text_hitbox,
                                window,
                                cx,
                            );
                            if inline_blame.is_some() {
                                // Blame overrides inline diagnostics
                                inline_diagnostics.remove(&display_row);
                            }
                        }
                    }

                    let blamed_display_rows = self.layout_blame_entries(
                        &row_infos,
                        em_width,
                        scroll_position,
                        line_height,
                        &gutter_hitbox,
                        gutter_dimensions.git_blame_entries_width,
                        window,
                        cx,
                    );

                    self.editor.update(cx, |editor, cx| {
                        let clamped = editor.scroll_manager.clamp_scroll_left(scroll_max.x);

                        let autoscrolled = if autoscroll_horizontally {
                            editor.autoscroll_horizontally(
                                start_row,
                                editor_width - (glyph_grid_cell.width / 2.0)
                                    + style.scrollbar_width,
                                scroll_width,
                                em_width,
                                &line_layouts,
                                cx,
                            )
                        } else {
                            false
                        };

                        if clamped || autoscrolled {
                            snapshot = editor.snapshot(window, cx);
                            scroll_position = snapshot.scroll_position();
                        }
                    });

                    let line_elements = self.prepaint_lines(
                        start_row,
                        &mut line_layouts,
                        line_height,
                        scroll_pixel_position,
                        content_origin,
                        window,
                        cx,
                    );

                    window.with_element_namespace("blocks", |window| {
                        self.layout_blocks(
                            &mut blocks,
                            &hitbox,
                            line_height,
                            scroll_pixel_position,
                            window,
                            cx,
                        );
                    });

                    let cursors = self.collect_cursors(&snapshot, cx);
                    let visible_row_range = start_row..end_row;
                    let non_visible_cursors = cursors
                        .iter()
                        .any(|c| !visible_row_range.contains(&c.0.row()));

                    let visible_cursors = self.layout_visible_cursors(
                        &snapshot,
                        &selections,
                        &row_block_types,
                        start_row..end_row,
                        &line_layouts,
                        &text_hitbox,
                        content_origin,
                        scroll_position,
                        scroll_pixel_position,
                        line_height,
                        em_width,
                        em_advance,
                        autoscroll_containing_element,
                        window,
                        cx,
                    );

                    let scrollbars_layout = self.layout_scrollbars(
                        &snapshot,
                        scrollbar_layout_information,
                        content_offset,
                        scroll_position,
                        non_visible_cursors,
                        window,
                        cx,
                    );

                    let gutter_settings = EditorSettings::get_global(cx).gutter;

                    let mut code_actions_indicator = None;
                    if let Some(newest_selection_head) = newest_selection_head {
                        let newest_selection_point =
                            newest_selection_head.to_point(&snapshot.display_snapshot);

                        if (start_row..end_row).contains(&newest_selection_head.row()) {
                            self.layout_cursor_popovers(
                                line_height,
                                &text_hitbox,
                                content_origin,
                                start_row,
                                scroll_pixel_position,
                                &line_layouts,
                                newest_selection_head,
                                newest_selection_point,
                                &style,
                                window,
                                cx,
                            );

                            let show_code_actions = snapshot
                                .show_code_actions
                                .unwrap_or(gutter_settings.code_actions);
                            if show_code_actions {
                                let newest_selection_point =
                                    newest_selection_head.to_point(&snapshot.display_snapshot);
                                if !snapshot
                                    .is_line_folded(MultiBufferRow(newest_selection_point.row))
                                {
                                    let buffer = snapshot.buffer_snapshot.buffer_line_for_row(
                                        MultiBufferRow(newest_selection_point.row),
                                    );
                                    if let Some((buffer, range)) = buffer {
                                        let buffer_id = buffer.remote_id();
                                        let row = range.start.row;
                                        let has_test_indicator = self
                                            .editor
                                            .read(cx)
                                            .tasks
                                            .contains_key(&(buffer_id, row));

                                        let has_expand_indicator = row_infos
                                            .get(
                                                (newest_selection_head.row() - start_row).0
                                                    as usize,
                                            )
                                            .is_some_and(|row_info| row_info.expand_info.is_some());

                                        if !has_test_indicator && !has_expand_indicator {
                                            code_actions_indicator = self
                                                .layout_code_actions_indicator(
                                                    line_height,
                                                    newest_selection_head,
                                                    scroll_pixel_position,
                                                    &gutter_dimensions,
                                                    &gutter_hitbox,
                                                    &mut breakpoint_rows,
                                                    &display_hunks,
                                                    window,
                                                    cx,
                                                );
                                        }
                                    }
                                }
                            }
                        }
                    }

                    self.layout_gutter_menu(
                        line_height,
                        &text_hitbox,
                        content_origin,
                        scroll_pixel_position,
                        gutter_dimensions.width - gutter_dimensions.left_padding,
                        window,
                        cx,
                    );

                    let test_indicators = if gutter_settings.runnables {
                        self.layout_run_indicators(
                            line_height,
                            start_row..end_row,
                            &row_infos,
                            scroll_pixel_position,
                            &gutter_dimensions,
                            &gutter_hitbox,
                            &display_hunks,
                            &snapshot,
                            &mut breakpoint_rows,
                            window,
                            cx,
                        )
                    } else {
                        Vec::new()
                    };

                    let show_breakpoints = snapshot
                        .show_breakpoints
                        .unwrap_or(gutter_settings.breakpoints);
                    let breakpoints = if cx.has_flag::<DebuggerFeatureFlag>() && show_breakpoints {
                        self.layout_breakpoints(
                            line_height,
                            start_row..end_row,
                            scroll_pixel_position,
                            &gutter_dimensions,
                            &gutter_hitbox,
                            &display_hunks,
                            &snapshot,
                            breakpoint_rows,
                            &row_infos,
                            window,
                            cx,
                        )
                    } else {
                        vec![]
                    };

                    self.layout_signature_help(
                        &hitbox,
                        &text_hitbox,
                        content_origin,
                        scroll_pixel_position,
                        newest_selection_head,
                        start_row,
                        &line_layouts,
                        line_height,
                        em_width,
                        window,
                        cx,
                    );

                    if !cx.has_active_drag() {
                        self.layout_hover_popovers(
                            &snapshot,
                            &hitbox,
                            &text_hitbox,
                            start_row..end_row,
                            content_origin,
                            scroll_pixel_position,
                            &line_layouts,
                            line_height,
                            em_width,
                            window,
                            cx,
                        );
                    }

                    let overlays = self.prepaint_overlays(
                        content_origin,
                        line_height,
                        start_row..end_row,
                        scroll_pixel_position,
                        &line_layouts,
                        &style.text,
                        window,
                        cx,
                    );

                    let mouse_context_menu = self.layout_mouse_context_menu(
                        &snapshot,
                        start_row..end_row,
                        content_origin,
                        window,
                        cx,
                    );

                    window.with_element_namespace("crease_toggles", |window| {
                        self.prepaint_crease_toggles(
                            &mut crease_toggles,
                            line_height,
                            &gutter_dimensions,
                            gutter_settings,
                            scroll_pixel_position,
                            &gutter_hitbox,
                            window,
                            cx,
                        )
                    });

                    window.with_element_namespace("expand_toggles", |window| {
                        self.prepaint_expand_toggles(&mut expand_toggles, window, cx)
                    });

                    let invisible_symbol_font_size = font_size / 2.;
                    let tab_invisible = window
                        .text_system()
                        .shape_line(
                            "→".into(),
                            invisible_symbol_font_size,
                            &[TextRun {
                                len: "→".len(),
                                font: self.style.text.font(),
                                color: cx.theme().colors().editor_invisible,
                                background_color: None,
                                underline: None,
                                strikethrough: None,
                            }],
                        )
                        .unwrap();
                    let space_invisible = window
                        .text_system()
                        .shape_line(
                            "•".into(),
                            invisible_symbol_font_size,
                            &[TextRun {
                                len: "•".len(),
                                font: self.style.text.font(),
                                color: cx.theme().colors().editor_invisible,
                                background_color: None,
                                underline: None,
                                strikethrough: None,
                            }],
                        )
                        .unwrap();

                    let mode = snapshot.mode;

                    let position_map = Rc::new(PositionMap {
                        size: bounds.size,
                        visible_row_range,
                        scroll_pixel_position,
                        scroll_max,
                        line_layouts,
                        line_height,
                        em_width,
                        em_advance,
                        snapshot,
                        gutter_hitbox: gutter_hitbox.clone(),
                        text_hitbox: text_hitbox.clone(),
                    });

                    self.editor.update(cx, |editor, _| {
                        editor.last_position_map = Some(position_map.clone())
                    });

                    let diff_hunk_controls = if is_read_only {
                        vec![]
                    } else {
                        self.layout_diff_hunk_controls(
                            start_row..end_row,
                            &row_infos,
                            &text_hitbox,
                            &position_map,
                            newest_selection_head,
                            line_height,
                            scroll_pixel_position,
                            &display_hunks,
                            &highlighted_rows,
                            self.editor.clone(),
                            window,
                            cx,
                        )
                    };

                    EditorLayout {
                        mode,
                        position_map,
                        visible_display_row_range: start_row..end_row,
                        wrap_guides,
                        indent_guides,
                        hitbox,
                        gutter_hitbox,
                        display_hunks,
                        content_origin,
                        scrollbars_layout,
                        active_rows,
                        highlighted_rows,
                        highlighted_ranges,
                        highlighted_gutter_ranges,
                        redacted_ranges,
                        line_elements,
                        line_numbers,
                        blamed_display_rows,
                        inline_diagnostics,
                        inline_blame,
                        blocks,
                        cursors,
                        visible_cursors,
                        selections,
                        inline_completion_popover,
                        diff_hunk_controls,
                        mouse_context_menu,
                        test_indicators,
                        breakpoints,
                        code_actions_indicator,
                        crease_toggles,
                        crease_trailers,
                        tab_invisible,
                        space_invisible,
                        sticky_buffer_header,
                        expand_toggles,
                        overlays,
                    }
                })
            })
        })
    }

    fn paint(
        &mut self,
        _: Option<&GlobalElementId>,
        bounds: Bounds<gpui::Pixels>,
        _: &mut Self::RequestLayoutState,
        layout: &mut Self::PrepaintState,
        window: &mut Window,
        cx: &mut App,
    ) {
        let focus_handle = self.editor.focus_handle(cx);
        let key_context = self
            .editor
            .update(cx, |editor, cx| editor.key_context(window, cx));

        window.set_key_context(key_context);
        window.handle_input(
            &focus_handle,
            ElementInputHandler::new(bounds, self.editor.clone()),
            cx,
        );
        self.register_actions(window, cx);
        self.register_key_listeners(window, cx, layout);

        let text_style = TextStyleRefinement {
            font_size: Some(self.style.text.font_size),
            line_height: Some(self.style.text.line_height),
            ..Default::default()
        };
        let rem_size = self.rem_size(cx);
        window.with_rem_size(rem_size, |window| {
            window.with_text_style(Some(text_style), |window| {
                window.with_content_mask(Some(ContentMask { bounds }), |window| {
                    self.paint_mouse_listeners(layout, window, cx);
                    self.paint_background(layout, window, cx);
                    self.paint_indent_guides(layout, window, cx);

                    if layout.gutter_hitbox.size.width > Pixels::ZERO {
                        self.paint_blamed_display_rows(layout, window, cx);
                        self.paint_line_numbers(layout, window, cx);
                    }

                    self.paint_text(layout, window, cx);

                    for overlay in layout.overlays.iter_mut() {
                        overlay.paint(window, cx);
                    }

                    if layout.gutter_hitbox.size.width > Pixels::ZERO {
                        self.paint_gutter_highlights(layout, window, cx);
                        self.paint_gutter_indicators(layout, window, cx);
                    }

                    if !layout.blocks.is_empty() {
                        window.with_element_namespace("blocks", |window| {
                            self.paint_blocks(layout, window, cx);
                        });
                    }

                    window.with_element_namespace("blocks", |window| {
                        if let Some(mut sticky_header) = layout.sticky_buffer_header.take() {
                            sticky_header.paint(window, cx)
                        }
                    });

                    self.paint_scrollbars(layout, window, cx);
                    self.paint_inline_completion_popover(layout, window, cx);
                    self.paint_mouse_context_menu(layout, window, cx);
                });
            })
        })
    }
}

pub(super) fn gutter_bounds(
    editor_bounds: Bounds<Pixels>,
    gutter_dimensions: GutterDimensions,
) -> Bounds<Pixels> {
    Bounds {
        origin: editor_bounds.origin,
        size: size(gutter_dimensions.width, editor_bounds.size.height),
    }
}

/// Holds information required for layouting the editor scrollbars.
struct ScrollbarLayoutInformation {
    /// The bounds of the editor area (excluding the content offset).
    editor_bounds: Bounds<Pixels>,
    /// The available range to scroll within the document.
    scroll_range: Size<Pixels>,
    /// The space available for one glyph in the editor.
    glyph_grid_cell: Size<Pixels>,
}

impl ScrollbarLayoutInformation {
    pub fn new(
        editor_bounds: Bounds<Pixels>,
        glyph_grid_cell: Size<Pixels>,
        document_size: Size<Pixels>,
        longest_line_blame_width: Pixels,
        scrollbar_width: Pixels,
        editor_width: Pixels,
        settings: &EditorSettings,
    ) -> Self {
        let vertical_overscroll = match settings.scroll_beyond_last_line {
            ScrollBeyondLastLine::OnePage => editor_bounds.size.height,
            ScrollBeyondLastLine::Off => glyph_grid_cell.height,
            ScrollBeyondLastLine::VerticalScrollMargin => {
                (1.0 + settings.vertical_scroll_margin) * glyph_grid_cell.height
            }
        };

        let right_margin = if document_size.width + longest_line_blame_width >= editor_width {
            glyph_grid_cell.width + scrollbar_width
        } else {
            px(0.0)
        };

        let overscroll = size(right_margin + longest_line_blame_width, vertical_overscroll);

        let scroll_range = document_size + overscroll;

        ScrollbarLayoutInformation {
            editor_bounds,
            scroll_range,
            glyph_grid_cell,
        }
    }
}

impl IntoElement for EditorElement {
    type Element = Self;

    fn into_element(self) -> Self::Element {
        self
    }
}

pub struct EditorLayout {
    position_map: Rc<PositionMap>,
    hitbox: Hitbox,
    gutter_hitbox: Hitbox,
    content_origin: gpui::Point<Pixels>,
    scrollbars_layout: Option<EditorScrollbars>,
    mode: EditorMode,
    wrap_guides: SmallVec<[(Pixels, bool); 2]>,
    indent_guides: Option<Vec<IndentGuideLayout>>,
    visible_display_row_range: Range<DisplayRow>,
    active_rows: BTreeMap<DisplayRow, LineHighlightSpec>,
    highlighted_rows: BTreeMap<DisplayRow, LineHighlight>,
    line_elements: SmallVec<[AnyElement; 1]>,
    line_numbers: Arc<HashMap<MultiBufferRow, LineNumberLayout>>,
    display_hunks: Vec<(DisplayDiffHunk, Option<Hitbox>)>,
    blamed_display_rows: Option<Vec<AnyElement>>,
    inline_diagnostics: HashMap<DisplayRow, AnyElement>,
    inline_blame: Option<AnyElement>,
    blocks: Vec<BlockLayout>,
    highlighted_ranges: Vec<(Range<DisplayPoint>, Hsla)>,
    highlighted_gutter_ranges: Vec<(Range<DisplayPoint>, Hsla)>,
    redacted_ranges: Vec<Range<DisplayPoint>>,
    cursors: Vec<(DisplayPoint, Hsla)>,
    visible_cursors: Vec<CursorLayout>,
    selections: Vec<(PlayerColor, Vec<SelectionLayout>)>,
    code_actions_indicator: Option<AnyElement>,
    test_indicators: Vec<AnyElement>,
    breakpoints: Vec<AnyElement>,
    crease_toggles: Vec<Option<AnyElement>>,
    expand_toggles: Vec<Option<(AnyElement, gpui::Point<Pixels>)>>,
    diff_hunk_controls: Vec<AnyElement>,
    crease_trailers: Vec<Option<CreaseTrailerLayout>>,
    inline_completion_popover: Option<AnyElement>,
    mouse_context_menu: Option<AnyElement>,
    tab_invisible: ShapedLine,
    space_invisible: ShapedLine,
    sticky_buffer_header: Option<AnyElement>,
    overlays: Vec<AnyElement>,
}

impl EditorLayout {
    fn line_end_overshoot(&self) -> Pixels {
        0.15 * self.position_map.line_height
    }
}

struct LineNumberLayout {
    shaped_line: ShapedLine,
    hitbox: Option<Hitbox>,
}

struct ColoredRange<T> {
    start: T,
    end: T,
    color: Hsla,
}

impl Along for ScrollbarAxes {
    type Unit = bool;

    fn along(&self, axis: ScrollbarAxis) -> Self::Unit {
        match axis {
            ScrollbarAxis::Horizontal => self.horizontal,
            ScrollbarAxis::Vertical => self.vertical,
        }
    }

    fn apply_along(&self, axis: ScrollbarAxis, f: impl FnOnce(Self::Unit) -> Self::Unit) -> Self {
        match axis {
            ScrollbarAxis::Horizontal => ScrollbarAxes {
                horizontal: f(self.horizontal),
                vertical: self.vertical,
            },
            ScrollbarAxis::Vertical => ScrollbarAxes {
                horizontal: self.horizontal,
                vertical: f(self.vertical),
            },
        }
    }
}

#[derive(Clone)]
struct EditorScrollbars {
    pub vertical: Option<ScrollbarLayout>,
    pub horizontal: Option<ScrollbarLayout>,
    pub visible: bool,
}

impl EditorScrollbars {
    pub fn from_scrollbar_axes(
        settings_visibility: ScrollbarAxes,
        layout_information: &ScrollbarLayoutInformation,
        content_offset: gpui::Point<Pixels>,
        scroll_position: gpui::Point<f32>,
        scrollbar_width: Pixels,
        show_scrollbars: bool,
        window: &mut Window,
    ) -> Self {
        let ScrollbarLayoutInformation {
            editor_bounds,
            scroll_range,
            glyph_grid_cell,
        } = layout_information;

        let scrollbar_bounds_for = |axis: ScrollbarAxis| match axis {
            ScrollbarAxis::Horizontal => Bounds::from_corner_and_size(
                Corner::BottomLeft,
                editor_bounds.bottom_left(),
                size(
                    if settings_visibility.vertical {
                        editor_bounds.size.width - scrollbar_width
                    } else {
                        editor_bounds.size.width
                    },
                    scrollbar_width,
                ),
            ),
            ScrollbarAxis::Vertical => Bounds::from_corner_and_size(
                Corner::TopRight,
                editor_bounds.top_right(),
                size(scrollbar_width, editor_bounds.size.height),
            ),
        };

        let mut create_scrollbar_layout = |axis| {
            settings_visibility
                .along(axis)
                .then(|| {
                    (
                        editor_bounds.size.along(axis) - content_offset.along(axis),
                        scroll_range.along(axis),
                    )
                })
                .filter(|(editor_content_size, scroll_range)| {
                    // The scrollbar should only be rendered if the content does
                    // not entirely fit into the editor
                    // However, this only applies to the horizontal scrollbar, as information about the
                    // vertical scrollbar layout is always needed for scrollbar diagnostics.
                    axis != ScrollbarAxis::Horizontal || editor_content_size < scroll_range
                })
                .map(|(editor_content_size, scroll_range)| {
                    ScrollbarLayout::new(
                        window.insert_hitbox(scrollbar_bounds_for(axis), false),
                        editor_content_size,
                        scroll_range,
                        glyph_grid_cell.along(axis),
                        content_offset.along(axis),
                        scroll_position.along(axis),
                        axis,
                    )
                })
        };

        Self {
            vertical: create_scrollbar_layout(ScrollbarAxis::Vertical),
            horizontal: create_scrollbar_layout(ScrollbarAxis::Horizontal),
            visible: show_scrollbars,
        }
    }

    pub fn iter_scrollbars(&self) -> impl Iterator<Item = (&ScrollbarLayout, ScrollbarAxis)> + '_ {
        [
            (&self.vertical, ScrollbarAxis::Vertical),
            (&self.horizontal, ScrollbarAxis::Horizontal),
        ]
        .into_iter()
        .filter_map(|(scrollbar, axis)| scrollbar.as_ref().map(|s| (s, axis)))
    }

    /// Returns the currently hovered scrollbar axis, if any.
    pub fn get_hovered_axis(&self, window: &Window) -> Option<(&ScrollbarLayout, ScrollbarAxis)> {
        self.iter_scrollbars()
            .find(|s| s.0.hitbox.is_hovered(window))
    }
}

#[derive(Clone)]
struct ScrollbarLayout {
    hitbox: Hitbox,
    visible_range: Range<f32>,
    text_unit_size: Pixels,
    content_offset: Pixels,
    thumb_size: Pixels,
    axis: ScrollbarAxis,
}

impl ScrollbarLayout {
    const BORDER_WIDTH: Pixels = px(1.0);
    const LINE_MARKER_HEIGHT: Pixels = px(2.0);
    const MIN_MARKER_HEIGHT: Pixels = px(5.0);
    const MIN_THUMB_SIZE: Pixels = px(25.0);

    fn new(
        scrollbar_track_hitbox: Hitbox,
        editor_content_size: Pixels,
        scroll_range: Pixels,
        glyph_space: Pixels,
        content_offset: Pixels,
        scroll_position: f32,
        axis: ScrollbarAxis,
    ) -> Self {
        let track_bounds = scrollbar_track_hitbox.bounds;
        // The length of the track available to the scrollbar thumb. We deliberately
        // exclude the content size here so that the thumb aligns with the content.
        let track_length = track_bounds.size.along(axis) - content_offset;

        let text_units_per_page = editor_content_size / glyph_space;
        let visible_range = scroll_position..scroll_position + text_units_per_page;
        let total_text_units = scroll_range / glyph_space;

        let thumb_percentage = text_units_per_page / total_text_units;
        let thumb_size = (track_length * thumb_percentage)
            .max(ScrollbarLayout::MIN_THUMB_SIZE)
            .min(track_length);
        let text_unit_size =
            (track_length - thumb_size) / (total_text_units - text_units_per_page).max(0.);

        ScrollbarLayout {
            hitbox: scrollbar_track_hitbox,
            visible_range,
            text_unit_size,
            content_offset,
            thumb_size,
            axis,
        }
    }

    fn thumb_bounds(&self) -> Bounds<Pixels> {
        let scrollbar_track = &self.hitbox.bounds;
        Bounds::new(
            scrollbar_track
                .origin
                .apply_along(self.axis, |origin| self.thumb_origin(origin)),
            scrollbar_track
                .size
                .apply_along(self.axis, |_| self.thumb_size),
        )
    }

    fn thumb_origin(&self, origin: Pixels) -> Pixels {
        origin + self.content_offset + self.visible_range.start * self.text_unit_size
    }

    fn marker_quads_for_ranges(
        &self,
        row_ranges: impl IntoIterator<Item = ColoredRange<DisplayRow>>,
        column: Option<usize>,
    ) -> Vec<PaintQuad> {
        struct MinMax {
            min: Pixels,
            max: Pixels,
        }
        let (x_range, height_limit) = if let Some(column) = column {
            let column_width = px(((self.hitbox.size.width - Self::BORDER_WIDTH).0 / 3.0).floor());
            let start = Self::BORDER_WIDTH + (column as f32 * column_width);
            let end = start + column_width;
            (
                Range { start, end },
                MinMax {
                    min: Self::MIN_MARKER_HEIGHT,
                    max: px(f32::MAX),
                },
            )
        } else {
            (
                Range {
                    start: Self::BORDER_WIDTH,
                    end: self.hitbox.size.width,
                },
                MinMax {
                    min: Self::LINE_MARKER_HEIGHT,
                    max: Self::LINE_MARKER_HEIGHT,
                },
            )
        };

        let row_to_y = |row: DisplayRow| row.as_f32() * self.text_unit_size;
        let mut pixel_ranges = row_ranges
            .into_iter()
            .map(|range| {
                let start_y = row_to_y(range.start);
                let end_y = row_to_y(range.end)
                    + self
                        .text_unit_size
                        .max(height_limit.min)
                        .min(height_limit.max);
                ColoredRange {
                    start: start_y,
                    end: end_y,
                    color: range.color,
                }
            })
            .peekable();

        let mut quads = Vec::new();
        while let Some(mut pixel_range) = pixel_ranges.next() {
            while let Some(next_pixel_range) = pixel_ranges.peek() {
                if pixel_range.end >= next_pixel_range.start - px(1.0)
                    && pixel_range.color == next_pixel_range.color
                {
                    pixel_range.end = next_pixel_range.end.max(pixel_range.end);
                    pixel_ranges.next();
                } else {
                    break;
                }
            }

            let bounds = Bounds::from_corners(
                point(x_range.start, pixel_range.start),
                point(x_range.end, pixel_range.end),
            );
            quads.push(quad(
                bounds,
                Corners::default(),
                pixel_range.color,
                Edges::default(),
                Hsla::transparent_black(),
                BorderStyle::default(),
            ));
        }

        quads
    }
}

struct CreaseTrailerLayout {
    element: AnyElement,
    bounds: Bounds<Pixels>,
}

pub(crate) struct PositionMap {
    pub size: Size<Pixels>,
    pub line_height: Pixels,
    pub scroll_pixel_position: gpui::Point<Pixels>,
    pub scroll_max: gpui::Point<f32>,
    pub em_width: Pixels,
    pub em_advance: Pixels,
    pub visible_row_range: Range<DisplayRow>,
    pub line_layouts: Vec<LineWithInvisibles>,
    pub snapshot: EditorSnapshot,
    pub text_hitbox: Hitbox,
    pub gutter_hitbox: Hitbox,
}

#[derive(Debug, Copy, Clone)]
pub struct PointForPosition {
    pub previous_valid: DisplayPoint,
    pub next_valid: DisplayPoint,
    pub exact_unclipped: DisplayPoint,
    pub column_overshoot_after_line_end: u32,
}

impl PointForPosition {
    pub fn as_valid(&self) -> Option<DisplayPoint> {
        if self.previous_valid == self.exact_unclipped && self.next_valid == self.exact_unclipped {
            Some(self.previous_valid)
        } else {
            None
        }
    }
}

impl PositionMap {
    pub(crate) fn point_for_position(&self, position: gpui::Point<Pixels>) -> PointForPosition {
        let text_bounds = self.text_hitbox.bounds;
        let scroll_position = self.snapshot.scroll_position();
        let position = position - text_bounds.origin;
        let y = position.y.max(px(0.)).min(self.size.height);
        let x = position.x + (scroll_position.x * self.em_width);
        let row = ((y / self.line_height) + scroll_position.y) as u32;

        let (column, x_overshoot_after_line_end) = if let Some(line) = self
            .line_layouts
            .get(row as usize - scroll_position.y as usize)
        {
            if let Some(ix) = line.index_for_x(x) {
                (ix as u32, px(0.))
            } else {
                (line.len as u32, px(0.).max(x - line.width))
            }
        } else {
            (0, x)
        };

        let mut exact_unclipped = DisplayPoint::new(DisplayRow(row), column);
        let previous_valid = self.snapshot.clip_point(exact_unclipped, Bias::Left);
        let next_valid = self.snapshot.clip_point(exact_unclipped, Bias::Right);

        let column_overshoot_after_line_end = (x_overshoot_after_line_end / self.em_advance) as u32;
        *exact_unclipped.column_mut() += column_overshoot_after_line_end;
        PointForPosition {
            previous_valid,
            next_valid,
            exact_unclipped,
            column_overshoot_after_line_end,
        }
    }
}

struct BlockLayout {
    id: BlockId,
    x_offset: Pixels,
    row: Option<DisplayRow>,
    element: AnyElement,
    available_space: Size<AvailableSpace>,
    style: BlockStyle,
    overlaps_gutter: bool,
    is_buffer_header: bool,
}

pub fn layout_line(
    row: DisplayRow,
    snapshot: &EditorSnapshot,
    style: &EditorStyle,
    text_width: Pixels,
    is_row_soft_wrapped: impl Copy + Fn(usize) -> bool,
    window: &mut Window,
    cx: &mut App,
) -> LineWithInvisibles {
    let chunks = snapshot.highlighted_chunks(row..row + DisplayRow(1), true, style);
    LineWithInvisibles::from_chunks(
        chunks,
        &style,
        MAX_LINE_LEN,
        1,
        snapshot.mode,
        text_width,
        is_row_soft_wrapped,
        window,
        cx,
    )
    .pop()
    .unwrap()
}

#[derive(Debug)]
pub struct IndentGuideLayout {
    origin: gpui::Point<Pixels>,
    length: Pixels,
    single_indent_width: Pixels,
    depth: u32,
    active: bool,
    settings: IndentGuideSettings,
}

pub struct CursorLayout {
    origin: gpui::Point<Pixels>,
    block_width: Pixels,
    line_height: Pixels,
    color: Hsla,
    shape: CursorShape,
    block_text: Option<ShapedLine>,
    cursor_name: Option<AnyElement>,
}

#[derive(Debug)]
pub struct CursorName {
    string: SharedString,
    color: Hsla,
    is_top_row: bool,
}

impl CursorLayout {
    pub fn new(
        origin: gpui::Point<Pixels>,
        block_width: Pixels,
        line_height: Pixels,
        color: Hsla,
        shape: CursorShape,
        block_text: Option<ShapedLine>,
    ) -> CursorLayout {
        CursorLayout {
            origin,
            block_width,
            line_height,
            color,
            shape,
            block_text,
            cursor_name: None,
        }
    }

    pub fn bounding_rect(&self, origin: gpui::Point<Pixels>) -> Bounds<Pixels> {
        Bounds {
            origin: self.origin + origin,
            size: size(self.block_width, self.line_height),
        }
    }

    fn bounds(&self, origin: gpui::Point<Pixels>) -> Bounds<Pixels> {
        match self.shape {
            CursorShape::Bar => Bounds {
                origin: self.origin + origin,
                size: size(px(2.0), self.line_height),
            },
            CursorShape::Block | CursorShape::Hollow => Bounds {
                origin: self.origin + origin,
                size: size(self.block_width, self.line_height),
            },
            CursorShape::Underline => Bounds {
                origin: self.origin
                    + origin
                    + gpui::Point::new(Pixels::ZERO, self.line_height - px(2.0)),
                size: size(self.block_width, px(2.0)),
            },
        }
    }

    pub fn layout(
        &mut self,
        origin: gpui::Point<Pixels>,
        cursor_name: Option<CursorName>,
        window: &mut Window,
        cx: &mut App,
    ) {
        if let Some(cursor_name) = cursor_name {
            let bounds = self.bounds(origin);
            let text_size = self.line_height / 1.5;

            let name_origin = if cursor_name.is_top_row {
                point(bounds.right() - px(1.), bounds.top())
            } else {
                match self.shape {
                    CursorShape::Bar => point(
                        bounds.right() - px(2.),
                        bounds.top() - text_size / 2. - px(1.),
                    ),
                    _ => point(
                        bounds.right() - px(1.),
                        bounds.top() - text_size / 2. - px(1.),
                    ),
                }
            };
            let mut name_element = div()
                .bg(self.color)
                .text_size(text_size)
                .px_0p5()
                .line_height(text_size + px(2.))
                .text_color(cursor_name.color)
                .child(cursor_name.string.clone())
                .into_any_element();

            name_element.prepaint_as_root(name_origin, AvailableSpace::min_size(), window, cx);

            self.cursor_name = Some(name_element);
        }
    }

    pub fn paint(&mut self, origin: gpui::Point<Pixels>, window: &mut Window, cx: &mut App) {
        let bounds = self.bounds(origin);

        //Draw background or border quad
        let cursor = if matches!(self.shape, CursorShape::Hollow) {
            outline(bounds, self.color, BorderStyle::Solid)
        } else {
            fill(bounds, self.color)
        };

        if let Some(name) = &mut self.cursor_name {
            name.paint(window, cx);
        }

        window.paint_quad(cursor);

        if let Some(block_text) = &self.block_text {
            block_text
                .paint(self.origin + origin, self.line_height, window, cx)
                .log_err();
        }
    }

    pub fn shape(&self) -> CursorShape {
        self.shape
    }
}

#[derive(Debug)]
pub struct HighlightedRange {
    pub start_y: Pixels,
    pub line_height: Pixels,
    pub lines: Vec<HighlightedRangeLine>,
    pub color: Hsla,
    pub corner_radius: Pixels,
}

#[derive(Debug)]
pub struct HighlightedRangeLine {
    pub start_x: Pixels,
    pub end_x: Pixels,
}

impl HighlightedRange {
    pub fn paint(&self, bounds: Bounds<Pixels>, window: &mut Window) {
        if self.lines.len() >= 2 && self.lines[0].start_x > self.lines[1].end_x {
            self.paint_lines(self.start_y, &self.lines[0..1], bounds, window);
            self.paint_lines(
                self.start_y + self.line_height,
                &self.lines[1..],
                bounds,
                window,
            );
        } else {
            self.paint_lines(self.start_y, &self.lines, bounds, window);
        }
    }

    fn paint_lines(
        &self,
        start_y: Pixels,
        lines: &[HighlightedRangeLine],
        _bounds: Bounds<Pixels>,
        window: &mut Window,
    ) {
        if lines.is_empty() {
            return;
        }

        let first_line = lines.first().unwrap();
        let last_line = lines.last().unwrap();

        let first_top_left = point(first_line.start_x, start_y);
        let first_top_right = point(first_line.end_x, start_y);

        let curve_height = point(Pixels::ZERO, self.corner_radius);
        let curve_width = |start_x: Pixels, end_x: Pixels| {
            let max = (end_x - start_x) / 2.;
            let width = if max < self.corner_radius {
                max
            } else {
                self.corner_radius
            };

            point(width, Pixels::ZERO)
        };

        let top_curve_width = curve_width(first_line.start_x, first_line.end_x);
        let mut builder = gpui::PathBuilder::fill();
        builder.move_to(first_top_right - top_curve_width);
        builder.curve_to(first_top_right + curve_height, first_top_right);

        let mut iter = lines.iter().enumerate().peekable();
        while let Some((ix, line)) = iter.next() {
            let bottom_right = point(line.end_x, start_y + (ix + 1) as f32 * self.line_height);

            if let Some((_, next_line)) = iter.peek() {
                let next_top_right = point(next_line.end_x, bottom_right.y);

                match next_top_right.x.partial_cmp(&bottom_right.x).unwrap() {
                    Ordering::Equal => {
                        builder.line_to(bottom_right);
                    }
                    Ordering::Less => {
                        let curve_width = curve_width(next_top_right.x, bottom_right.x);
                        builder.line_to(bottom_right - curve_height);
                        if self.corner_radius > Pixels::ZERO {
                            builder.curve_to(bottom_right - curve_width, bottom_right);
                        }
                        builder.line_to(next_top_right + curve_width);
                        if self.corner_radius > Pixels::ZERO {
                            builder.curve_to(next_top_right + curve_height, next_top_right);
                        }
                    }
                    Ordering::Greater => {
                        let curve_width = curve_width(bottom_right.x, next_top_right.x);
                        builder.line_to(bottom_right - curve_height);
                        if self.corner_radius > Pixels::ZERO {
                            builder.curve_to(bottom_right + curve_width, bottom_right);
                        }
                        builder.line_to(next_top_right - curve_width);
                        if self.corner_radius > Pixels::ZERO {
                            builder.curve_to(next_top_right + curve_height, next_top_right);
                        }
                    }
                }
            } else {
                let curve_width = curve_width(line.start_x, line.end_x);
                builder.line_to(bottom_right - curve_height);
                if self.corner_radius > Pixels::ZERO {
                    builder.curve_to(bottom_right - curve_width, bottom_right);
                }

                let bottom_left = point(line.start_x, bottom_right.y);
                builder.line_to(bottom_left + curve_width);
                if self.corner_radius > Pixels::ZERO {
                    builder.curve_to(bottom_left - curve_height, bottom_left);
                }
            }
        }

        if first_line.start_x > last_line.start_x {
            let curve_width = curve_width(last_line.start_x, first_line.start_x);
            let second_top_left = point(last_line.start_x, start_y + self.line_height);
            builder.line_to(second_top_left + curve_height);
            if self.corner_radius > Pixels::ZERO {
                builder.curve_to(second_top_left + curve_width, second_top_left);
            }
            let first_bottom_left = point(first_line.start_x, second_top_left.y);
            builder.line_to(first_bottom_left - curve_width);
            if self.corner_radius > Pixels::ZERO {
                builder.curve_to(first_bottom_left - curve_height, first_bottom_left);
            }
        }

        builder.line_to(first_top_left + curve_height);
        if self.corner_radius > Pixels::ZERO {
            builder.curve_to(first_top_left + top_curve_width, first_top_left);
        }
        builder.line_to(first_top_right - top_curve_width);

        if let Ok(path) = builder.build() {
            window.paint_path(path, self.color);
        }
    }
}

enum CursorPopoverType {
    CodeContextMenu,
    EditPrediction,
}

pub fn scale_vertical_mouse_autoscroll_delta(delta: Pixels) -> f32 {
    (delta.pow(1.2) / 100.0).min(px(3.0)).into()
}

fn scale_horizontal_mouse_autoscroll_delta(delta: Pixels) -> f32 {
    (delta.pow(1.2) / 300.0).into()
}

pub fn register_action<T: Action>(
    editor: &Entity<Editor>,
    window: &mut Window,
    listener: impl Fn(&mut Editor, &T, &mut Window, &mut Context<Editor>) + 'static,
) {
    let editor = editor.clone();
    window.on_action(TypeId::of::<T>(), move |action, phase, window, cx| {
        let action = action.downcast_ref().unwrap();
        if phase == DispatchPhase::Bubble {
            editor.update(cx, |editor, cx| {
                listener(editor, action, window, cx);
            })
        }
    })
}

fn compute_auto_height_layout(
    editor: &mut Editor,
    max_lines: usize,
    max_line_number_width: Pixels,
    known_dimensions: Size<Option<Pixels>>,
    available_width: AvailableSpace,
    window: &mut Window,
    cx: &mut Context<Editor>,
) -> Option<Size<Pixels>> {
    let width = known_dimensions.width.or({
        if let AvailableSpace::Definite(available_width) = available_width {
            Some(available_width)
        } else {
            None
        }
    })?;
    if let Some(height) = known_dimensions.height {
        return Some(size(width, height));
    }

    let style = editor.style.as_ref().unwrap();
    let font_id = window.text_system().resolve_font(&style.text.font());
    let font_size = style.text.font_size.to_pixels(window.rem_size());
    let line_height = style.text.line_height_in_pixels(window.rem_size());
    let em_width = window.text_system().em_width(font_id, font_size).unwrap();

    let mut snapshot = editor.snapshot(window, cx);
    let gutter_dimensions = snapshot
        .gutter_dimensions(font_id, font_size, max_line_number_width, cx)
        .unwrap_or_default();

    editor.gutter_dimensions = gutter_dimensions;
    let text_width = width - gutter_dimensions.width;
    let overscroll = size(em_width, px(0.));

    let editor_width = text_width - gutter_dimensions.margin - overscroll.width - em_width;
    if editor.set_wrap_width(Some(editor_width), cx) {
        snapshot = editor.snapshot(window, cx);
    }

    let scroll_height = (snapshot.max_point().row().next_row().0 as f32) * line_height;
    let height = scroll_height
        .max(line_height)
        .min(line_height * max_lines as f32);

    Some(size(width, height))
}

#[cfg(test)]
mod tests {
    use super::*;
    use crate::{
        Editor, MultiBuffer,
        display_map::{BlockPlacement, BlockProperties},
        editor_tests::{init_test, update_test_language_settings},
    };
    use gpui::{TestAppContext, VisualTestContext};
    use language::language_settings;
    use log::info;
    use std::num::NonZeroU32;
    use util::test::sample_text;

    #[gpui::test]
    fn test_shape_line_numbers(cx: &mut TestAppContext) {
        init_test(cx, |_| {});
        let window = cx.add_window(|window, cx| {
            let buffer = MultiBuffer::build_simple(&sample_text(6, 6, 'a'), cx);
            Editor::new(EditorMode::full(), buffer, None, window, cx)
        });

        let editor = window.root(cx).unwrap();
        let style = cx.update(|cx| editor.read(cx).style().unwrap().clone());
        let line_height = window
            .update(cx, |_, window, _| {
                style.text.line_height_in_pixels(window.rem_size())
            })
            .unwrap();
        let element = EditorElement::new(&editor, style);
        let snapshot = window
            .update(cx, |editor, window, cx| editor.snapshot(window, cx))
            .unwrap();

        let layouts = cx
            .update_window(*window, |_, window, cx| {
                element.layout_line_numbers(
                    None,
                    GutterDimensions {
                        left_padding: Pixels::ZERO,
                        right_padding: Pixels::ZERO,
                        width: px(30.0),
                        margin: Pixels::ZERO,
                        git_blame_entries_width: None,
                    },
                    line_height,
                    gpui::Point::default(),
                    DisplayRow(0)..DisplayRow(6),
                    &(0..6)
                        .map(|row| RowInfo {
                            buffer_row: Some(row),
                            ..Default::default()
                        })
                        .collect::<Vec<_>>(),
                    &BTreeMap::default(),
                    Some(DisplayPoint::new(DisplayRow(0), 0)),
                    &snapshot,
                    window,
                    cx,
                )
            })
            .unwrap();
        assert_eq!(layouts.len(), 6);

        let relative_rows = window
            .update(cx, |editor, window, cx| {
                let snapshot = editor.snapshot(window, cx);
                element.calculate_relative_line_numbers(
                    &snapshot,
                    &(DisplayRow(0)..DisplayRow(6)),
                    Some(DisplayRow(3)),
                )
            })
            .unwrap();
        assert_eq!(relative_rows[&DisplayRow(0)], 3);
        assert_eq!(relative_rows[&DisplayRow(1)], 2);
        assert_eq!(relative_rows[&DisplayRow(2)], 1);
        // current line has no relative number
        assert_eq!(relative_rows[&DisplayRow(4)], 1);
        assert_eq!(relative_rows[&DisplayRow(5)], 2);

        // works if cursor is before screen
        let relative_rows = window
            .update(cx, |editor, window, cx| {
                let snapshot = editor.snapshot(window, cx);
                element.calculate_relative_line_numbers(
                    &snapshot,
                    &(DisplayRow(3)..DisplayRow(6)),
                    Some(DisplayRow(1)),
                )
            })
            .unwrap();
        assert_eq!(relative_rows.len(), 3);
        assert_eq!(relative_rows[&DisplayRow(3)], 2);
        assert_eq!(relative_rows[&DisplayRow(4)], 3);
        assert_eq!(relative_rows[&DisplayRow(5)], 4);

        // works if cursor is after screen
        let relative_rows = window
            .update(cx, |editor, window, cx| {
                let snapshot = editor.snapshot(window, cx);
                element.calculate_relative_line_numbers(
                    &snapshot,
                    &(DisplayRow(0)..DisplayRow(3)),
                    Some(DisplayRow(6)),
                )
            })
            .unwrap();
        assert_eq!(relative_rows.len(), 3);
        assert_eq!(relative_rows[&DisplayRow(0)], 5);
        assert_eq!(relative_rows[&DisplayRow(1)], 4);
        assert_eq!(relative_rows[&DisplayRow(2)], 3);
    }

    #[gpui::test]
    async fn test_vim_visual_selections(cx: &mut TestAppContext) {
        init_test(cx, |_| {});

        let window = cx.add_window(|window, cx| {
            let buffer = MultiBuffer::build_simple(&(sample_text(6, 6, 'a') + "\n"), cx);
            Editor::new(EditorMode::full(), buffer, None, window, cx)
        });
        let cx = &mut VisualTestContext::from_window(*window, cx);
        let editor = window.root(cx).unwrap();
        let style = cx.update(|_, cx| editor.read(cx).style().unwrap().clone());

        window
            .update(cx, |editor, window, cx| {
                editor.cursor_shape = CursorShape::Block;
                editor.change_selections(None, window, cx, |s| {
                    s.select_ranges([
                        Point::new(0, 0)..Point::new(1, 0),
                        Point::new(3, 2)..Point::new(3, 3),
                        Point::new(5, 6)..Point::new(6, 0),
                    ]);
                });
            })
            .unwrap();

        let (_, state) = cx.draw(
            point(px(500.), px(500.)),
            size(px(500.), px(500.)),
            |_, _| EditorElement::new(&editor, style),
        );

        assert_eq!(state.selections.len(), 1);
        let local_selections = &state.selections[0].1;
        assert_eq!(local_selections.len(), 3);
        // moves cursor back one line
        assert_eq!(
            local_selections[0].head,
            DisplayPoint::new(DisplayRow(0), 6)
        );
        assert_eq!(
            local_selections[0].range,
            DisplayPoint::new(DisplayRow(0), 0)..DisplayPoint::new(DisplayRow(1), 0)
        );

        // moves cursor back one column
        assert_eq!(
            local_selections[1].range,
            DisplayPoint::new(DisplayRow(3), 2)..DisplayPoint::new(DisplayRow(3), 3)
        );
        assert_eq!(
            local_selections[1].head,
            DisplayPoint::new(DisplayRow(3), 2)
        );

        // leaves cursor on the max point
        assert_eq!(
            local_selections[2].range,
            DisplayPoint::new(DisplayRow(5), 6)..DisplayPoint::new(DisplayRow(6), 0)
        );
        assert_eq!(
            local_selections[2].head,
            DisplayPoint::new(DisplayRow(6), 0)
        );

        // active lines does not include 1 (even though the range of the selection does)
        assert_eq!(
            state.active_rows.keys().cloned().collect::<Vec<_>>(),
            vec![DisplayRow(0), DisplayRow(3), DisplayRow(5), DisplayRow(6)]
        );
    }

    #[gpui::test]
    fn test_layout_with_placeholder_text_and_blocks(cx: &mut TestAppContext) {
        init_test(cx, |_| {});

        let window = cx.add_window(|window, cx| {
            let buffer = MultiBuffer::build_simple("", cx);
            Editor::new(EditorMode::full(), buffer, None, window, cx)
        });
        let cx = &mut VisualTestContext::from_window(*window, cx);
        let editor = window.root(cx).unwrap();
        let style = cx.update(|_, cx| editor.read(cx).style().unwrap().clone());
        window
            .update(cx, |editor, window, cx| {
                editor.set_placeholder_text("hello", cx);
                editor.insert_blocks(
                    [BlockProperties {
                        style: BlockStyle::Fixed,
                        placement: BlockPlacement::Above(Anchor::min()),
                        height: Some(3),
                        render: Arc::new(|cx| div().h(3. * cx.window.line_height()).into_any()),
                        priority: 0,
                    }],
                    None,
                    cx,
                );

                // Blur the editor so that it displays placeholder text.
                window.blur();
            })
            .unwrap();

        let (_, state) = cx.draw(
            point(px(500.), px(500.)),
            size(px(500.), px(500.)),
            |_, _| EditorElement::new(&editor, style),
        );
        assert_eq!(state.position_map.line_layouts.len(), 4);
        assert_eq!(state.line_numbers.len(), 1);
        assert_eq!(
            state
                .line_numbers
                .get(&MultiBufferRow(0))
                .map(|line_number| line_number.shaped_line.text.as_ref()),
            Some("1")
        );
    }

    #[gpui::test]
    fn test_all_invisibles_drawing(cx: &mut TestAppContext) {
        const TAB_SIZE: u32 = 4;

        let input_text = "\t \t|\t| a b";
        let expected_invisibles = vec![
            Invisible::Tab {
                line_start_offset: 0,
                line_end_offset: TAB_SIZE as usize,
            },
            Invisible::Whitespace {
                line_offset: TAB_SIZE as usize,
            },
            Invisible::Tab {
                line_start_offset: TAB_SIZE as usize + 1,
                line_end_offset: TAB_SIZE as usize * 2,
            },
            Invisible::Tab {
                line_start_offset: TAB_SIZE as usize * 2 + 1,
                line_end_offset: TAB_SIZE as usize * 3,
            },
            Invisible::Whitespace {
                line_offset: TAB_SIZE as usize * 3 + 1,
            },
            Invisible::Whitespace {
                line_offset: TAB_SIZE as usize * 3 + 3,
            },
        ];
        assert_eq!(
            expected_invisibles.len(),
            input_text
                .chars()
                .filter(|initial_char| initial_char.is_whitespace())
                .count(),
            "Hardcoded expected invisibles differ from the actual ones in '{input_text}'"
        );

        for show_line_numbers in [true, false] {
            init_test(cx, |s| {
                s.defaults.show_whitespaces = Some(ShowWhitespaceSetting::All);
                s.defaults.tab_size = NonZeroU32::new(TAB_SIZE);
            });

            let actual_invisibles = collect_invisibles_from_new_editor(
                cx,
                EditorMode::full(),
                input_text,
                px(500.0),
                show_line_numbers,
            );

            assert_eq!(expected_invisibles, actual_invisibles);
        }
    }

    #[gpui::test]
    fn test_invisibles_dont_appear_in_certain_editors(cx: &mut TestAppContext) {
        init_test(cx, |s| {
            s.defaults.show_whitespaces = Some(ShowWhitespaceSetting::All);
            s.defaults.tab_size = NonZeroU32::new(4);
        });

        for editor_mode_without_invisibles in [
            EditorMode::SingleLine { auto_width: false },
            EditorMode::AutoHeight { max_lines: 100 },
        ] {
            for show_line_numbers in [true, false] {
                let invisibles = collect_invisibles_from_new_editor(
                    cx,
                    editor_mode_without_invisibles,
                    "\t\t\t| | a b",
                    px(500.0),
                    show_line_numbers,
                );
                assert!(
                    invisibles.is_empty(),
                    "For editor mode {editor_mode_without_invisibles:?} no invisibles was expected but got {invisibles:?}"
                );
            }
        }
    }

    #[gpui::test]
    fn test_wrapped_invisibles_drawing(cx: &mut TestAppContext) {
        let tab_size = 4;
        let input_text = "a\tbcd     ".repeat(9);
        let repeated_invisibles = [
            Invisible::Tab {
                line_start_offset: 1,
                line_end_offset: tab_size as usize,
            },
            Invisible::Whitespace {
                line_offset: tab_size as usize + 3,
            },
            Invisible::Whitespace {
                line_offset: tab_size as usize + 4,
            },
            Invisible::Whitespace {
                line_offset: tab_size as usize + 5,
            },
            Invisible::Whitespace {
                line_offset: tab_size as usize + 6,
            },
            Invisible::Whitespace {
                line_offset: tab_size as usize + 7,
            },
        ];
        let expected_invisibles = std::iter::once(repeated_invisibles)
            .cycle()
            .take(9)
            .flatten()
            .collect::<Vec<_>>();
        assert_eq!(
            expected_invisibles.len(),
            input_text
                .chars()
                .filter(|initial_char| initial_char.is_whitespace())
                .count(),
            "Hardcoded expected invisibles differ from the actual ones in '{input_text}'"
        );
        info!("Expected invisibles: {expected_invisibles:?}");

        init_test(cx, |_| {});

        // Put the same string with repeating whitespace pattern into editors of various size,
        // take deliberately small steps during resizing, to put all whitespace kinds near the wrap point.
        let resize_step = 10.0;
        let mut editor_width = 200.0;
        while editor_width <= 1000.0 {
            for show_line_numbers in [true, false] {
                update_test_language_settings(cx, |s| {
                    s.defaults.tab_size = NonZeroU32::new(tab_size);
                    s.defaults.show_whitespaces = Some(ShowWhitespaceSetting::All);
                    s.defaults.preferred_line_length = Some(editor_width as u32);
                    s.defaults.soft_wrap = Some(language_settings::SoftWrap::PreferredLineLength);
                });

                let actual_invisibles = collect_invisibles_from_new_editor(
                    cx,
                    EditorMode::full(),
                    &input_text,
                    px(editor_width),
                    show_line_numbers,
                );

                // Whatever the editor size is, ensure it has the same invisible kinds in the same order
                // (no good guarantees about the offsets: wrapping could trigger padding and its tests should check the offsets).
                let mut i = 0;
                for (actual_index, actual_invisible) in actual_invisibles.iter().enumerate() {
                    i = actual_index;
                    match expected_invisibles.get(i) {
                        Some(expected_invisible) => match (expected_invisible, actual_invisible) {
                            (Invisible::Whitespace { .. }, Invisible::Whitespace { .. })
                            | (Invisible::Tab { .. }, Invisible::Tab { .. }) => {}
                            _ => {
                                panic!(
                                    "At index {i}, expected invisible {expected_invisible:?} does not match actual {actual_invisible:?} by kind. Actual invisibles: {actual_invisibles:?}"
                                )
                            }
                        },
                        None => {
                            panic!("Unexpected extra invisible {actual_invisible:?} at index {i}")
                        }
                    }
                }
                let missing_expected_invisibles = &expected_invisibles[i + 1..];
                assert!(
                    missing_expected_invisibles.is_empty(),
                    "Missing expected invisibles after index {i}: {missing_expected_invisibles:?}"
                );

                editor_width += resize_step;
            }
        }
    }

    fn collect_invisibles_from_new_editor(
        cx: &mut TestAppContext,
        editor_mode: EditorMode,
        input_text: &str,
        editor_width: Pixels,
        show_line_numbers: bool,
    ) -> Vec<Invisible> {
        info!(
            "Creating editor with mode {editor_mode:?}, width {}px and text '{input_text}'",
            editor_width.0
        );
        let window = cx.add_window(|window, cx| {
            let buffer = MultiBuffer::build_simple(input_text, cx);
            Editor::new(editor_mode, buffer, None, window, cx)
        });
        let cx = &mut VisualTestContext::from_window(*window, cx);
        let editor = window.root(cx).unwrap();

        let style = cx.update(|_, cx| editor.read(cx).style().unwrap().clone());
        window
            .update(cx, |editor, _, cx| {
                editor.set_soft_wrap_mode(language_settings::SoftWrap::EditorWidth, cx);
                editor.set_wrap_width(Some(editor_width), cx);
                editor.set_show_line_numbers(show_line_numbers, cx);
            })
            .unwrap();
        let (_, state) = cx.draw(
            point(px(500.), px(500.)),
            size(px(500.), px(500.)),
            |_, _| EditorElement::new(&editor, style),
        );
        state
            .position_map
            .line_layouts
            .iter()
            .flat_map(|line_with_invisibles| &line_with_invisibles.invisibles)
            .cloned()
            .collect()
    }
}<|MERGE_RESOLUTION|>--- conflicted
+++ resolved
@@ -43,15 +43,10 @@
     Element, ElementInputHandler, Entity, Focusable as _, FontId, GlobalElementId, Hitbox, Hsla,
     InteractiveElement, IntoElement, Keystroke, Length, ModifiersChangedEvent, MouseButton,
     MouseDownEvent, MouseMoveEvent, MouseUpEvent, PaintQuad, ParentElement, Pixels, ScrollDelta,
-<<<<<<< HEAD
-    ScrollWheelEvent, ShapedLine, SharedString, Size, StatefulInteractiveElement, Style, Styled,
-    TextRun, TextStyle, TextStyleRefinement, WeakEntity, Window, anchored, deferred, div, fill,
-=======
     ScrollHandle, ScrollWheelEvent, ShapedLine, SharedString, Size, StatefulInteractiveElement,
-    Style, Styled, TextRun, TextStyleRefinement, WeakEntity, Window, anchored, deferred, div, fill,
->>>>>>> 9a325a23
-    linear_color_stop, linear_gradient, outline, point, px, quad, relative, size, solid_background,
-    transparent_black,
+    Style, Styled, TextRun, TextStyle, TextStyleRefinement, WeakEntity, Window, anchored, deferred,
+    div, fill, linear_color_stop, linear_gradient, outline, point, px, quad, relative, size,
+    solid_background, transparent_black,
 };
 use itertools::Itertools;
 use language::language_settings::{
