--- conflicted
+++ resolved
@@ -211,14 +211,8 @@
                             cursor_positions.push(selection.start..selection.start);
                         }
                     }
-
-<<<<<<< HEAD
                     Mode::EasyMotion => {}
-
-                    Mode::HelixNormal => {
-=======
                     Mode::HelixNormal | Mode::HelixSelect => {
->>>>>>> c50b561e
                         if selection.is_empty() {
                             // Handle empty selection by operating on the whole word
                             let (word_range, _) = snapshot.surrounding_word(selection.start, false);
