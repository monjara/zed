--- conflicted
+++ resolved
@@ -1057,22 +1057,13 @@
                     cursor_shape.normal.unwrap_or(CursorShape::Block)
                 }
             }
-<<<<<<< HEAD
-            Mode::Replace => CursorShape::Underline,
-            Mode::HelixNormal
-            | Mode::Visual
-            | Mode::VisualLine
-            | Mode::VisualBlock
-            | Mode::EasyMotion => CursorShape::Block,
-            Mode::Insert => {
-=======
+            Mode::EasyMotion => CursorShape::Block,
             Mode::HelixNormal => cursor_shape.normal.unwrap_or(CursorShape::Block),
             Mode::Replace => cursor_shape.replace.unwrap_or(CursorShape::Underline),
             Mode::Visual | Mode::VisualLine | Mode::VisualBlock => {
                 cursor_shape.visual.unwrap_or(CursorShape::Block)
             }
             Mode::Insert => cursor_shape.insert.unwrap_or({
->>>>>>> a5852d45
                 let editor_settings = EditorSettings::get_global(cx);
                 editor_settings.cursor_shape.unwrap_or_default()
             }),
@@ -1720,14 +1711,14 @@
     OnYank,
 }
 
-<<<<<<< HEAD
 /// Controls when to use easy motion.
 #[derive(Clone, Debug, Serialize, Deserialize, PartialEq, Eq, JsonSchema)]
 #[serde(rename_all = "snake_case")]
 pub struct EasyMotionSettings {
     enabled: bool,
     keys: String,
-=======
+}
+
 /// The settings for cursor shape.
 #[derive(Copy, Clone, Debug, Serialize, Deserialize, PartialEq, Eq, JsonSchema)]
 struct CursorShapeSettings {
@@ -1747,7 +1738,6 @@
     ///
     /// The default value follows the primary cursor_shape.
     pub insert: Option<CursorShape>,
->>>>>>> a5852d45
 }
 
 #[derive(Deserialize)]
@@ -1759,11 +1749,8 @@
     pub use_smartcase_find: bool,
     pub custom_digraphs: HashMap<String, Arc<str>>,
     pub highlight_on_yank_duration: u64,
-<<<<<<< HEAD
     pub easy_motion: EasyMotionSettings,
-=======
     pub cursor_shape: CursorShapeSettings,
->>>>>>> a5852d45
 }
 
 #[derive(Clone, Default, Serialize, Deserialize, JsonSchema)]
@@ -1775,11 +1762,8 @@
     pub use_smartcase_find: Option<bool>,
     pub custom_digraphs: Option<HashMap<String, Arc<str>>>,
     pub highlight_on_yank_duration: Option<u64>,
-<<<<<<< HEAD
     pub easy_motion: Option<EasyMotionSettings>,
-=======
     pub cursor_shape: Option<CursorShapeSettings>,
->>>>>>> a5852d45
 }
 
 #[derive(Clone, Default, Serialize, Deserialize, JsonSchema)]
@@ -1838,11 +1822,8 @@
             highlight_on_yank_duration: settings
                 .highlight_on_yank_duration
                 .ok_or_else(Self::missing_default)?,
-<<<<<<< HEAD
             easy_motion: settings.easy_motion.ok_or_else(Self::missing_default)?,
-=======
             cursor_shape: settings.cursor_shape.ok_or_else(Self::missing_default)?,
->>>>>>> a5852d45
         })
     }
 }