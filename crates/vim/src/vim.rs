--- conflicted
+++ resolved
@@ -1193,11 +1193,8 @@
             | Mode::Visual
             | Mode::VisualLine
             | Mode::VisualBlock
-<<<<<<< HEAD
-            | Mode::EasyMotion => false,
-=======
+            | Mode::EasyMotion
             | Mode::HelixSelect => false,
->>>>>>> c50b561e
         }
     }
 
@@ -1212,12 +1209,9 @@
             | Mode::VisualLine
             | Mode::VisualBlock
             | Mode::Replace
+            | Mode::EasyMotion
             | Mode::HelixNormal
-<<<<<<< HEAD
-            | Mode::EasyMotion => false,
-=======
             | Mode::HelixSelect => false,
->>>>>>> c50b561e
             Mode::Normal => true,
         }
     }
@@ -1228,12 +1222,9 @@
             Mode::Visual | Mode::VisualLine | Mode::VisualBlock => "visual",
             Mode::Insert => "insert",
             Mode::Replace => "replace",
+            Mode::EasyMotion => "easy_motion",
             Mode::HelixNormal => "helix_normal",
-<<<<<<< HEAD
-            Mode::EasyMotion => "easy_motion",
-=======
             Mode::HelixSelect => "helix_select",
->>>>>>> c50b561e
         }
         .to_string();
 
