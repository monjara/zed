--- conflicted
+++ resolved
@@ -401,11 +401,7 @@
             Mode::Visual | Mode::VisualLine | Mode::VisualBlock => {
                 self.visual_object(object, count, window, cx)
             }
-<<<<<<< HEAD
-            Mode::Insert | Mode::Replace | Mode::HelixNormal | Mode::EasyMotion => {
-=======
-            Mode::Insert | Mode::Replace => {
->>>>>>> 9c548a0e
+            Mode::Insert | Mode::Replace | Mode::EasyMotion => {
                 // Shouldn't execute a text object in insert mode. Ignoring
             }
         }
