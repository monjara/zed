use crate::command::command_interceptor;
use crate::motion::MotionKind;
use crate::normal::repeat::Replayer;
use crate::surrounds::SurroundsType;
use crate::{ToggleMarksView, ToggleRegistersView, UseSystemClipboard, Vim, VimAddon, VimSettings};
use crate::{motion::Motion, object::Object};
use anyhow::Result;
use collections::HashMap;
use command_palette_hooks::{CommandPaletteFilter, CommandPaletteInterceptor};
use db::{
    sqlez::{domain::Domain, thread_safe_connection::ThreadSafeConnection},
    sqlez_macros::sql,
};
use editor::display_map::{is_invisible, replacement};
use editor::{Anchor, ClipboardSelection, Editor, MultiBuffer, ToPoint as EditorToPoint};
use gpui::{
    Action, App, AppContext, BorrowAppContext, ClipboardEntry, ClipboardItem, DismissEvent, Entity,
    EntityId, Global, HighlightStyle, StyledText, Subscription, Task, TextStyle, WeakEntity,
};
use language::{Buffer, BufferEvent, BufferId, Chunk, Point};
use multi_buffer::MultiBufferRow;
use picker::{Picker, PickerDelegate};
use project::{Project, ProjectItem, ProjectPath};
use serde::{Deserialize, Serialize};
use settings::{Settings, SettingsStore};
use std::borrow::BorrowMut;
use std::collections::HashSet;
use std::path::Path;
use std::{fmt::Display, ops::Range, sync::Arc};
use text::{Bias, ToPoint};
use theme::ThemeSettings;
use ui::{
    ActiveTheme, Context, Div, FluentBuilder, KeyBinding, ParentElement, SharedString, Styled,
    StyledTypography, Window, h_flex, rems,
};
use util::ResultExt;
use workspace::searchable::Direction;
use workspace::{Workspace, WorkspaceDb, WorkspaceId};

#[derive(Clone, Copy, Debug, PartialEq, Serialize, Deserialize)]
pub enum Mode {
    Normal,
    Insert,
    Replace,
    Visual,
    VisualLine,
    VisualBlock,
    HelixNormal,
<<<<<<< HEAD
    EasyMotion,
=======
    HelixSelect,
>>>>>>> c50b561e
}

impl Display for Mode {
    fn fmt(&self, f: &mut std::fmt::Formatter<'_>) -> std::fmt::Result {
        match self {
            Mode::Normal => write!(f, "NORMAL"),
            Mode::Insert => write!(f, "INSERT"),
            Mode::Replace => write!(f, "REPLACE"),
            Mode::Visual => write!(f, "VISUAL"),
            Mode::VisualLine => write!(f, "VISUAL LINE"),
            Mode::VisualBlock => write!(f, "VISUAL BLOCK"),
            Mode::HelixNormal => write!(f, "HELIX NORMAL"),
<<<<<<< HEAD
            Mode::EasyMotion => write!(f, "EASY MOTION"),
=======
            Mode::HelixSelect => write!(f, "HELIX SELECT"),
>>>>>>> c50b561e
        }
    }
}

impl Mode {
    pub fn is_visual(&self) -> bool {
        match self {
<<<<<<< HEAD
            Self::Visual | Self::VisualLine | Self::VisualBlock => true,
            Self::Normal | Self::Insert | Self::Replace | Self::HelixNormal | Self::EasyMotion => {
                false
            }
=======
            Self::Visual | Self::VisualLine | Self::VisualBlock | Self::HelixSelect => true,
            Self::Normal | Self::Insert | Self::Replace | Self::HelixNormal => false,
>>>>>>> c50b561e
        }
    }
}

impl Default for Mode {
    fn default() -> Self {
        Self::Normal
    }
}

#[derive(Clone, Debug, PartialEq)]
pub enum Operator {
    Change,
    Delete,
    Yank,
    Replace,
    Object {
        around: bool,
    },
    FindForward {
        before: bool,
        multiline: bool,
    },
    FindBackward {
        after: bool,
        multiline: bool,
    },
    Sneak {
        first_char: Option<char>,
    },
    SneakBackward {
        first_char: Option<char>,
    },
    AddSurrounds {
        // Typically no need to configure this as `SendKeystrokes` can be used - see #23088.
        target: Option<SurroundsType>,
    },
    ChangeSurrounds {
        target: Option<Object>,
    },
    DeleteSurrounds,
    Mark,
    Jump {
        line: bool,
    },
    Indent,
    Outdent,
    AutoIndent,
    Rewrap,
    ShellCommand,
    Lowercase,
    Uppercase,
    OppositeCase,
    Rot13,
    Rot47,
    Digraph {
        first_char: Option<char>,
    },
    Literal {
        prefix: Option<String>,
    },
    Register,
    RecordRegister,
    ReplayRegister,
    ToggleComments,
    ReplaceWithRegister,
    Exchange,
    HelixMatch,
    HelixNext {
        around: bool,
    },
    HelixPrevious {
        around: bool,
    },
}

#[derive(Default, Clone, Debug)]
pub enum RecordedSelection {
    #[default]
    None,
    Visual {
        rows: u32,
        cols: u32,
    },
    SingleLine {
        cols: u32,
    },
    VisualBlock {
        rows: u32,
        cols: u32,
    },
    VisualLine {
        rows: u32,
    },
}

#[derive(Default, Clone, Debug)]
pub struct Register {
    pub(crate) text: SharedString,
    pub(crate) clipboard_selections: Option<Vec<ClipboardSelection>>,
}

impl From<Register> for ClipboardItem {
    fn from(register: Register) -> Self {
        if let Some(clipboard_selections) = register.clipboard_selections {
            ClipboardItem::new_string_with_json_metadata(register.text.into(), clipboard_selections)
        } else {
            ClipboardItem::new_string(register.text.into())
        }
    }
}

impl From<ClipboardItem> for Register {
    fn from(item: ClipboardItem) -> Self {
        // For now, we don't store metadata for multiple entries.
        match item.entries().first() {
            Some(ClipboardEntry::String(value)) if item.entries().len() == 1 => Register {
                text: value.text().to_owned().into(),
                clipboard_selections: value.metadata_json::<Vec<ClipboardSelection>>(),
            },
            // For now, registers can't store images. This could change in the future.
            _ => Register::default(),
        }
    }
}

impl From<String> for Register {
    fn from(text: String) -> Self {
        Register {
            text: text.into(),
            clipboard_selections: None,
        }
    }
}

#[derive(Default)]
pub struct VimGlobals {
    pub last_find: Option<Motion>,

    pub dot_recording: bool,
    pub dot_replaying: bool,

    /// pre_count is the number before an operator is specified (3 in 3d2d)
    pub pre_count: Option<usize>,
    /// post_count is the number after an operator is specified (2 in 3d2d)
    pub post_count: Option<usize>,
    pub forced_motion: bool,
    pub stop_recording_after_next_action: bool,
    pub ignore_current_insertion: bool,
    pub recorded_count: Option<usize>,
    pub recording_actions: Vec<ReplayableAction>,
    pub recorded_actions: Vec<ReplayableAction>,
    pub recorded_selection: RecordedSelection,

    pub recording_register: Option<char>,
    pub last_recorded_register: Option<char>,
    pub last_replayed_register: Option<char>,
    pub replayer: Option<Replayer>,

    pub last_yank: Option<SharedString>,
    pub registers: HashMap<char, Register>,
    pub recordings: HashMap<char, Vec<ReplayableAction>>,

    pub focused_vim: Option<WeakEntity<Vim>>,

    pub marks: HashMap<EntityId, Entity<MarksState>>,
}

pub struct MarksState {
    workspace: WeakEntity<Workspace>,

    multibuffer_marks: HashMap<EntityId, HashMap<String, Vec<Anchor>>>,
    buffer_marks: HashMap<BufferId, HashMap<String, Vec<text::Anchor>>>,
    watched_buffers: HashMap<BufferId, (MarkLocation, Subscription, Subscription)>,

    serialized_marks: HashMap<Arc<Path>, HashMap<String, Vec<Point>>>,
    global_marks: HashMap<String, MarkLocation>,

    _subscription: Subscription,
}

#[derive(Debug, PartialEq, Eq, Clone)]
pub enum MarkLocation {
    Buffer(EntityId),
    Path(Arc<Path>),
}

pub enum Mark {
    Local(Vec<Anchor>),
    Buffer(EntityId, Vec<Anchor>),
    Path(Arc<Path>, Vec<Point>),
}

impl MarksState {
    pub fn new(workspace: &Workspace, cx: &mut App) -> Entity<MarksState> {
        cx.new(|cx| {
            let buffer_store = workspace.project().read(cx).buffer_store().clone();
            let subscription = cx.subscribe(&buffer_store, move |this: &mut Self, _, event, cx| {
                if let project::buffer_store::BufferStoreEvent::BufferAdded(buffer) = event {
                    this.on_buffer_loaded(buffer, cx);
                }
            });

            let mut this = Self {
                workspace: workspace.weak_handle(),
                multibuffer_marks: HashMap::default(),
                buffer_marks: HashMap::default(),
                watched_buffers: HashMap::default(),
                serialized_marks: HashMap::default(),
                global_marks: HashMap::default(),
                _subscription: subscription,
            };

            this.load(cx);
            this
        })
    }

    fn workspace_id(&self, cx: &App) -> Option<WorkspaceId> {
        self.workspace
            .read_with(cx, |workspace, _| workspace.database_id())
            .ok()
            .flatten()
    }

    fn project(&self, cx: &App) -> Option<Entity<Project>> {
        self.workspace
            .read_with(cx, |workspace, _| workspace.project().clone())
            .ok()
    }

    fn load(&mut self, cx: &mut Context<Self>) {
        cx.spawn(async move |this, cx| {
            let Some(workspace_id) = this.update(cx, |this, cx| this.workspace_id(cx))? else {
                return Ok(());
            };
            let (marks, paths) = cx
                .background_spawn(async move {
                    let marks = DB.get_marks(workspace_id)?;
                    let paths = DB.get_global_marks_paths(workspace_id)?;
                    anyhow::Ok((marks, paths))
                })
                .await?;
            this.update(cx, |this, cx| this.loaded(marks, paths, cx))
        })
        .detach_and_log_err(cx);
    }

    fn loaded(
        &mut self,
        marks: Vec<SerializedMark>,
        global_mark_paths: Vec<(String, Arc<Path>)>,
        cx: &mut Context<Self>,
    ) {
        let Some(project) = self.project(cx) else {
            return;
        };

        for mark in marks {
            self.serialized_marks
                .entry(mark.path)
                .or_default()
                .insert(mark.name, mark.points);
        }

        for (name, path) in global_mark_paths {
            self.global_marks
                .insert(name, MarkLocation::Path(path.clone()));

            let project_path = project
                .read(cx)
                .worktrees(cx)
                .filter_map(|worktree| {
                    let relative = path.strip_prefix(worktree.read(cx).abs_path()).ok()?;
                    Some(ProjectPath {
                        worktree_id: worktree.read(cx).id(),
                        path: relative.into(),
                    })
                })
                .next();
            if let Some(buffer) = project_path
                .and_then(|project_path| project.read(cx).get_open_buffer(&project_path, cx))
            {
                self.on_buffer_loaded(&buffer, cx)
            }
        }
    }

    pub fn on_buffer_loaded(&mut self, buffer_handle: &Entity<Buffer>, cx: &mut Context<Self>) {
        let Some(project) = self.project(cx) else {
            return;
        };
        let Some(project_path) = buffer_handle.read(cx).project_path(cx) else {
            return;
        };
        let Some(abs_path) = project.read(cx).absolute_path(&project_path, cx) else {
            return;
        };
        let abs_path: Arc<Path> = abs_path.into();

        let Some(serialized_marks) = self.serialized_marks.get(&abs_path) else {
            return;
        };

        let mut loaded_marks = HashMap::default();
        let buffer = buffer_handle.read(cx);
        for (name, points) in serialized_marks.iter() {
            loaded_marks.insert(
                name.clone(),
                points
                    .iter()
                    .map(|point| buffer.anchor_before(buffer.clip_point(*point, Bias::Left)))
                    .collect(),
            );
        }
        self.buffer_marks.insert(buffer.remote_id(), loaded_marks);
        self.watch_buffer(MarkLocation::Path(abs_path), buffer_handle, cx)
    }

    fn serialize_buffer_marks(
        &mut self,
        path: Arc<Path>,
        buffer: &Entity<Buffer>,
        cx: &mut Context<Self>,
    ) {
        let new_points: HashMap<String, Vec<Point>> =
            if let Some(anchors) = self.buffer_marks.get(&buffer.read(cx).remote_id()) {
                anchors
                    .iter()
                    .map(|(name, anchors)| {
                        (
                            name.clone(),
                            buffer
                                .read(cx)
                                .summaries_for_anchors::<Point, _>(anchors)
                                .collect(),
                        )
                    })
                    .collect()
            } else {
                HashMap::default()
            };
        let old_points = self.serialized_marks.get(&path);
        if old_points == Some(&new_points) {
            return;
        }
        let mut to_write = HashMap::default();

        for (key, value) in &new_points {
            if self.is_global_mark(key)
                && self.global_marks.get(key) != Some(&MarkLocation::Path(path.clone()))
            {
                if let Some(workspace_id) = self.workspace_id(cx) {
                    let path = path.clone();
                    let key = key.clone();
                    cx.background_spawn(async move {
                        DB.set_global_mark_path(workspace_id, key, path).await
                    })
                    .detach_and_log_err(cx);
                }

                self.global_marks
                    .insert(key.clone(), MarkLocation::Path(path.clone()));
            }
            if old_points.and_then(|o| o.get(key)) != Some(value) {
                to_write.insert(key.clone(), value.clone());
            }
        }

        self.serialized_marks.insert(path.clone(), new_points);

        if let Some(workspace_id) = self.workspace_id(cx) {
            cx.background_spawn(async move {
                DB.set_marks(workspace_id, path.clone(), to_write).await?;
                anyhow::Ok(())
            })
            .detach_and_log_err(cx);
        }
    }

    fn is_global_mark(&self, key: &str) -> bool {
        key.chars()
            .next()
            .is_some_and(|c| c.is_uppercase() || c.is_digit(10))
    }

    fn rename_buffer(
        &mut self,
        old_path: MarkLocation,
        new_path: Arc<Path>,
        buffer: &Entity<Buffer>,
        cx: &mut Context<Self>,
    ) {
        if let MarkLocation::Buffer(entity_id) = old_path
            && let Some(old_marks) = self.multibuffer_marks.remove(&entity_id)
        {
            let buffer_marks = old_marks
                .into_iter()
                .map(|(k, v)| (k, v.into_iter().map(|anchor| anchor.text_anchor).collect()))
                .collect();
            self.buffer_marks
                .insert(buffer.read(cx).remote_id(), buffer_marks);
        }
        self.watch_buffer(MarkLocation::Path(new_path.clone()), buffer, cx);
        self.serialize_buffer_marks(new_path, buffer, cx);
    }

    fn path_for_buffer(&self, buffer: &Entity<Buffer>, cx: &App) -> Option<Arc<Path>> {
        let project_path = buffer.read(cx).project_path(cx)?;
        let project = self.project(cx)?;
        let abs_path = project.read(cx).absolute_path(&project_path, cx)?;
        Some(abs_path.into())
    }

    fn points_at(
        &self,
        location: &MarkLocation,
        multi_buffer: &Entity<MultiBuffer>,
        cx: &App,
    ) -> bool {
        match location {
            MarkLocation::Buffer(entity_id) => entity_id == &multi_buffer.entity_id(),
            MarkLocation::Path(path) => {
                let Some(singleton) = multi_buffer.read(cx).as_singleton() else {
                    return false;
                };
                self.path_for_buffer(&singleton, cx).as_ref() == Some(path)
            }
        }
    }

    pub fn watch_buffer(
        &mut self,
        mark_location: MarkLocation,
        buffer_handle: &Entity<Buffer>,
        cx: &mut Context<Self>,
    ) {
        let on_change = cx.subscribe(buffer_handle, move |this, buffer, event, cx| match event {
            BufferEvent::Edited => {
                if let Some(path) = this.path_for_buffer(&buffer, cx) {
                    this.serialize_buffer_marks(path, &buffer, cx);
                }
            }
            BufferEvent::FileHandleChanged => {
                let buffer_id = buffer.read(cx).remote_id();
                if let Some(old_path) = this
                    .watched_buffers
                    .get(&buffer_id.clone())
                    .map(|(path, _, _)| path.clone())
                    && let Some(new_path) = this.path_for_buffer(&buffer, cx)
                {
                    this.rename_buffer(old_path, new_path, &buffer, cx)
                }
            }
            _ => {}
        });

        let on_release = cx.observe_release(buffer_handle, |this, buffer, _| {
            this.watched_buffers.remove(&buffer.remote_id());
            this.buffer_marks.remove(&buffer.remote_id());
        });

        self.watched_buffers.insert(
            buffer_handle.read(cx).remote_id(),
            (mark_location, on_change, on_release),
        );
    }

    pub fn set_mark(
        &mut self,
        name: String,
        multibuffer: &Entity<MultiBuffer>,
        anchors: Vec<Anchor>,
        cx: &mut Context<Self>,
    ) {
        let buffer = multibuffer.read(cx).as_singleton();
        let abs_path = buffer.as_ref().and_then(|b| self.path_for_buffer(b, cx));

        let Some(abs_path) = abs_path else {
            self.multibuffer_marks
                .entry(multibuffer.entity_id())
                .or_default()
                .insert(name.clone(), anchors);
            if self.is_global_mark(&name) {
                self.global_marks
                    .insert(name, MarkLocation::Buffer(multibuffer.entity_id()));
            }
            if let Some(buffer) = buffer {
                let buffer_id = buffer.read(cx).remote_id();
                if !self.watched_buffers.contains_key(&buffer_id) {
                    self.watch_buffer(MarkLocation::Buffer(multibuffer.entity_id()), &buffer, cx)
                }
            }
            return;
        };
        let Some(buffer) = buffer else {
            return;
        };

        let buffer_id = buffer.read(cx).remote_id();
        self.buffer_marks.entry(buffer_id).or_default().insert(
            name,
            anchors
                .into_iter()
                .map(|anchor| anchor.text_anchor)
                .collect(),
        );
        if !self.watched_buffers.contains_key(&buffer_id) {
            self.watch_buffer(MarkLocation::Path(abs_path.clone()), &buffer, cx)
        }
        self.serialize_buffer_marks(abs_path, &buffer, cx)
    }

    pub fn get_mark(
        &self,
        name: &str,
        multi_buffer: &Entity<MultiBuffer>,
        cx: &App,
    ) -> Option<Mark> {
        let target = self.global_marks.get(name);

        if !self.is_global_mark(name) || target.is_some_and(|t| self.points_at(t, multi_buffer, cx))
        {
            if let Some(anchors) = self.multibuffer_marks.get(&multi_buffer.entity_id()) {
                return Some(Mark::Local(anchors.get(name)?.clone()));
            }

            let singleton = multi_buffer.read(cx).as_singleton()?;
            let excerpt_id = *multi_buffer.read(cx).excerpt_ids().first()?;
            let buffer_id = singleton.read(cx).remote_id();
            if let Some(anchors) = self.buffer_marks.get(&buffer_id) {
                let text_anchors = anchors.get(name)?;
                let anchors = text_anchors
                    .iter()
                    .map(|anchor| Anchor::in_buffer(excerpt_id, buffer_id, *anchor))
                    .collect();
                return Some(Mark::Local(anchors));
            }
        }

        match target? {
            MarkLocation::Buffer(entity_id) => {
                let anchors = self.multibuffer_marks.get(entity_id)?;
                Some(Mark::Buffer(*entity_id, anchors.get(name)?.clone()))
            }
            MarkLocation::Path(path) => {
                let points = self.serialized_marks.get(path)?;
                Some(Mark::Path(path.clone(), points.get(name)?.clone()))
            }
        }
    }
    pub fn delete_mark(
        &mut self,
        mark_name: String,
        multi_buffer: &Entity<MultiBuffer>,
        cx: &mut Context<Self>,
    ) {
        let path = if let Some(target) = self.global_marks.get(&mark_name.clone()) {
            let name = mark_name.clone();
            if let Some(workspace_id) = self.workspace_id(cx) {
                cx.background_spawn(async move {
                    DB.delete_global_marks_path(workspace_id, name).await
                })
                .detach_and_log_err(cx);
            }
            self.buffer_marks.iter_mut().for_each(|(_, m)| {
                m.remove(&mark_name.clone());
            });

            match target {
                MarkLocation::Buffer(entity_id) => {
                    self.multibuffer_marks
                        .get_mut(entity_id)
                        .map(|m| m.remove(&mark_name.clone()));
                    return;
                }
                MarkLocation::Path(path) => path.clone(),
            }
        } else {
            self.multibuffer_marks
                .get_mut(&multi_buffer.entity_id())
                .map(|m| m.remove(&mark_name.clone()));

            if let Some(singleton) = multi_buffer.read(cx).as_singleton() {
                let buffer_id = singleton.read(cx).remote_id();
                self.buffer_marks
                    .get_mut(&buffer_id)
                    .map(|m| m.remove(&mark_name.clone()));
                let Some(path) = self.path_for_buffer(&singleton, cx) else {
                    return;
                };
                path
            } else {
                return;
            }
        };
        self.global_marks.remove(&mark_name);
        self.serialized_marks
            .get_mut(&path)
            .map(|m| m.remove(&mark_name.clone()));
        if let Some(workspace_id) = self.workspace_id(cx) {
            cx.background_spawn(async move { DB.delete_mark(workspace_id, path, mark_name).await })
                .detach_and_log_err(cx);
        }
    }
}

impl Global for VimGlobals {}

impl VimGlobals {
    pub(crate) fn register(cx: &mut App) {
        cx.set_global(VimGlobals::default());

        cx.observe_keystrokes(|event, _, cx| {
            let Some(action) = event.action.as_ref().map(|action| action.boxed_clone()) else {
                return;
            };
            Vim::globals(cx).observe_action(action.boxed_clone())
        })
        .detach();

        cx.observe_new(|workspace: &mut Workspace, window, _| {
            RegistersView::register(workspace, window);
        })
        .detach();

        cx.observe_new(move |workspace: &mut Workspace, window, _| {
            MarksView::register(workspace, window);
        })
        .detach();

        let mut was_enabled = None;

        cx.observe_global::<SettingsStore>(move |cx| {
            let is_enabled = Vim::enabled(cx);
            if was_enabled == Some(is_enabled) {
                return;
            }
            was_enabled = Some(is_enabled);
            if is_enabled {
                KeyBinding::set_vim_mode(cx, true);
                CommandPaletteFilter::update_global(cx, |filter, _| {
                    filter.show_namespace(Vim::NAMESPACE);
                });
                CommandPaletteInterceptor::update_global(cx, |interceptor, _| {
                    interceptor.set(Box::new(command_interceptor));
                });
                for window in cx.windows() {
                    if let Some(workspace) = window.downcast::<Workspace>() {
                        workspace
                            .update(cx, |workspace, _, cx| {
                                Vim::update_globals(cx, |globals, cx| {
                                    globals.register_workspace(workspace, cx)
                                });
                            })
                            .ok();
                    }
                }
            } else {
                KeyBinding::set_vim_mode(cx, false);
                *Vim::globals(cx) = VimGlobals::default();
                CommandPaletteInterceptor::update_global(cx, |interceptor, _| {
                    interceptor.clear();
                });
                CommandPaletteFilter::update_global(cx, |filter, _| {
                    filter.hide_namespace(Vim::NAMESPACE);
                });
            }
        })
        .detach();
        cx.observe_new(|workspace: &mut Workspace, _, cx| {
            Vim::update_globals(cx, |globals, cx| globals.register_workspace(workspace, cx));
        })
        .detach()
    }

    fn register_workspace(&mut self, workspace: &Workspace, cx: &mut Context<Workspace>) {
        let entity_id = cx.entity_id();
        self.marks.insert(entity_id, MarksState::new(workspace, cx));
        cx.observe_release(&cx.entity(), move |_, _, cx| {
            Vim::update_globals(cx, |globals, _| {
                globals.marks.remove(&entity_id);
            })
        })
        .detach();
    }

    pub(crate) fn write_registers(
        &mut self,
        content: Register,
        register: Option<char>,
        is_yank: bool,
        kind: MotionKind,
        cx: &mut Context<Editor>,
    ) {
        if let Some(register) = register {
            let lower = register.to_lowercase().next().unwrap_or(register);
            if lower != register {
                let current = self.registers.entry(lower).or_default();
                current.text = (current.text.to_string() + &content.text).into();
                // not clear how to support appending to registers with multiple cursors
                current.clipboard_selections.take();
                let yanked = current.clone();
                self.registers.insert('"', yanked);
            } else {
                match lower {
                    '_' | ':' | '.' | '%' | '#' | '=' | '/' => {}
                    '+' => {
                        self.registers.insert('"', content.clone());
                        cx.write_to_clipboard(content.into());
                    }
                    '*' => {
                        self.registers.insert('"', content.clone());
                        #[cfg(any(target_os = "linux", target_os = "freebsd"))]
                        cx.write_to_primary(content.into());
                        #[cfg(not(any(target_os = "linux", target_os = "freebsd")))]
                        cx.write_to_clipboard(content.into());
                    }
                    '"' => {
                        self.registers.insert('"', content.clone());
                        self.registers.insert('0', content);
                    }
                    _ => {
                        self.registers.insert('"', content.clone());
                        self.registers.insert(lower, content);
                    }
                }
            }
        } else {
            let setting = VimSettings::get_global(cx).use_system_clipboard;
            if setting == UseSystemClipboard::Always
                || setting == UseSystemClipboard::OnYank && is_yank
            {
                self.last_yank.replace(content.text.clone());
                cx.write_to_clipboard(content.clone().into());
            } else {
                self.last_yank = cx
                    .read_from_clipboard()
                    .and_then(|item| item.text().map(|string| string.into()));
            }

            self.registers.insert('"', content.clone());
            if is_yank {
                self.registers.insert('0', content);
            } else {
                let contains_newline = content.text.contains('\n');
                if !contains_newline {
                    self.registers.insert('-', content.clone());
                }
                if kind.linewise() || contains_newline {
                    let mut content = content;
                    for i in '1'..='9' {
                        if let Some(moved) = self.registers.insert(i, content) {
                            content = moved;
                        } else {
                            break;
                        }
                    }
                }
            }
        }
    }

    pub(crate) fn read_register(
        &self,
        register: Option<char>,
        editor: Option<&mut Editor>,
        cx: &mut App,
    ) -> Option<Register> {
        let Some(register) = register.filter(|reg| *reg != '"') else {
            let setting = VimSettings::get_global(cx).use_system_clipboard;
            return match setting {
                UseSystemClipboard::Always => cx.read_from_clipboard().map(|item| item.into()),
                UseSystemClipboard::OnYank if self.system_clipboard_is_newer(cx) => {
                    cx.read_from_clipboard().map(|item| item.into())
                }
                _ => self.registers.get(&'"').cloned(),
            };
        };
        let lower = register.to_lowercase().next().unwrap_or(register);
        match lower {
            '_' | ':' | '.' | '#' | '=' => None,
            '+' => cx.read_from_clipboard().map(|item| item.into()),
            '*' => {
                #[cfg(any(target_os = "linux", target_os = "freebsd"))]
                {
                    cx.read_from_primary().map(|item| item.into())
                }
                #[cfg(not(any(target_os = "linux", target_os = "freebsd")))]
                {
                    cx.read_from_clipboard().map(|item| item.into())
                }
            }
            '%' => editor.and_then(|editor| {
                let selection = editor.selections.newest::<Point>(cx);
                if let Some((_, buffer, _)) = editor
                    .buffer()
                    .read(cx)
                    .excerpt_containing(selection.head(), cx)
                {
                    buffer
                        .read(cx)
                        .file()
                        .map(|file| file.path().to_string_lossy().to_string().into())
                } else {
                    None
                }
            }),
            _ => self.registers.get(&lower).cloned(),
        }
    }

    fn system_clipboard_is_newer(&self, cx: &App) -> bool {
        cx.read_from_clipboard().is_some_and(|item| {
            if let Some(last_state) = &self.last_yank {
                Some(last_state.as_ref()) != item.text().as_deref()
            } else {
                true
            }
        })
    }

    pub fn observe_action(&mut self, action: Box<dyn Action>) {
        if self.dot_recording {
            self.recording_actions
                .push(ReplayableAction::Action(action.boxed_clone()));

            if self.stop_recording_after_next_action {
                self.dot_recording = false;
                self.recorded_actions = std::mem::take(&mut self.recording_actions);
                self.stop_recording_after_next_action = false;
            }
        }
        if self.replayer.is_none()
            && let Some(recording_register) = self.recording_register
        {
            self.recordings
                .entry(recording_register)
                .or_default()
                .push(ReplayableAction::Action(action));
        }
    }

    pub fn observe_insertion(&mut self, text: &Arc<str>, range_to_replace: Option<Range<isize>>) {
        if self.ignore_current_insertion {
            self.ignore_current_insertion = false;
            return;
        }
        if self.dot_recording {
            self.recording_actions.push(ReplayableAction::Insertion {
                text: text.clone(),
                utf16_range_to_replace: range_to_replace.clone(),
            });
            if self.stop_recording_after_next_action {
                self.dot_recording = false;
                self.recorded_actions = std::mem::take(&mut self.recording_actions);
                self.stop_recording_after_next_action = false;
            }
        }
        if let Some(recording_register) = self.recording_register {
            self.recordings.entry(recording_register).or_default().push(
                ReplayableAction::Insertion {
                    text: text.clone(),
                    utf16_range_to_replace: range_to_replace,
                },
            );
        }
    }

    pub fn focused_vim(&self) -> Option<Entity<Vim>> {
        self.focused_vim.as_ref().and_then(|vim| vim.upgrade())
    }
}

impl Vim {
    pub fn globals(cx: &mut App) -> &mut VimGlobals {
        cx.global_mut::<VimGlobals>()
    }

    pub fn update_globals<C, R>(cx: &mut C, f: impl FnOnce(&mut VimGlobals, &mut C) -> R) -> R
    where
        C: BorrowMut<App>,
    {
        cx.update_global(f)
    }
}

#[derive(Debug)]
pub enum ReplayableAction {
    Action(Box<dyn Action>),
    Insertion {
        text: Arc<str>,
        utf16_range_to_replace: Option<Range<isize>>,
    },
}

impl Clone for ReplayableAction {
    fn clone(&self) -> Self {
        match self {
            Self::Action(action) => Self::Action(action.boxed_clone()),
            Self::Insertion {
                text,
                utf16_range_to_replace,
            } => Self::Insertion {
                text: text.clone(),
                utf16_range_to_replace: utf16_range_to_replace.clone(),
            },
        }
    }
}

#[derive(Clone, Default, Debug)]
pub struct SearchState {
    pub direction: Direction,
    pub count: usize,

    pub prior_selections: Vec<Range<Anchor>>,
    pub prior_operator: Option<Operator>,
    pub prior_mode: Mode,
}

impl Operator {
    pub fn id(&self) -> &'static str {
        match self {
            Operator::Object { around: false } => "i",
            Operator::Object { around: true } => "a",
            Operator::Change => "c",
            Operator::Delete => "d",
            Operator::Yank => "y",
            Operator::Replace => "r",
            Operator::Digraph { .. } => "^K",
            Operator::Literal { .. } => "^V",
            Operator::FindForward { before: false, .. } => "f",
            Operator::FindForward { before: true, .. } => "t",
            Operator::Sneak { .. } => "s",
            Operator::SneakBackward { .. } => "S",
            Operator::FindBackward { after: false, .. } => "F",
            Operator::FindBackward { after: true, .. } => "T",
            Operator::AddSurrounds { .. } => "ys",
            Operator::ChangeSurrounds { .. } => "cs",
            Operator::DeleteSurrounds => "ds",
            Operator::Mark => "m",
            Operator::Jump { line: true } => "'",
            Operator::Jump { line: false } => "`",
            Operator::Indent => ">",
            Operator::AutoIndent => "eq",
            Operator::ShellCommand => "sh",
            Operator::Rewrap => "gq",
            Operator::ReplaceWithRegister => "gR",
            Operator::Exchange => "cx",
            Operator::Outdent => "<",
            Operator::Uppercase => "gU",
            Operator::Lowercase => "gu",
            Operator::OppositeCase => "g~",
            Operator::Rot13 => "g?",
            Operator::Rot47 => "g?",
            Operator::Register => "\"",
            Operator::RecordRegister => "q",
            Operator::ReplayRegister => "@",
            Operator::ToggleComments => "gc",
            Operator::HelixMatch => "helix_m",
            Operator::HelixNext { .. } => "helix_next",
            Operator::HelixPrevious { .. } => "helix_previous",
        }
    }

    pub fn status(&self) -> String {
        fn make_visible(c: &str) -> &str {
            match c {
                "\n" => "enter",
                "\t" => "tab",
                " " => "space",
                c => c,
            }
        }
        match self {
            Operator::Digraph {
                first_char: Some(first_char),
            } => format!("^K{}", make_visible(&first_char.to_string())),
            Operator::Literal {
                prefix: Some(prefix),
            } => format!("^V{}", make_visible(prefix)),
            Operator::AutoIndent => "=".to_string(),
            Operator::ShellCommand => "=".to_string(),
            Operator::HelixMatch => "m".to_string(),
            Operator::HelixNext { .. } => "]".to_string(),
            Operator::HelixPrevious { .. } => "[".to_string(),
            _ => self.id().to_string(),
        }
    }

    pub fn is_waiting(&self, mode: Mode) -> bool {
        match self {
            Operator::AddSurrounds { target } => target.is_some() || mode.is_visual(),
            Operator::FindForward { .. }
            | Operator::Mark
            | Operator::Jump { .. }
            | Operator::FindBackward { .. }
            | Operator::Sneak { .. }
            | Operator::SneakBackward { .. }
            | Operator::Register
            | Operator::RecordRegister
            | Operator::ReplayRegister
            | Operator::Replace
            | Operator::Digraph { .. }
            | Operator::Literal { .. }
            | Operator::ChangeSurrounds { target: Some(_) }
            | Operator::DeleteSurrounds => true,
            Operator::Change
            | Operator::Delete
            | Operator::Yank
            | Operator::Rewrap
            | Operator::Indent
            | Operator::Outdent
            | Operator::AutoIndent
            | Operator::ShellCommand
            | Operator::Lowercase
            | Operator::Uppercase
            | Operator::Rot13
            | Operator::Rot47
            | Operator::ReplaceWithRegister
            | Operator::Exchange
            | Operator::Object { .. }
            | Operator::ChangeSurrounds { target: None }
            | Operator::OppositeCase
            | Operator::ToggleComments
            | Operator::HelixMatch
            | Operator::HelixNext { .. }
            | Operator::HelixPrevious { .. } => false,
        }
    }

    pub fn starts_dot_recording(&self) -> bool {
        match self {
            Operator::Change
            | Operator::Delete
            | Operator::Replace
            | Operator::Indent
            | Operator::Outdent
            | Operator::AutoIndent
            | Operator::Lowercase
            | Operator::Uppercase
            | Operator::OppositeCase
            | Operator::Rot13
            | Operator::Rot47
            | Operator::ToggleComments
            | Operator::ReplaceWithRegister
            | Operator::Rewrap
            | Operator::ShellCommand
            | Operator::AddSurrounds { target: None }
            | Operator::ChangeSurrounds { target: None }
            | Operator::DeleteSurrounds
            | Operator::Exchange
            | Operator::HelixNext { .. }
            | Operator::HelixPrevious { .. } => true,
            Operator::Yank
            | Operator::Object { .. }
            | Operator::FindForward { .. }
            | Operator::FindBackward { .. }
            | Operator::Sneak { .. }
            | Operator::SneakBackward { .. }
            | Operator::Mark
            | Operator::Digraph { .. }
            | Operator::Literal { .. }
            | Operator::AddSurrounds { .. }
            | Operator::ChangeSurrounds { .. }
            | Operator::Jump { .. }
            | Operator::Register
            | Operator::RecordRegister
            | Operator::ReplayRegister
            | Operator::HelixMatch => false,
        }
    }
}

struct RegisterMatch {
    name: char,
    contents: SharedString,
}

pub struct RegistersViewDelegate {
    selected_index: usize,
    matches: Vec<RegisterMatch>,
}

impl PickerDelegate for RegistersViewDelegate {
    type ListItem = Div;

    fn match_count(&self) -> usize {
        self.matches.len()
    }

    fn selected_index(&self) -> usize {
        self.selected_index
    }

    fn set_selected_index(&mut self, ix: usize, _: &mut Window, cx: &mut Context<Picker<Self>>) {
        self.selected_index = ix;
        cx.notify();
    }

    fn placeholder_text(&self, _window: &mut Window, _cx: &mut App) -> Arc<str> {
        Arc::default()
    }

    fn update_matches(
        &mut self,
        _: String,
        _: &mut Window,
        _: &mut Context<Picker<Self>>,
    ) -> gpui::Task<()> {
        Task::ready(())
    }

    fn confirm(&mut self, _: bool, _: &mut Window, _: &mut Context<Picker<Self>>) {}

    fn dismissed(&mut self, _: &mut Window, _: &mut Context<Picker<Self>>) {}

    fn render_match(
        &self,
        ix: usize,
        selected: bool,
        _: &mut Window,
        cx: &mut Context<Picker<Self>>,
    ) -> Option<Self::ListItem> {
        let register_match = self.matches.get(ix)?;

        let mut output = String::new();
        let mut runs = Vec::new();
        output.push('"');
        output.push(register_match.name);
        runs.push((
            0..output.len(),
            HighlightStyle::color(cx.theme().colors().text_accent),
        ));
        output.push(' ');
        output.push(' ');
        let mut base = output.len();
        for (ix, c) in register_match.contents.char_indices() {
            if ix > 100 {
                break;
            }
            let replace = match c {
                '\t' => Some("\\t".to_string()),
                '\n' => Some("\\n".to_string()),
                '\r' => Some("\\r".to_string()),
                c if is_invisible(c) => {
                    if c <= '\x1f' {
                        replacement(c).map(|s| s.to_string())
                    } else {
                        Some(format!("\\u{:04X}", c as u32))
                    }
                }
                _ => None,
            };
            let Some(replace) = replace else {
                output.push(c);
                continue;
            };
            output.push_str(&replace);
            runs.push((
                base + ix..base + ix + replace.len(),
                HighlightStyle::color(cx.theme().colors().text_muted),
            ));
            base += replace.len() - c.len_utf8();
        }

        let theme = ThemeSettings::get_global(cx);
        let text_style = TextStyle {
            color: cx.theme().colors().editor_foreground,
            font_family: theme.buffer_font.family.clone(),
            font_features: theme.buffer_font.features.clone(),
            font_fallbacks: theme.buffer_font.fallbacks.clone(),
            font_size: theme.buffer_font_size(cx).into(),
            line_height: (theme.line_height() * theme.buffer_font_size(cx)).into(),
            font_weight: theme.buffer_font.weight,
            font_style: theme.buffer_font.style,
            ..Default::default()
        };

        Some(
            h_flex()
                .when(selected, |el| el.bg(cx.theme().colors().element_selected))
                .font_buffer(cx)
                .text_buffer(cx)
                .h(theme.buffer_font_size(cx) * theme.line_height())
                .px_2()
                .gap_1()
                .child(StyledText::new(output).with_default_highlights(&text_style, runs)),
        )
    }
}

pub struct RegistersView {}

impl RegistersView {
    fn register(workspace: &mut Workspace, _window: Option<&mut Window>) {
        workspace.register_action(|workspace, _: &ToggleRegistersView, window, cx| {
            Self::toggle(workspace, window, cx);
        });
    }

    pub fn toggle(workspace: &mut Workspace, window: &mut Window, cx: &mut Context<Workspace>) {
        let editor = workspace
            .active_item(cx)
            .and_then(|item| item.act_as::<Editor>(cx));
        workspace.toggle_modal(window, cx, move |window, cx| {
            RegistersView::new(editor, window, cx)
        });
    }

    fn new(
        editor: Option<Entity<Editor>>,
        window: &mut Window,
        cx: &mut Context<Picker<RegistersViewDelegate>>,
    ) -> Picker<RegistersViewDelegate> {
        let mut matches = Vec::default();
        cx.update_global(|globals: &mut VimGlobals, cx| {
            for name in ['"', '+', '*'] {
                if let Some(register) = globals.read_register(Some(name), None, cx) {
                    matches.push(RegisterMatch {
                        name,
                        contents: register.text.clone(),
                    })
                }
            }
            if let Some(editor) = editor {
                let register = editor.update(cx, |editor, cx| {
                    globals.read_register(Some('%'), Some(editor), cx)
                });
                if let Some(register) = register {
                    matches.push(RegisterMatch {
                        name: '%',
                        contents: register.text,
                    })
                }
            }
            for (name, register) in globals.registers.iter() {
                if ['"', '+', '*', '%'].contains(name) {
                    continue;
                };
                matches.push(RegisterMatch {
                    name: *name,
                    contents: register.text.clone(),
                })
            }
        });
        matches.sort_by(|a, b| a.name.cmp(&b.name));
        let delegate = RegistersViewDelegate {
            selected_index: 0,
            matches,
        };

        Picker::nonsearchable_uniform_list(delegate, window, cx)
            .width(rems(36.))
            .modal(true)
    }
}

enum MarksMatchInfo {
    Path(Arc<Path>),
    Title(String),
    Content {
        line: String,
        highlights: Vec<(Range<usize>, HighlightStyle)>,
    },
}

impl MarksMatchInfo {
    fn from_chunks<'a>(chunks: impl Iterator<Item = Chunk<'a>>, cx: &App) -> Self {
        let mut line = String::new();
        let mut highlights = Vec::new();
        let mut offset = 0;
        for chunk in chunks {
            line.push_str(chunk.text);
            if let Some(highlight_style) = chunk.syntax_highlight_id
                && let Some(highlight) = highlight_style.style(cx.theme().syntax())
            {
                highlights.push((offset..offset + chunk.text.len(), highlight))
            }
            offset += chunk.text.len();
        }
        MarksMatchInfo::Content { line, highlights }
    }
}

struct MarksMatch {
    name: String,
    position: Point,
    info: MarksMatchInfo,
}

pub struct MarksViewDelegate {
    selected_index: usize,
    matches: Vec<MarksMatch>,
    point_column_width: usize,
    workspace: WeakEntity<Workspace>,
}

impl PickerDelegate for MarksViewDelegate {
    type ListItem = Div;

    fn match_count(&self) -> usize {
        self.matches.len()
    }

    fn selected_index(&self) -> usize {
        self.selected_index
    }

    fn set_selected_index(&mut self, ix: usize, _: &mut Window, cx: &mut Context<Picker<Self>>) {
        self.selected_index = ix;
        cx.notify();
    }

    fn placeholder_text(&self, _window: &mut Window, _cx: &mut App) -> Arc<str> {
        Arc::default()
    }

    fn update_matches(
        &mut self,
        _: String,
        _: &mut Window,
        cx: &mut Context<Picker<Self>>,
    ) -> gpui::Task<()> {
        let Some(workspace) = self.workspace.upgrade() else {
            return Task::ready(());
        };
        cx.spawn(async move |picker, cx| {
            let mut matches = Vec::new();
            let _ = workspace.update(cx, |workspace, cx| {
                let entity_id = cx.entity_id();
                let Some(editor) = workspace
                    .active_item(cx)
                    .and_then(|item| item.act_as::<Editor>(cx))
                else {
                    return;
                };
                let editor = editor.read(cx);
                let mut has_seen = HashSet::new();
                let Some(marks_state) = cx.global::<VimGlobals>().marks.get(&entity_id) else {
                    return;
                };
                let marks_state = marks_state.read(cx);

                if let Some(map) = marks_state
                    .multibuffer_marks
                    .get(&editor.buffer().entity_id())
                {
                    for (name, anchors) in map {
                        if has_seen.contains(name) {
                            continue;
                        }
                        has_seen.insert(name.clone());
                        let Some(anchor) = anchors.first() else {
                            continue;
                        };

                        let snapshot = editor.buffer().read(cx).snapshot(cx);
                        let position = anchor.to_point(&snapshot);

                        let chunks = snapshot.chunks(
                            Point::new(position.row, 0)
                                ..Point::new(
                                    position.row,
                                    snapshot.line_len(MultiBufferRow(position.row)),
                                ),
                            true,
                        );
                        matches.push(MarksMatch {
                            name: name.clone(),
                            position,
                            info: MarksMatchInfo::from_chunks(chunks, cx),
                        })
                    }
                }

                if let Some(buffer) = editor.buffer().read(cx).as_singleton() {
                    let buffer = buffer.read(cx);
                    if let Some(map) = marks_state.buffer_marks.get(&buffer.remote_id()) {
                        for (name, anchors) in map {
                            if has_seen.contains(name) {
                                continue;
                            }
                            has_seen.insert(name.clone());
                            let Some(anchor) = anchors.first() else {
                                continue;
                            };
                            let snapshot = buffer.snapshot();
                            let position = anchor.to_point(&snapshot);
                            let chunks = snapshot.chunks(
                                Point::new(position.row, 0)
                                    ..Point::new(position.row, snapshot.line_len(position.row)),
                                true,
                            );

                            matches.push(MarksMatch {
                                name: name.clone(),
                                position,
                                info: MarksMatchInfo::from_chunks(chunks, cx),
                            })
                        }
                    }
                }

                for (name, mark_location) in marks_state.global_marks.iter() {
                    if has_seen.contains(name) {
                        continue;
                    }
                    has_seen.insert(name.clone());

                    match mark_location {
                        MarkLocation::Buffer(entity_id) => {
                            if let Some(&anchor) = marks_state
                                .multibuffer_marks
                                .get(entity_id)
                                .and_then(|map| map.get(name))
                                .and_then(|anchors| anchors.first())
                            {
                                let Some((info, snapshot)) = workspace
                                    .items(cx)
                                    .filter_map(|item| item.act_as::<Editor>(cx))
                                    .map(|entity| entity.read(cx).buffer())
                                    .find(|buffer| buffer.entity_id().eq(entity_id))
                                    .map(|buffer| {
                                        (
                                            MarksMatchInfo::Title(
                                                buffer.read(cx).title(cx).to_string(),
                                            ),
                                            buffer.read(cx).snapshot(cx),
                                        )
                                    })
                                else {
                                    continue;
                                };
                                matches.push(MarksMatch {
                                    name: name.clone(),
                                    position: anchor.to_point(&snapshot),
                                    info,
                                });
                            }
                        }
                        MarkLocation::Path(path) => {
                            if let Some(&position) = marks_state
                                .serialized_marks
                                .get(path.as_ref())
                                .and_then(|map| map.get(name))
                                .and_then(|points| points.first())
                            {
                                let info = MarksMatchInfo::Path(path.clone());
                                matches.push(MarksMatch {
                                    name: name.clone(),
                                    position,
                                    info,
                                });
                            }
                        }
                    }
                }
            });
            let _ = picker.update(cx, |picker, cx| {
                matches.sort_by_key(|a| {
                    (
                        a.name.chars().next().map(|c| c.is_ascii_uppercase()),
                        a.name.clone(),
                    )
                });
                let digits = matches
                    .iter()
                    .map(|m| (m.position.row + 1).ilog10() + (m.position.column + 1).ilog10())
                    .max()
                    .unwrap_or_default();
                picker.delegate.matches = matches;
                picker.delegate.point_column_width = (digits + 4) as usize;
                cx.notify();
            });
        })
    }

    fn confirm(&mut self, _: bool, window: &mut Window, cx: &mut Context<Picker<Self>>) {
        let Some(vim) = self
            .workspace
            .upgrade()
            .map(|w| w.read(cx))
            .and_then(|w| w.focused_pane(window, cx).read(cx).active_item())
            .and_then(|item| item.act_as::<Editor>(cx))
            .and_then(|editor| editor.read(cx).addon::<VimAddon>().cloned())
            .map(|addon| addon.entity)
        else {
            return;
        };
        let Some(text): Option<Arc<str>> = self
            .matches
            .get(self.selected_index)
            .map(|m| Arc::from(m.name.to_string().into_boxed_str()))
        else {
            return;
        };
        vim.update(cx, |vim, cx| {
            vim.jump(text, false, false, window, cx);
        });

        cx.emit(DismissEvent);
    }

    fn dismissed(&mut self, _: &mut Window, _: &mut Context<Picker<Self>>) {}

    fn render_match(
        &self,
        ix: usize,
        selected: bool,
        _: &mut Window,
        cx: &mut Context<Picker<Self>>,
    ) -> Option<Self::ListItem> {
        let mark_match = self.matches.get(ix)?;

        let mut left_output = String::new();
        let mut left_runs = Vec::new();
        left_output.push('`');
        left_output.push_str(&mark_match.name);
        left_runs.push((
            0..left_output.len(),
            HighlightStyle::color(cx.theme().colors().text_accent),
        ));
        left_output.push(' ');
        left_output.push(' ');
        let point_column = format!(
            "{},{}",
            mark_match.position.row + 1,
            mark_match.position.column + 1
        );
        left_output.push_str(&point_column);
        if let Some(padding) = self.point_column_width.checked_sub(point_column.len()) {
            left_output.push_str(&" ".repeat(padding));
        }

        let (right_output, right_runs): (String, Vec<_>) = match &mark_match.info {
            MarksMatchInfo::Path(path) => {
                let s = path.to_string_lossy().to_string();
                (
                    s.clone(),
                    vec![(0..s.len(), HighlightStyle::color(cx.theme().colors().text))],
                )
            }
            MarksMatchInfo::Title(title) => (
                title.clone(),
                vec![(
                    0..title.len(),
                    HighlightStyle::color(cx.theme().colors().text),
                )],
            ),
            MarksMatchInfo::Content { line, highlights } => (line.clone(), highlights.clone()),
        };

        let theme = ThemeSettings::get_global(cx);
        let text_style = TextStyle {
            color: cx.theme().colors().editor_foreground,
            font_family: theme.buffer_font.family.clone(),
            font_features: theme.buffer_font.features.clone(),
            font_fallbacks: theme.buffer_font.fallbacks.clone(),
            font_size: theme.buffer_font_size(cx).into(),
            line_height: (theme.line_height() * theme.buffer_font_size(cx)).into(),
            font_weight: theme.buffer_font.weight,
            font_style: theme.buffer_font.style,
            ..Default::default()
        };

        Some(
            h_flex()
                .when(selected, |el| el.bg(cx.theme().colors().element_selected))
                .font_buffer(cx)
                .text_buffer(cx)
                .h(theme.buffer_font_size(cx) * theme.line_height())
                .px_2()
                .child(StyledText::new(left_output).with_default_highlights(&text_style, left_runs))
                .child(
                    StyledText::new(right_output).with_default_highlights(&text_style, right_runs),
                ),
        )
    }
}

pub struct MarksView {}

impl MarksView {
    fn register(workspace: &mut Workspace, _window: Option<&mut Window>) {
        workspace.register_action(|workspace, _: &ToggleMarksView, window, cx| {
            Self::toggle(workspace, window, cx);
        });
    }

    pub fn toggle(workspace: &mut Workspace, window: &mut Window, cx: &mut Context<Workspace>) {
        let handle = cx.weak_entity();
        workspace.toggle_modal(window, cx, move |window, cx| {
            MarksView::new(handle, window, cx)
        });
    }

    fn new(
        workspace: WeakEntity<Workspace>,
        window: &mut Window,
        cx: &mut Context<Picker<MarksViewDelegate>>,
    ) -> Picker<MarksViewDelegate> {
        let matches = Vec::default();
        let delegate = MarksViewDelegate {
            selected_index: 0,
            point_column_width: 0,
            matches,
            workspace,
        };
        Picker::nonsearchable_uniform_list(delegate, window, cx)
            .width(rems(36.))
            .modal(true)
    }
}

pub struct VimDb(ThreadSafeConnection);

impl Domain for VimDb {
    const NAME: &str = stringify!(VimDb);

    const MIGRATIONS: &[&str] = &[
        sql! (
            CREATE TABLE vim_marks (
              workspace_id INTEGER,
              mark_name TEXT,
              path BLOB,
              value TEXT
            );
            CREATE UNIQUE INDEX idx_vim_marks ON vim_marks (workspace_id, mark_name, path);
        ),
        sql! (
            CREATE TABLE vim_global_marks_paths(
                workspace_id INTEGER,
                mark_name TEXT,
                path BLOB
            );
            CREATE UNIQUE INDEX idx_vim_global_marks_paths
            ON vim_global_marks_paths(workspace_id, mark_name);
        ),
    ];
}

db::static_connection!(DB, VimDb, [WorkspaceDb]);

struct SerializedMark {
    path: Arc<Path>,
    name: String,
    points: Vec<Point>,
}

impl VimDb {
    pub(crate) async fn set_marks(
        &self,
        workspace_id: WorkspaceId,
        path: Arc<Path>,
        marks: HashMap<String, Vec<Point>>,
    ) -> Result<()> {
        log::debug!("Setting path {path:?} for {} marks", marks.len());

        self.write(move |conn| {
            let mut query = conn.exec_bound(sql!(
                INSERT OR REPLACE INTO vim_marks
                    (workspace_id, mark_name, path, value)
                VALUES
                    (?, ?, ?, ?)
            ))?;
            for (mark_name, value) in marks {
                let pairs: Vec<(u32, u32)> = value
                    .into_iter()
                    .map(|point| (point.row, point.column))
                    .collect();
                let serialized = serde_json::to_string(&pairs)?;
                query((workspace_id, mark_name, path.clone(), serialized))?;
            }
            Ok(())
        })
        .await
    }

    fn get_marks(&self, workspace_id: WorkspaceId) -> Result<Vec<SerializedMark>> {
        let result: Vec<(Arc<Path>, String, String)> = self.select_bound(sql!(
            SELECT path, mark_name, value FROM vim_marks
                WHERE workspace_id = ?
        ))?(workspace_id)?;

        Ok(result
            .into_iter()
            .filter_map(|(path, name, value)| {
                let pairs: Vec<(u32, u32)> = serde_json::from_str(&value).log_err()?;
                Some(SerializedMark {
                    path,
                    name,
                    points: pairs
                        .into_iter()
                        .map(|(row, column)| Point { row, column })
                        .collect(),
                })
            })
            .collect())
    }

    pub(crate) async fn delete_mark(
        &self,
        workspace_id: WorkspaceId,
        path: Arc<Path>,
        mark_name: String,
    ) -> Result<()> {
        self.write(move |conn| {
            conn.exec_bound(sql!(
                DELETE FROM vim_marks
                WHERE workspace_id = ? AND mark_name = ? AND path = ?
            ))?((workspace_id, mark_name, path))
        })
        .await
    }

    pub(crate) async fn set_global_mark_path(
        &self,
        workspace_id: WorkspaceId,
        mark_name: String,
        path: Arc<Path>,
    ) -> Result<()> {
        log::debug!("Setting global mark path {path:?} for {mark_name}");
        self.write(move |conn| {
            conn.exec_bound(sql!(
                INSERT OR REPLACE INTO vim_global_marks_paths
                    (workspace_id, mark_name, path)
                VALUES
                    (?, ?, ?)
            ))?((workspace_id, mark_name, path))
        })
        .await
    }

    pub fn get_global_marks_paths(
        &self,
        workspace_id: WorkspaceId,
    ) -> Result<Vec<(String, Arc<Path>)>> {
        self.select_bound(sql!(
        SELECT mark_name, path FROM vim_global_marks_paths
            WHERE workspace_id = ?
        ))?(workspace_id)
    }

    pub(crate) async fn delete_global_marks_path(
        &self,
        workspace_id: WorkspaceId,
        mark_name: String,
    ) -> Result<()> {
        self.write(move |conn| {
            conn.exec_bound(sql!(
                DELETE FROM vim_global_marks_paths
                WHERE workspace_id = ? AND mark_name = ?
            ))?((workspace_id, mark_name))
        })
        .await
    }
}<|MERGE_RESOLUTION|>--- conflicted
+++ resolved
@@ -45,12 +45,9 @@
     Visual,
     VisualLine,
     VisualBlock,
+    EasyMotion,
     HelixNormal,
-<<<<<<< HEAD
-    EasyMotion,
-=======
     HelixSelect,
->>>>>>> c50b561e
 }
 
 impl Display for Mode {
@@ -62,12 +59,9 @@
             Mode::Visual => write!(f, "VISUAL"),
             Mode::VisualLine => write!(f, "VISUAL LINE"),
             Mode::VisualBlock => write!(f, "VISUAL BLOCK"),
+            Mode::EasyMotion => write!(f, "EASY MOTION"),
             Mode::HelixNormal => write!(f, "HELIX NORMAL"),
-<<<<<<< HEAD
-            Mode::EasyMotion => write!(f, "EASY MOTION"),
-=======
             Mode::HelixSelect => write!(f, "HELIX SELECT"),
->>>>>>> c50b561e
         }
     }
 }
@@ -75,15 +69,10 @@
 impl Mode {
     pub fn is_visual(&self) -> bool {
         match self {
-<<<<<<< HEAD
-            Self::Visual | Self::VisualLine | Self::VisualBlock => true,
+            Self::Visual | Self::VisualLine | Self::VisualBlock | Self::HelixSelect => true,
             Self::Normal | Self::Insert | Self::Replace | Self::HelixNormal | Self::EasyMotion => {
                 false
             }
-=======
-            Self::Visual | Self::VisualLine | Self::VisualBlock | Self::HelixSelect => true,
-            Self::Normal | Self::Insert | Self::Replace | Self::HelixNormal => false,
->>>>>>> c50b561e
         }
     }
 }
